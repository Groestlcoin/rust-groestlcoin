--- conflicted
+++ resolved
@@ -32,31 +32,20 @@
 use std::fmt;
 use std::str::FromStr;
 
-<<<<<<< HEAD
-use groestlcoin::{Address, Amount, Network, OutPoint, PublicKey, PrivateKey, Sequence, Script, Transaction, Txid, TxOut, TxIn, Witness};
 use groestlcoin::consensus::encode;
 use groestlcoin::hashes::hex::{self, FromHex};
 use groestlcoin::secp256k1::{Secp256k1, Signing, Verification};
 use groestlcoin::util::address;
 use groestlcoin::util::amount::ParseAmountError;
-use groestlcoin::util::bip32::{self, ChildNumber, DerivationPath, ExtendedPrivKey, ExtendedPubKey, Fingerprint, IntoDerivationPath};
-use groestlcoin::util::psbt::{self, Input, Psbt, PsbtSighashType};
-=======
-use bitcoin::consensus::encode;
-use bitcoin::hashes::hex::{self, FromHex};
-use bitcoin::secp256k1::{Secp256k1, Signing, Verification};
-use bitcoin::util::address;
-use bitcoin::util::amount::ParseAmountError;
-use bitcoin::util::bip32::{
+use groestlcoin::util::bip32::{
     self, ChildNumber, DerivationPath, ExtendedPrivKey, ExtendedPubKey, Fingerprint,
     IntoDerivationPath,
 };
-use bitcoin::util::psbt::{self, Input, Psbt, PsbtSighashType};
-use bitcoin::{
+use groestlcoin::util::psbt::{self, Input, Psbt, PsbtSighashType};
+use groestlcoin::{
     Address, Amount, Network, OutPoint, PrivateKey, PublicKey, Script, Sequence, Transaction, TxIn,
     TxOut, Txid, Witness,
 };
->>>>>>> c7b8d4ca
 
 use self::psbt_sign::*;
 
@@ -392,23 +381,14 @@
     use std::fmt;
     use std::ops::Deref;
 
-<<<<<<< HEAD
-    use groestlcoin::{EcdsaSig, EcdsaSighashType, EcdsaSigError, PrivateKey, SchnorrSighashType, Script, Transaction, TxOut};
     use groestlcoin::psbt::{Input, Prevouts, Psbt, PsbtSighashType};
     use groestlcoin::util::sighash::{self, SighashCache};
     use groestlcoin::util::taproot::TapLeafHash;
-
-    use secp256k1::{Message, Signing, Secp256k1};
-=======
-    use bitcoin::psbt::{Input, Prevouts, Psbt, PsbtSighashType};
-    use bitcoin::util::sighash::{self, SighashCache};
-    use bitcoin::util::taproot::TapLeafHash;
-    use bitcoin::{
+    use groestlcoin::{
         EcdsaSig, EcdsaSigError, EcdsaSighashType, PrivateKey, SchnorrSighashType, Script,
         Transaction, TxOut,
     };
     use secp256k1::{Message, Secp256k1, Signing};
->>>>>>> c7b8d4ca
 
     /// Signs the input at `input_index` with private key `sk`.
     pub fn sign<C: Signing>(
