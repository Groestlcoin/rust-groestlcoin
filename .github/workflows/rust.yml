--- conflicted
+++ resolved
@@ -103,9 +103,6 @@
         env:
           RUSTFLAGS: "-C link-arg=-Tlink.x"
           CARGO_TARGET_THUMBV7M_NONE_EABI_RUNNER: "qemu-system-arm -cpu cortex-m3 -machine mps2-an385 -nographic -semihosting-config enable=on,target=native -kernel"
-<<<<<<< HEAD
-        run: cd embedded && cargo run --target thumbv7m-none-eabi
-=======
         run: cd embedded && cargo run --target thumbv7m-none-eabi
 
   Clippy:
@@ -122,5 +119,4 @@
       - uses: actions-rs/cargo@v1
         with:
           command: clippy
-          args: --all-features -- -D warnings
->>>>>>> b645b6b4
+          args: --all-features -- -D warnings