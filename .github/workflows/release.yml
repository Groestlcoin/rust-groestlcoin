on:
  push:
    branches:
      - master
      - v0.28.0
      - v0.29.0
  pull_request:

name: Release

jobs:
<<<<<<< HEAD
  groestlcoin:
    name: Release - groestlcoin
=======
  release:
    name: Release - dry-run
>>>>>>> 36500b44
    runs-on: ubuntu-latest
    steps:
      - name: Checkout Crate
        uses: actions/checkout@v3
      - name: Checkout Toolchain
        uses: dtolnay/rust-toolchain@stable
      - name: run cargo
<<<<<<< HEAD
        run: cargo publish -p groestlcoin --dry-run
  private:
    name: Release - private
    runs-on: ubuntu-latest
    steps:
      - name: Checkout Crate
        uses: actions/checkout@v3
      - name: Checkout Toolchain
        uses: dtolnay/rust-toolchain@stable
      - name: run cargo
        run: cargo publish -p groestlcoin-private --dry-run
  hashes:
    name: Release - groestlcoin_hashes
    runs-on: ubuntu-latest
    steps:
      - name: Checkout Crate
        uses: actions/checkout@v3
      - name: Checkout Toolchain
        uses: dtolnay/rust-toolchain@stable
      - name: run cargo
        run: cargo publish -p groestlcoin_hashes --dry-run
=======
        run: contrib/release.sh
>>>>>>> 36500b44
<|MERGE_RESOLUTION|>--- conflicted
+++ resolved
@@ -4,18 +4,14 @@
       - master
       - v0.28.0
       - v0.29.0
+      - v0.30.0
   pull_request:
 
 name: Release
 
 jobs:
-<<<<<<< HEAD
-  groestlcoin:
-    name: Release - groestlcoin
-=======
   release:
     name: Release - dry-run
->>>>>>> 36500b44
     runs-on: ubuntu-latest
     steps:
       - name: Checkout Crate
@@ -23,28 +19,4 @@
       - name: Checkout Toolchain
         uses: dtolnay/rust-toolchain@stable
       - name: run cargo
-<<<<<<< HEAD
-        run: cargo publish -p groestlcoin --dry-run
-  private:
-    name: Release - private
-    runs-on: ubuntu-latest
-    steps:
-      - name: Checkout Crate
-        uses: actions/checkout@v3
-      - name: Checkout Toolchain
-        uses: dtolnay/rust-toolchain@stable
-      - name: run cargo
-        run: cargo publish -p groestlcoin-private --dry-run
-  hashes:
-    name: Release - groestlcoin_hashes
-    runs-on: ubuntu-latest
-    steps:
-      - name: Checkout Crate
-        uses: actions/checkout@v3
-      - name: Checkout Toolchain
-        uses: dtolnay/rust-toolchain@stable
-      - name: run cargo
-        run: cargo publish -p groestlcoin_hashes --dry-run
-=======
-        run: contrib/release.sh
->>>>>>> 36500b44
+        run: contrib/release.sh