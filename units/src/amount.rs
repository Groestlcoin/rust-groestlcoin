// SPDX-License-Identifier: CC0-1.0

//! Groestlcoin amounts.
//!
//! This module mainly introduces the [Amount] and [SignedAmount] types.
//! We refer to the documentation on the types for more information.

use core::cmp::Ordering;
use core::fmt;
#[cfg(feature = "alloc")]
use core::fmt::Write as _;
use core::str::FromStr;
use core::{default, ops};

#[cfg(feature = "serde")]
use ::serde::{Deserialize, Serialize};
use internals::error::InputString;
use internals::write_err;

#[cfg(feature = "alloc")]
use alloc::string::{String, ToString};

/// A set of denominations in which amounts can be expressed.
///
/// # Examples
/// ```
/// # use core::str::FromStr;
/// # use groestlcoin_units::Amount;
///
/// assert_eq!(Amount::from_str("1 GRS").unwrap(), Amount::from_sat(100_000_000));
/// assert_eq!(Amount::from_str("1 cGRS").unwrap(), Amount::from_sat(1_000_000));
/// assert_eq!(Amount::from_str("1 mGRS").unwrap(), Amount::from_sat(100_000));
/// assert_eq!(Amount::from_str("1 uGRS").unwrap(), Amount::from_sat(100));
/// assert_eq!(Amount::from_str("10 nGRS").unwrap(), Amount::from_sat(1));
/// assert_eq!(Amount::from_str("10000 pGRS").unwrap(), Amount::from_sat(1));
/// assert_eq!(Amount::from_str("1 gro").unwrap(), Amount::from_sat(1));
/// assert_eq!(Amount::from_str("1000 mgros").unwrap(), Amount::from_sat(1));
/// ```
#[derive(Debug, Clone, Copy, Eq, PartialEq, Hash)]
#[non_exhaustive]
pub enum Denomination {
    /// GRS
    Bitcoin,
    /// cGRS
    CentiBitcoin,
    /// mGRS
    MilliBitcoin,
    /// uGRS
    MicroBitcoin,
    /// nGRS
    NanoBitcoin,
    /// pGRS
    PicoBitcoin,
    /// groestls
    Bit,
    /// gro
    Satoshi,
    /// mgro
    MilliSatoshi,
}

impl Denomination {
    /// Convenience alias for `Denomination::Bitcoin`.
    pub const BTC: Self = Denomination::Bitcoin;

    /// Convenience alias for `Denomination::Satoshi`.
    pub const SAT: Self = Denomination::Satoshi;

    /// The number of decimal places more than a satoshi.
    fn precision(self) -> i8 {
        match self {
            Denomination::Bitcoin => -8,
            Denomination::CentiBitcoin => -6,
            Denomination::MilliBitcoin => -5,
            Denomination::MicroBitcoin => -2,
            Denomination::NanoBitcoin => 1,
            Denomination::PicoBitcoin => 4,
            Denomination::Bit => -2,
            Denomination::Satoshi => 0,
            Denomination::MilliSatoshi => 3,
        }
    }

    /// Returns stringly representation of this
    fn as_str(self) -> &'static str {
        match self {
            Denomination::Bitcoin => "GRS",
            Denomination::CentiBitcoin => "cGRS",
            Denomination::MilliBitcoin => "mGRS",
            Denomination::MicroBitcoin => "uGRS",
            Denomination::NanoBitcoin => "nGRS",
            Denomination::PicoBitcoin => "pGRS",
            Denomination::Bit => "groestls",
            Denomination::Satoshi => "gro",
            Denomination::MilliSatoshi => "mgro",
        }
    }

    /// The different str forms of denominations that are recognized.
    fn forms(s: &str) -> Option<Self> {
        match s {
            "GRS" | "grs" => Some(Denomination::Bitcoin),
            "cGRS" | "cgrs" => Some(Denomination::CentiBitcoin),
            "mGRS" | "mgrs" => Some(Denomination::MilliBitcoin),
            "uGRS" | "ugrs" => Some(Denomination::MicroBitcoin),
            "nGRS" | "ngrs" => Some(Denomination::NanoBitcoin),
            "pGRS" | "pgrs" => Some(Denomination::PicoBitcoin),
            "groestl" | "groestls" | "GROESTL" | "GROESTLS" => Some(Denomination::Bit),
            "GRO" | "gro" | "GROS" | "gros" => Some(Denomination::Satoshi),
            "mGRO" | "mgro" | "mGROs" | "mgros" => Some(Denomination::MilliSatoshi),
            _ => None,
        }
    }
}

/// These form are ambigous and could have many meanings.  For example, M could denote Mega or Milli.
/// If any of these forms are used, an error type PossiblyConfusingDenomination is returned.
const CONFUSING_FORMS: [&str; 9] =
    ["Mgro", "Mgros", "MGRO", "MGROS", "MGro", "MGros", "MGRS", "Mgrs", "PGRS"];

impl fmt::Display for Denomination {
    fn fmt(&self, f: &mut fmt::Formatter) -> fmt::Result { f.write_str(self.as_str()) }
}

impl FromStr for Denomination {
    type Err = ParseDenominationError;

    /// Convert from a str to Denomination.
    ///
    /// Any combination of upper and/or lower case, excluding uppercase of SI(m, u, n, p) is considered valid.
    /// - Singular: GRS, mGRS, uGRS, nGRS, pGRS
    /// - Plural or singular: gro, groestl, mgro
    ///
    /// Due to ambiguity between mega and milli, pico and peta we prohibit usage of leading capital 'M', 'P'.
    fn from_str(s: &str) -> Result<Self, Self::Err> {
        use self::ParseDenominationError::*;

        if CONFUSING_FORMS.contains(&s) {
            return Err(PossiblyConfusing(PossiblyConfusingDenominationError(s.into())));
        };

        let form = self::Denomination::forms(s);

        form.ok_or_else(|| Unknown(UnknownDenominationError(s.into())))
    }
}

/// An error during amount parsing amount with denomination.
#[derive(Debug, Clone, PartialEq, Eq)]
#[non_exhaustive]
pub enum ParseError {
    /// Invalid amount.
    Amount(ParseAmountError),

    /// Invalid denomination.
    Denomination(ParseDenominationError),
}

impl From<ParseAmountError> for ParseError {
    fn from(e: ParseAmountError) -> Self { Self::Amount(e) }
}

impl From<ParseDenominationError> for ParseError {
    fn from(e: ParseDenominationError) -> Self { Self::Denomination(e) }
}

impl From<OutOfRangeError> for ParseError {
    fn from(e: OutOfRangeError) -> Self { Self::Amount(e.into()) }
}

impl fmt::Display for ParseError {
    fn fmt(&self, f: &mut fmt::Formatter) -> fmt::Result {
        match self {
            ParseError::Amount(error) => write_err!(f, "invalid amount"; error),
            ParseError::Denomination(error) => write_err!(f, "invalid denomination"; error),
        }
    }
}

#[cfg(feature = "std")]
impl std::error::Error for ParseError {
    fn source(&self) -> Option<&(dyn std::error::Error + 'static)> {
        match self {
            ParseError::Amount(error) => Some(error),
            ParseError::Denomination(error) => Some(error),
        }
    }
}

/// An error during amount parsing.
#[derive(Debug, Clone, PartialEq, Eq)]
#[non_exhaustive]
pub enum ParseAmountError {
    /// The amount is too big or too small.
    OutOfRange(OutOfRangeError),
    /// Amount has higher precision than supported by the type.
    TooPrecise,
    /// Invalid number format.
    InvalidFormat,
    /// Input string was too large.
    InputTooLarge,
    /// Invalid character in input.
    InvalidCharacter(char),
}

impl fmt::Display for ParseAmountError {
    fn fmt(&self, f: &mut fmt::Formatter) -> fmt::Result {
        use ParseAmountError::*;

        match *self {
            OutOfRange(error) => write_err!(f, "amount out of range"; error),
            TooPrecise => f.write_str("amount has a too high precision"),
            InvalidFormat => f.write_str("invalid number format"),
            InputTooLarge => f.write_str("input string was too large"),
            InvalidCharacter(c) => write!(f, "invalid character in input: {}", c),
        }
    }
}

#[cfg(feature = "std")]
impl std::error::Error for ParseAmountError {
    fn source(&self) -> Option<&(dyn std::error::Error + 'static)> {
        use ParseAmountError::*;

        match *self {
            TooPrecise | InvalidFormat | InputTooLarge
            | InvalidCharacter(_) => None,
            OutOfRange(ref error) => Some(error),
        }
    }
}

/// Returned when a parsed amount is too big or too small.
#[derive(Debug, Copy, Clone, Eq, PartialEq)]
pub struct OutOfRangeError {
    is_signed: bool,
    is_greater_than_max: bool,
}

impl OutOfRangeError {
    /// Returns the minimum and maximum allowed values for the type that was parsed.
    ///
    /// This can be used to give a hint to the user which values are allowed.
    pub fn valid_range(&self) -> (i64, u64) {
        match self.is_signed {
            true => (i64::MIN, i64::MAX as u64),
            false => (0, u64::MAX),
        }
    }

    /// Returns true if the input value was large than the maximum allowed value.
    pub fn is_above_max(&self) -> bool {
        self.is_greater_than_max
    }

    /// Returns true if the input value was smaller than the minimum allowed value.
    pub fn is_below_min(&self) -> bool {
        !self.is_greater_than_max
    }

    pub(crate) fn too_big(is_signed: bool) -> Self {
        Self {
            is_signed,
            is_greater_than_max: true,
        }
    }

    pub(crate) fn too_small() -> Self {
        Self {
            // implied - negative() is used for the other
            is_signed: true,
            is_greater_than_max: false,
        }
    }

    pub(crate) fn negative() -> Self {
        Self {
            // implied - too_small() is used for the other
            is_signed: false,
            is_greater_than_max: false,
        }
    }
}

impl fmt::Display for OutOfRangeError {
    fn fmt(&self, f: &mut fmt::Formatter) -> fmt::Result {
        if self.is_greater_than_max {
            write!(f, "the amount is greater than {}", self.valid_range().1)
        } else {
            write!(f, "the amount is less than {}", self.valid_range().0)
        }
    }
}

#[cfg(feature = "std")]
impl std::error::Error for OutOfRangeError {}

impl From<OutOfRangeError> for ParseAmountError {
    fn from(value: OutOfRangeError) -> Self {
        ParseAmountError::OutOfRange(value)
    }
}


/// An error during amount parsing.
#[derive(Debug, Clone, PartialEq, Eq)]
#[non_exhaustive]
pub enum ParseDenominationError {
    /// The denomination was unknown.
    Unknown(UnknownDenominationError),
    /// The denomination has multiple possible interpretations.
    PossiblyConfusing(PossiblyConfusingDenominationError),
}

impl fmt::Display for ParseDenominationError {
    fn fmt(&self, f: &mut fmt::Formatter) -> fmt::Result {
        use ParseDenominationError::*;

        match *self {
            Unknown(ref e) => write_err!(f, "denomination parse error"; e),
            PossiblyConfusing(ref e) => write_err!(f, "denomination parse error"; e),
        }
    }
}

#[cfg(feature = "std")]
impl std::error::Error for ParseDenominationError {
    fn source(&self) -> Option<&(dyn std::error::Error + 'static)> {
        use ParseDenominationError::*;

        match *self {
            Unknown(_) | PossiblyConfusing(_) => None,
        }
    }
}

/// Parsing error, unknown denomination.
#[derive(Debug, Clone, PartialEq, Eq)]
#[non_exhaustive]
pub struct UnknownDenominationError(InputString);

impl fmt::Display for UnknownDenominationError {
    fn fmt(&self, f: &mut fmt::Formatter) -> fmt::Result {
        self.0.unknown_variant("bitcoin denomination", f)
    }
}

#[cfg(feature = "std")]
impl std::error::Error for UnknownDenominationError {
    fn source(&self) -> Option<&(dyn std::error::Error + 'static)> { None }
}

/// Parsing error, possibly confusing denomination.
#[derive(Debug, Clone, PartialEq, Eq)]
#[non_exhaustive]
pub struct PossiblyConfusingDenominationError(InputString);

impl fmt::Display for PossiblyConfusingDenominationError {
    fn fmt(&self, f: &mut fmt::Formatter) -> fmt::Result {
        write!(f, "{}: possibly confusing denomination - we intentionally do not support 'M' and 'P' so as to not confuse mega/milli and peta/pico", self.0.display_cannot_parse("bitcoin denomination"))
    }
}

#[cfg(feature = "std")]
impl std::error::Error for PossiblyConfusingDenominationError {
    fn source(&self) -> Option<&(dyn std::error::Error + 'static)> { None }
}

fn is_too_precise(s: &str, precision: usize) -> bool {
    match s.find('.') {
        Some(pos) =>
            s[(pos + 1)..].chars().any(|d| d != '0')
                || precision >= pos
                || s[..pos].chars().rev().take(precision).any(|d| d != '0'),
        None => precision >= s.len() || s.chars().rev().take(precision).any(|d| d != '0'),
    }
}

/// Parse decimal string in the given denomination into a satoshi value and a
/// bool indicator for a negative amount.
fn parse_signed_to_satoshi(
    mut s: &str,
    denom: Denomination,
) -> Result<(bool, u64), InnerParseError> {
    if s.is_empty() {
        return Err(InnerParseError::InvalidFormat);
    }
    if s.len() > 50 {
        return Err(InnerParseError::InputTooLarge);
    }

    let is_negative = s.starts_with('-');
    if is_negative {
        if s.len() == 1 {
            return Err(InnerParseError::InvalidFormat);
        }
        s = &s[1..];
    }

    let max_decimals = {
        // The difference in precision between native (satoshi)
        // and desired denomination.
        let precision_diff = -denom.precision();
        if precision_diff <= 0 {
            // If precision diff is negative, this means we are parsing
            // into a less precise amount. That is not allowed unless
            // there are no decimals and the last digits are zeroes as
            // many as the difference in precision.
            let last_n = precision_diff.unsigned_abs().into();
            if is_too_precise(s, last_n) {
                match s.parse::<i64>() {
                    Ok(0) => return Ok((is_negative, 0)),
                    _ => return Err(InnerParseError::TooPrecise),
                }
            }
            s = &s[0..s.find('.').unwrap_or(s.len()) - last_n];
            0
        } else {
            precision_diff
        }
    };

    let mut decimals = None;
    let mut value: u64 = 0; // as satoshis
    for c in s.chars() {
        match c {
            '0'..='9' => {
                // Do `value = 10 * value + digit`, catching overflows.
                match 10_u64.checked_mul(value) {
                    None => return Err(InnerParseError::Overflow { is_negative }),
                    Some(val) => match val.checked_add((c as u8 - b'0') as u64) {
                        None => return Err(InnerParseError::Overflow { is_negative }),
                        Some(val) => value = val,
                    },
                }
                // Increment the decimal digit counter if past decimal.
                decimals = match decimals {
                    None => None,
                    Some(d) if d < max_decimals => Some(d + 1),
                    _ => return Err(InnerParseError::TooPrecise),
                };
            }
            '.' => match decimals {
                None if max_decimals <= 0 => break,
                None => decimals = Some(0),
                // Double decimal dot.
                _ => return Err(InnerParseError::InvalidFormat),
            },
            c => return Err(InnerParseError::InvalidCharacter(c)),
        }
    }

    // Decimally shift left by `max_decimals - decimals`.
    let scale_factor = max_decimals - decimals.unwrap_or(0);
    for _ in 0..scale_factor {
        value = match 10_u64.checked_mul(value) {
            Some(v) => v,
            None => return Err(InnerParseError::Overflow { is_negative }),
        };
    }

    Ok((is_negative, value))
}

enum InnerParseError {
    Overflow { is_negative: bool },
    TooPrecise,
    InvalidFormat,
    InputTooLarge,
    InvalidCharacter(char),
}

impl InnerParseError {
    fn convert(self, is_signed: bool) -> ParseAmountError {
        match self {
            Self::Overflow { is_negative } => OutOfRangeError { is_signed, is_greater_than_max: !is_negative }.into(),
            Self::TooPrecise => ParseAmountError::TooPrecise,
            Self::InvalidFormat => ParseAmountError::InvalidFormat,
            Self::InputTooLarge => ParseAmountError::InputTooLarge,
            Self::InvalidCharacter(c) => ParseAmountError::InvalidCharacter(c),
        }
    }
}

fn split_amount_and_denomination(s: &str) -> Result<(&str, Denomination), ParseError> {
    let (i, j) = if let Some(i) = s.find(' ') {
        (i, i + 1)
    } else {
        let i = s.find(|c: char| c.is_alphabetic()).ok_or(ParseAmountError::InvalidFormat)?;
        (i, i)
    };
    Ok((&s[..i], s[j..].parse()?))
}

/// Options given by `fmt::Formatter`
struct FormatOptions {
    fill: char,
    align: Option<fmt::Alignment>,
    width: Option<usize>,
    precision: Option<usize>,
    sign_plus: bool,
    sign_aware_zero_pad: bool,
}

impl FormatOptions {
    fn from_formatter(f: &fmt::Formatter) -> Self {
        FormatOptions {
            fill: f.fill(),
            align: f.align(),
            width: f.width(),
            precision: f.precision(),
            sign_plus: f.sign_plus(),
            sign_aware_zero_pad: f.sign_aware_zero_pad(),
        }
    }
}

impl Default for FormatOptions {
    fn default() -> Self {
        FormatOptions {
            fill: ' ',
            align: None,
            width: None,
            precision: None,
            sign_plus: false,
            sign_aware_zero_pad: false,
        }
    }
}

fn dec_width(mut num: u64) -> usize {
    let mut width = 1;
    loop {
        num /= 10;
        if num == 0 {
            break;
        }
        width += 1;
    }
    width
}

fn repeat_char(f: &mut dyn fmt::Write, c: char, count: usize) -> fmt::Result {
    for _ in 0..count {
        f.write_char(c)?;
    }
    Ok(())
}

/// Format the given satoshi amount in the given denomination.
fn fmt_satoshi_in(
    satoshi: u64,
    negative: bool,
    f: &mut dyn fmt::Write,
    denom: Denomination,
    show_denom: bool,
    options: FormatOptions,
) -> fmt::Result {
    let precision = denom.precision();
    // First we normalize the number:
    // {num_before_decimal_point}{:0exp}{"." if nb_decimals > 0}{:0nb_decimals}{num_after_decimal_point}{:0trailing_decimal_zeros}
    let mut num_after_decimal_point = 0;
    let mut norm_nb_decimals = 0;
    let mut num_before_decimal_point = satoshi;
    let trailing_decimal_zeros;
    let mut exp = 0;
    match precision.cmp(&0) {
        // We add the number of zeroes to the end
        Ordering::Greater => {
            if satoshi > 0 {
                exp = precision as usize;
            }
            trailing_decimal_zeros = options.precision.unwrap_or(0);
        }
        Ordering::Less => {
            let precision = precision.unsigned_abs();
            let divisor = 10u64.pow(precision.into());
            num_before_decimal_point = satoshi / divisor;
            num_after_decimal_point = satoshi % divisor;
            // normalize by stripping trailing zeros
            if num_after_decimal_point == 0 {
                norm_nb_decimals = 0;
            } else {
                norm_nb_decimals = usize::from(precision);
                while num_after_decimal_point % 10 == 0 {
                    norm_nb_decimals -= 1;
                    num_after_decimal_point /= 10
                }
            }
            // compute requested precision
            let opt_precision = options.precision.unwrap_or(0);
            trailing_decimal_zeros = opt_precision.saturating_sub(norm_nb_decimals);
        }
        Ordering::Equal => trailing_decimal_zeros = options.precision.unwrap_or(0),
    }
    let total_decimals = norm_nb_decimals + trailing_decimal_zeros;
    // Compute expected width of the number
    let mut num_width = if total_decimals > 0 {
        // 1 for decimal point
        1 + total_decimals
    } else {
        0
    };
    num_width += dec_width(num_before_decimal_point) + exp;
    if options.sign_plus || negative {
        num_width += 1;
    }

    if show_denom {
        // + 1 for space
        num_width += denom.as_str().len() + 1;
    }

    let width = options.width.unwrap_or(0);
    let align = options.align.unwrap_or(fmt::Alignment::Right);
    let (left_pad, pad_right) = match (num_width < width, options.sign_aware_zero_pad, align) {
        (false, _, _) => (0, 0),
        // Alignment is always right (ignored) when zero-padding
        (true, true, _) | (true, false, fmt::Alignment::Right) => (width - num_width, 0),
        (true, false, fmt::Alignment::Left) => (0, width - num_width),
        // If the required padding is odd it needs to be skewed to the left
        (true, false, fmt::Alignment::Center) =>
            ((width - num_width) / 2, (width - num_width + 1) / 2),
    };

    if !options.sign_aware_zero_pad {
        repeat_char(f, options.fill, left_pad)?;
    }

    if negative {
        write!(f, "-")?;
    } else if options.sign_plus {
        write!(f, "+")?;
    }

    if options.sign_aware_zero_pad {
        repeat_char(f, '0', left_pad)?;
    }

    write!(f, "{}", num_before_decimal_point)?;

    repeat_char(f, '0', exp)?;

    if total_decimals > 0 {
        write!(f, ".")?;
    }
    if norm_nb_decimals > 0 {
        write!(f, "{:0width$}", num_after_decimal_point, width = norm_nb_decimals)?;
    }
    repeat_char(f, '0', trailing_decimal_zeros)?;

    if show_denom {
        write!(f, " {}", denom.as_str())?;
    }

    repeat_char(f, options.fill, pad_right)?;
    Ok(())
}

/// Amount
///
/// The [Amount] type can be used to express Bitcoin amounts that support
/// arithmetic and conversion to various denominations.
///
///
/// Warning!
///
/// This type implements several arithmetic operations from [core::ops].
/// To prevent errors due to overflow or underflow when using these operations,
/// it is advised to instead use the checked arithmetic methods whose names
/// start with `checked_`.  The operations from [core::ops] that [Amount]
/// implements will panic when overflow or underflow occurs.  Also note that
/// since the internal representation of amounts is unsigned, subtracting below
/// zero is considered an underflow and will cause a panic if you're not using
/// the checked arithmetic methods.
///
#[derive(Copy, Clone, PartialEq, Eq, PartialOrd, Ord, Hash)]
#[cfg_attr(feature = "serde", derive(Serialize, Deserialize))]
pub struct Amount(u64);

impl Amount {
    /// The zero amount.
    pub const ZERO: Amount = Amount(0);
    /// Exactly one gro.
    pub const ONE_SAT: Amount = Amount(1);
    /// Exactly one groestlcoin.
    pub const ONE_BTC: Amount = Self::from_int_btc(1);
    /// The maximum value allowed as an amount. Useful for sanity checking.
    pub const MAX_MONEY: Amount = Self::from_int_btc(105_000_000);
    /// The minimum value of an amount.
    pub const MIN: Amount = Amount::ZERO;
    /// The maximum value of an amount.
    pub const MAX: Amount = Amount(u64::MAX);
    /// The number of bytes that an amount contributes to the size of a transaction.
    pub const SIZE: usize = 8; // Serialized length of a u64.

    /// Create an [Amount] with satoshi precision and the given number of satoshis.
    pub const fn from_sat(satoshi: u64) -> Amount { Amount(satoshi) }

    /// Gets the number of satoshis in this [`Amount`].
    pub fn to_sat(self) -> u64 { self.0 }

    /// Convert from a value expressing bitcoins to an [Amount].
    #[cfg(feature = "alloc")]
    pub fn from_btc(btc: f64) -> Result<Amount, ParseAmountError> {
        Amount::from_float_in(btc, Denomination::Bitcoin)
    }

    /// Convert from a value expressing integer values of bitcoins to an [Amount]
    /// in const context.
    ///
    /// ## Panics
    ///
    /// The function panics if the argument multiplied by the number of sats
    /// per bitcoin overflows a u64 type.
    pub const fn from_int_btc(btc: u64) -> Amount {
        // TODO replace whith unwrap() when available in const context.
        match btc.checked_mul(100_000_000) {
            Some(amount) => Amount::from_sat(amount),
            None => {
                // TODO replace with panic!() when MSRV = 1.57+
                #[allow(unconditional_panic)]
                // disabling this lint until panic!() can be used.
                #[allow(clippy::let_unit_value)]
                // disabling this lint until panic!() can be used.
                #[allow(clippy::out_of_bounds_indexing)]
                let _int_overflow_converting_btc_to_sats = [(); 0][1];
                Amount(0)
            }
        }
    }

    /// Parse a decimal string as a value in the given denomination.
    ///
    /// Note: This only parses the value string.  If you want to parse a value
    /// with denomination, use [FromStr].
    pub fn from_str_in(s: &str, denom: Denomination) -> Result<Amount, ParseAmountError> {
        let (negative, satoshi) = parse_signed_to_satoshi(s, denom)
            .map_err(|error| error.convert(false))?;
        if negative {
            return Err(ParseAmountError::OutOfRange(OutOfRangeError::negative()));
        }
        Ok(Amount::from_sat(satoshi))
    }

    /// Parses amounts with denomination suffix like they are produced with
    /// [Self::to_string_with_denomination] or with [fmt::Display].
    /// If you want to parse only the amount without the denomination,
    /// use [Self::from_str_in].
    pub fn from_str_with_denomination(s: &str) -> Result<Amount, ParseError> {
        let (amt, denom) = split_amount_and_denomination(s)?;
        Amount::from_str_in(amt, denom).map_err(Into::into)
    }

    /// Express this [Amount] as a floating-point value in the given denomination.
    ///
    /// Please be aware of the risk of using floating-point numbers.
    #[cfg(feature = "alloc")]
    pub fn to_float_in(self, denom: Denomination) -> f64 {
        f64::from_str(&self.to_string_in(denom)).unwrap()
    }

    /// Express this [`Amount`] as a floating-point value in Groestlcoin.
    ///
    /// Please be aware of the risk of using floating-point numbers.
    ///
    /// # Examples
    /// ```
    /// # use groestlcoin_units::amount::{Amount, Denomination};
    /// let amount = Amount::from_sat(100_000);
    /// assert_eq!(amount.to_btc(), amount.to_float_in(Denomination::Bitcoin))
    /// ```
    #[cfg(feature = "alloc")]
    pub fn to_btc(self) -> f64 { self.to_float_in(Denomination::Bitcoin) }

    /// Convert this [Amount] in floating-point notation with a given
    /// denomination.
    /// Can return error if the amount is too big, too precise or negative.
    ///
    /// Please be aware of the risk of using floating-point numbers.
    #[cfg(feature = "alloc")]
    pub fn from_float_in(value: f64, denom: Denomination) -> Result<Amount, ParseAmountError> {
        if value < 0.0 {
            return Err(OutOfRangeError::negative().into());
        }
        // This is inefficient, but the safest way to deal with this. The parsing logic is safe.
        // Any performance-critical application should not be dealing with floats.
        Amount::from_str_in(&value.to_string(), denom)
    }

    /// Create an object that implements [`fmt::Display`] using specified denomination.
    pub fn display_in(self, denomination: Denomination) -> Display {
        Display {
            sats_abs: self.to_sat(),
            is_negative: false,
            style: DisplayStyle::FixedDenomination { denomination, show_denomination: false },
        }
    }

    /// Create an object that implements [`fmt::Display`] dynamically selecting denomination.
    ///
    /// This will use GRS for values greater than or equal to 1 GRS and gros otherwise. To
    /// avoid confusion the denomination is always shown.
    pub fn display_dynamic(self) -> Display {
        Display {
            sats_abs: self.to_sat(),
            is_negative: false,
            style: DisplayStyle::DynamicDenomination,
        }
    }

    /// Format the value of this [Amount] in the given denomination.
    ///
    /// Does not include the denomination.
    #[rustfmt::skip]
    pub fn fmt_value_in(self, f: &mut dyn fmt::Write, denom: Denomination) -> fmt::Result {
        fmt_satoshi_in(self.to_sat(), false, f, denom, false, FormatOptions::default())
    }

    /// Get a string number of this [Amount] in the given denomination.
    ///
    /// Does not include the denomination.
    #[cfg(feature = "alloc")]
    pub fn to_string_in(self, denom: Denomination) -> String {
        let mut buf = String::new();
        self.fmt_value_in(&mut buf, denom).unwrap();
        buf
    }

    /// Get a formatted string of this [Amount] in the given denomination,
    /// suffixed with the abbreviation for the denomination.
    #[cfg(feature = "alloc")]
    pub fn to_string_with_denomination(self, denom: Denomination) -> String {
        let mut buf = String::new();
        self.fmt_value_in(&mut buf, denom).unwrap();
        write!(buf, " {}", denom).unwrap();
        buf
    }

    // Some arithmetic that doesn't fit in `core::ops` traits.

    /// Checked addition.
    /// Returns [None] if overflow occurred.
    pub fn checked_add(self, rhs: Amount) -> Option<Amount> {
        self.0.checked_add(rhs.0).map(Amount)
    }

    /// Checked subtraction.
    /// Returns [None] if overflow occurred.
    pub fn checked_sub(self, rhs: Amount) -> Option<Amount> {
        self.0.checked_sub(rhs.0).map(Amount)
    }

    /// Checked multiplication.
    /// Returns [None] if overflow occurred.
    pub fn checked_mul(self, rhs: u64) -> Option<Amount> { self.0.checked_mul(rhs).map(Amount) }

    /// Checked integer division.
    /// Be aware that integer division loses the remainder if no exact division
    /// can be made.
    /// Returns [None] if overflow occurred.
    pub fn checked_div(self, rhs: u64) -> Option<Amount> { self.0.checked_div(rhs).map(Amount) }

    /// Checked remainder.
    /// Returns [None] if overflow occurred.
    pub fn checked_rem(self, rhs: u64) -> Option<Amount> { self.0.checked_rem(rhs).map(Amount) }

    /// Convert to a signed amount.
    pub fn to_signed(self) -> Result<SignedAmount, ParseAmountError> {
        if self.to_sat() > SignedAmount::MAX.to_sat() as u64 {
            Err(ParseAmountError::OutOfRange(OutOfRangeError::too_big(true)))
        } else {
            Ok(SignedAmount::from_sat(self.to_sat() as i64))
        }
    }
}

impl default::Default for Amount {
    fn default() -> Self { Amount::ZERO }
}

impl fmt::Debug for Amount {
    fn fmt(&self, f: &mut fmt::Formatter) -> fmt::Result {
<<<<<<< HEAD
        write!(f, "Amount({:.8} GRS)", self.to_btc())
=======
        write!(f, "{} SAT", self.to_sat())
>>>>>>> 34d98356
    }
}

// No one should depend on a binding contract for Display for this type.
// Just using Bitcoin denominated string.
impl fmt::Display for Amount {
    fn fmt(&self, f: &mut fmt::Formatter) -> fmt::Result {
        self.fmt_value_in(f, Denomination::Bitcoin)?;
        write!(f, " {}", Denomination::Bitcoin)
    }
}

impl ops::Add for Amount {
    type Output = Amount;

    fn add(self, rhs: Amount) -> Self::Output {
        self.checked_add(rhs).expect("Amount addition error")
    }
}

impl ops::AddAssign for Amount {
    fn add_assign(&mut self, other: Amount) { *self = *self + other }
}

impl ops::Sub for Amount {
    type Output = Amount;

    fn sub(self, rhs: Amount) -> Self::Output {
        self.checked_sub(rhs).expect("Amount subtraction error")
    }
}

impl ops::SubAssign for Amount {
    fn sub_assign(&mut self, other: Amount) { *self = *self - other }
}

impl ops::Rem<u64> for Amount {
    type Output = Amount;

    fn rem(self, modulus: u64) -> Self {
        self.checked_rem(modulus).expect("Amount remainder error")
    }
}

impl ops::RemAssign<u64> for Amount {
    fn rem_assign(&mut self, modulus: u64) { *self = *self % modulus }
}

impl ops::Mul<u64> for Amount {
    type Output = Amount;

    fn mul(self, rhs: u64) -> Self::Output {
        self.checked_mul(rhs).expect("Amount multiplication error")
    }
}

impl ops::MulAssign<u64> for Amount {
    fn mul_assign(&mut self, rhs: u64) { *self = *self * rhs }
}

impl ops::Div<u64> for Amount {
    type Output = Amount;

    fn div(self, rhs: u64) -> Self::Output { self.checked_div(rhs).expect("Amount division error") }
}

impl ops::DivAssign<u64> for Amount {
    fn div_assign(&mut self, rhs: u64) { *self = *self / rhs }
}

impl FromStr for Amount {
    type Err = ParseError;

    fn from_str(s: &str) -> Result<Self, Self::Err> { Amount::from_str_with_denomination(s) }
}

impl core::iter::Sum for Amount {
    fn sum<I: Iterator<Item = Self>>(iter: I) -> Self {
        let sats: u64 = iter.map(|amt| amt.0).sum();
        Amount::from_sat(sats)
    }
}

/// A helper/builder that displays amount with specified settings.
///
/// This provides richer interface than `fmt::Formatter`:
///
/// * Ability to select denomination
/// * Show or hide denomination
/// * Dynamically-selected denomination - show in sats if less than 1 GRS.
///
/// However this can still be combined with `fmt::Formatter` options to precisely control zeros,
/// padding, alignment... The formatting works like floats from `core` but note that precision will
/// **never** be lossy - that means no rounding.
///
/// See [`Amount::display_in`] and [`Amount::display_dynamic`] on how to construct this.
#[derive(Debug, Clone)]
pub struct Display {
    /// Absolute value of satoshis to display (sign is below)
    sats_abs: u64,
    /// The sign
    is_negative: bool,
    /// How to display the value
    style: DisplayStyle,
}

impl Display {
    /// Makes subsequent calls to `Display::fmt` display denomination.
    pub fn show_denomination(mut self) -> Self {
        match &mut self.style {
            DisplayStyle::FixedDenomination { show_denomination, .. } => *show_denomination = true,
            // No-op because dynamic denomination is always shown
            DisplayStyle::DynamicDenomination => (),
        }
        self
    }
}

impl fmt::Display for Display {
    #[rustfmt::skip]
    fn fmt(&self, f: &mut fmt::Formatter) -> fmt::Result {
        let format_options = FormatOptions::from_formatter(f);
        match &self.style {
            DisplayStyle::FixedDenomination { show_denomination, denomination } => {
                fmt_satoshi_in(self.sats_abs, self.is_negative, f, *denomination, *show_denomination, format_options)
            },
            DisplayStyle::DynamicDenomination if self.sats_abs >= Amount::ONE_BTC.to_sat() => {
                fmt_satoshi_in(self.sats_abs, self.is_negative, f, Denomination::Bitcoin, true, format_options)
            },
            DisplayStyle::DynamicDenomination => {
                fmt_satoshi_in(self.sats_abs, self.is_negative, f, Denomination::Satoshi, true, format_options)
            },
        }
    }
}

#[derive(Clone, Debug)]
enum DisplayStyle {
    FixedDenomination { denomination: Denomination, show_denomination: bool },
    DynamicDenomination,
}

/// SignedAmount
///
/// The [SignedAmount] type can be used to express Bitcoin amounts that support
/// arithmetic and conversion to various denominations.
///
///
/// Warning!
///
/// This type implements several arithmetic operations from [core::ops].
/// To prevent errors due to overflow or underflow when using these operations,
/// it is advised to instead use the checked arithmetic methods whose names
/// start with `checked_`.  The operations from [core::ops] that [Amount]
/// implements will panic when overflow or underflow occurs.
///
#[derive(Copy, Clone, PartialEq, Eq, PartialOrd, Ord, Hash)]
pub struct SignedAmount(i64);

impl SignedAmount {
    /// The zero amount.
    pub const ZERO: SignedAmount = SignedAmount(0);
    /// Exactly one gro.
    pub const ONE_SAT: SignedAmount = SignedAmount(1);
    /// Exactly one groestlcoin.
    pub const ONE_BTC: SignedAmount = SignedAmount(100_000_000);
    /// The maximum value allowed as an amount. Useful for sanity checking.
    pub const MAX_MONEY: SignedAmount = SignedAmount(21_000_000 * 100_000_000);
    /// The minimum value of an amount.
    pub const MIN: SignedAmount = SignedAmount(i64::MIN);
    /// The maximum value of an amount.
    pub const MAX: SignedAmount = SignedAmount(i64::MAX);

    /// Create an [SignedAmount] with satoshi precision and the given number of satoshis.
    pub const fn from_sat(satoshi: i64) -> SignedAmount { SignedAmount(satoshi) }

    /// Gets the number of satoshis in this [`SignedAmount`].
    pub fn to_sat(self) -> i64 { self.0 }

    /// Convert from a value expressing bitcoins to an [SignedAmount].
    #[cfg(feature = "alloc")]
    pub fn from_btc(btc: f64) -> Result<SignedAmount, ParseAmountError> {
        SignedAmount::from_float_in(btc, Denomination::Bitcoin)
    }

    /// Parse a decimal string as a value in the given denomination.
    ///
    /// Note: This only parses the value string.  If you want to parse a value
    /// with denomination, use [FromStr].
    pub fn from_str_in(s: &str, denom: Denomination) -> Result<SignedAmount, ParseAmountError> {
        match parse_signed_to_satoshi(s, denom).map_err(|error| error.convert(true))? {
            // (negative, amount)
            (false, sat) if sat > i64::MAX as u64 => Err(ParseAmountError::OutOfRange(OutOfRangeError::too_big(true))),
            (false, sat) => Ok(SignedAmount(sat as i64)),
            (true, sat) if sat == i64::MIN.unsigned_abs() => Ok(SignedAmount(i64::MIN)),
            (true, sat) if sat > i64::MIN.unsigned_abs() => Err(ParseAmountError::OutOfRange(OutOfRangeError::too_small())),
            (true, sat) => Ok(SignedAmount(-(sat as i64))),
        }
    }

    /// Parses amounts with denomination suffix like they are produced with
    /// [Self::to_string_with_denomination] or with [fmt::Display].
    /// If you want to parse only the amount without the denomination,
    /// use [Self::from_str_in].
    pub fn from_str_with_denomination(s: &str) -> Result<SignedAmount, ParseError> {
        let (amt, denom) = split_amount_and_denomination(s)?;
        SignedAmount::from_str_in(amt, denom).map_err(Into::into)
    }

    /// Express this [SignedAmount] as a floating-point value in the given denomination.
    ///
    /// Please be aware of the risk of using floating-point numbers.
    #[cfg(feature = "alloc")]
    pub fn to_float_in(self, denom: Denomination) -> f64 {
        f64::from_str(&self.to_string_in(denom)).unwrap()
    }

    /// Express this [`SignedAmount`] as a floating-point value in Groestlcoin.
    ///
    /// Equivalent to `to_float_in(Denomination::Bitcoin)`.
    ///
    /// Please be aware of the risk of using floating-point numbers.
    #[cfg(feature = "alloc")]
    pub fn to_btc(self) -> f64 { self.to_float_in(Denomination::Bitcoin) }

    /// Convert this [SignedAmount] in floating-point notation with a given
    /// denomination.
    /// Can return error if the amount is too big, too precise or negative.
    ///
    /// Please be aware of the risk of using floating-point numbers.
    #[cfg(feature = "alloc")]
    pub fn from_float_in(
        value: f64,
        denom: Denomination,
    ) -> Result<SignedAmount, ParseAmountError> {
        // This is inefficient, but the safest way to deal with this. The parsing logic is safe.
        // Any performance-critical application should not be dealing with floats.
        SignedAmount::from_str_in(&value.to_string(), denom)
    }

    /// Create an object that implements [`fmt::Display`] using specified denomination.
    pub fn display_in(self, denomination: Denomination) -> Display {
        Display {
            sats_abs: self.unsigned_abs().to_sat(),
            is_negative: self.is_negative(),
            style: DisplayStyle::FixedDenomination { denomination, show_denomination: false },
        }
    }

    /// Create an object that implements [`fmt::Display`] dynamically selecting denomination.
    ///
    /// This will use GRS for values greater than or equal to 1 GRS and gros otherwise. To
    /// avoid confusion the denomination is always shown.
    pub fn display_dynamic(self) -> Display {
        Display {
            sats_abs: self.unsigned_abs().to_sat(),
            is_negative: self.is_negative(),
            style: DisplayStyle::DynamicDenomination,
        }
    }

    /// Format the value of this [SignedAmount] in the given denomination.
    ///
    /// Does not include the denomination.
    #[rustfmt::skip]
    pub fn fmt_value_in(self, f: &mut dyn fmt::Write, denom: Denomination) -> fmt::Result {
        fmt_satoshi_in(self.unsigned_abs().to_sat(), self.is_negative(), f, denom, false, FormatOptions::default())
    }

    /// Get a string number of this [SignedAmount] in the given denomination.
    ///
    /// Does not include the denomination.
    #[cfg(feature = "alloc")]
    pub fn to_string_in(self, denom: Denomination) -> String {
        let mut buf = String::new();
        self.fmt_value_in(&mut buf, denom).unwrap();
        buf
    }

    /// Get a formatted string of this [SignedAmount] in the given denomination,
    /// suffixed with the abbreviation for the denomination.
    #[cfg(feature = "alloc")]
    pub fn to_string_with_denomination(self, denom: Denomination) -> String {
        let mut buf = String::new();
        self.fmt_value_in(&mut buf, denom).unwrap();
        write!(buf, " {}", denom).unwrap();
        buf
    }

    // Some arithmetic that doesn't fit in `core::ops` traits.

    /// Get the absolute value of this [SignedAmount].
    pub fn abs(self) -> SignedAmount { SignedAmount(self.0.abs()) }

    /// Get the absolute value of this [SignedAmount] returning `Amount`.
    pub fn unsigned_abs(self) -> Amount { Amount(self.0.unsigned_abs()) }

    /// Returns a number representing sign of this [SignedAmount].
    ///
    /// - `0` if the amount is zero
    /// - `1` if the amount is positive
    /// - `-1` if the amount is negative
    pub fn signum(self) -> i64 { self.0.signum() }

    /// Returns `true` if this [SignedAmount] is positive and `false` if
    /// this [SignedAmount] is zero or negative.
    pub fn is_positive(self) -> bool { self.0.is_positive() }

    /// Returns `true` if this [SignedAmount] is negative and `false` if
    /// this [SignedAmount] is zero or positive.
    pub fn is_negative(self) -> bool { self.0.is_negative() }

    /// Get the absolute value of this [SignedAmount].
    /// Returns [None] if overflow occurred. (`self == MIN`)
    pub fn checked_abs(self) -> Option<SignedAmount> { self.0.checked_abs().map(SignedAmount) }

    /// Checked addition.
    /// Returns [None] if overflow occurred.
    pub fn checked_add(self, rhs: SignedAmount) -> Option<SignedAmount> {
        self.0.checked_add(rhs.0).map(SignedAmount)
    }

    /// Checked subtraction.
    /// Returns [None] if overflow occurred.
    pub fn checked_sub(self, rhs: SignedAmount) -> Option<SignedAmount> {
        self.0.checked_sub(rhs.0).map(SignedAmount)
    }

    /// Checked multiplication.
    /// Returns [None] if overflow occurred.
    pub fn checked_mul(self, rhs: i64) -> Option<SignedAmount> {
        self.0.checked_mul(rhs).map(SignedAmount)
    }

    /// Checked integer division.
    /// Be aware that integer division loses the remainder if no exact division
    /// can be made.
    /// Returns [None] if overflow occurred.
    pub fn checked_div(self, rhs: i64) -> Option<SignedAmount> {
        self.0.checked_div(rhs).map(SignedAmount)
    }

    /// Checked remainder.
    /// Returns [None] if overflow occurred.
    pub fn checked_rem(self, rhs: i64) -> Option<SignedAmount> {
        self.0.checked_rem(rhs).map(SignedAmount)
    }

    /// Subtraction that doesn't allow negative [SignedAmount]s.
    /// Returns [None] if either [self], `rhs` or the result is strictly negative.
    pub fn positive_sub(self, rhs: SignedAmount) -> Option<SignedAmount> {
        if self.is_negative() || rhs.is_negative() || rhs > self {
            None
        } else {
            self.checked_sub(rhs)
        }
    }

    /// Convert to an unsigned amount.
    pub fn to_unsigned(self) -> Result<Amount, OutOfRangeError> {
        if self.is_negative() {
            Err(OutOfRangeError::negative())
        } else {
            Ok(Amount::from_sat(self.to_sat() as u64))
        }
    }
}

impl default::Default for SignedAmount {
    fn default() -> Self { SignedAmount::ZERO }
}

impl fmt::Debug for SignedAmount {
    fn fmt(&self, f: &mut fmt::Formatter) -> fmt::Result {
<<<<<<< HEAD
        write!(f, "SignedAmount({:.8} GRS)", self.to_btc())
=======
        write!(f, "SignedAmount({} SAT)", self.to_sat())
>>>>>>> 34d98356
    }
}

// No one should depend on a binding contract for Display for this type.
// Just using Bitcoin denominated string.
impl fmt::Display for SignedAmount {
    fn fmt(&self, f: &mut fmt::Formatter) -> fmt::Result {
        self.fmt_value_in(f, Denomination::Bitcoin)?;
        write!(f, " {}", Denomination::Bitcoin)
    }
}

impl ops::Add for SignedAmount {
    type Output = SignedAmount;

    fn add(self, rhs: SignedAmount) -> Self::Output {
        self.checked_add(rhs).expect("SignedAmount addition error")
    }
}

impl ops::AddAssign for SignedAmount {
    fn add_assign(&mut self, other: SignedAmount) { *self = *self + other }
}

impl ops::Sub for SignedAmount {
    type Output = SignedAmount;

    fn sub(self, rhs: SignedAmount) -> Self::Output {
        self.checked_sub(rhs).expect("SignedAmount subtraction error")
    }
}

impl ops::SubAssign for SignedAmount {
    fn sub_assign(&mut self, other: SignedAmount) { *self = *self - other }
}

impl ops::Rem<i64> for SignedAmount {
    type Output = SignedAmount;

    fn rem(self, modulus: i64) -> Self {
        self.checked_rem(modulus).expect("SignedAmount remainder error")
    }
}

impl ops::RemAssign<i64> for SignedAmount {
    fn rem_assign(&mut self, modulus: i64) { *self = *self % modulus }
}

impl ops::Mul<i64> for SignedAmount {
    type Output = SignedAmount;

    fn mul(self, rhs: i64) -> Self::Output {
        self.checked_mul(rhs).expect("SignedAmount multiplication error")
    }
}

impl ops::MulAssign<i64> for SignedAmount {
    fn mul_assign(&mut self, rhs: i64) { *self = *self * rhs }
}

impl ops::Div<i64> for SignedAmount {
    type Output = SignedAmount;

    fn div(self, rhs: i64) -> Self::Output {
        self.checked_div(rhs).expect("SignedAmount division error")
    }
}

impl ops::DivAssign<i64> for SignedAmount {
    fn div_assign(&mut self, rhs: i64) { *self = *self / rhs }
}

impl FromStr for SignedAmount {
    type Err = ParseError;

    fn from_str(s: &str) -> Result<Self, Self::Err> { SignedAmount::from_str_with_denomination(s) }
}

impl core::iter::Sum for SignedAmount {
    fn sum<I: Iterator<Item = Self>>(iter: I) -> Self {
        let sats: i64 = iter.map(|amt| amt.0).sum();
        SignedAmount::from_sat(sats)
    }
}

/// Calculate the sum over the iterator using checked arithmetic.
pub trait CheckedSum<R>: private::SumSeal<R> {
    /// Calculate the sum over the iterator using checked arithmetic. If an over or underflow would
    /// happen it returns `None`.
    fn checked_sum(self) -> Option<R>;
}

impl<T> CheckedSum<Amount> for T
where
    T: Iterator<Item = Amount>,
{
    fn checked_sum(mut self) -> Option<Amount> {
        let first = Some(self.next().unwrap_or_default());

        self.fold(first, |acc, item| acc.and_then(|acc| acc.checked_add(item)))
    }
}

impl<T> CheckedSum<SignedAmount> for T
where
    T: Iterator<Item = SignedAmount>,
{
    fn checked_sum(mut self) -> Option<SignedAmount> {
        let first = Some(self.next().unwrap_or_default());

        self.fold(first, |acc, item| acc.and_then(|acc| acc.checked_add(item)))
    }
}

mod private {
    use super::{Amount, SignedAmount};

    /// Used to seal the `CheckedSum` trait
    pub trait SumSeal<A> {}

    impl<T> SumSeal<Amount> for T where T: Iterator<Item = Amount> {}
    impl<T> SumSeal<SignedAmount> for T where T: Iterator<Item = SignedAmount> {}
}

#[cfg(feature = "serde")]
pub mod serde {
    // methods are implementation of a standardized serde-specific signature
    #![allow(missing_docs)]

    //! This module adds serde serialization and deserialization support for Amounts.
    //! Since there is not a default way to serialize and deserialize Amounts, multiple
    //! ways are supported and it's up to the user to decide which serialiation to use.
    //! The provided modules can be used as follows:
    //!
    //! ```rust,ignore
    //! use serde::{Serialize, Deserialize};
    //! use groestlcoin_units::Amount;
    //!
    //! #[derive(Serialize, Deserialize)]
    //! pub struct HasAmount {
    //!     #[serde(with = "groestlcoin_units::amount::serde::as_btc")]
    //!     pub amount: Amount,
    //! }
    //! ```

    use core::fmt;
    use serde::{Deserialize, Deserializer, Serialize, Serializer};

    use super::{Amount, SignedAmount, ParseAmountError};
    #[cfg(feature = "alloc")]
    use super::Denomination;

    /// This trait is used only to avoid code duplication and naming collisions
    /// of the different serde serialization crates.
    pub trait SerdeAmount: Copy + Sized {
        fn ser_sat<S: Serializer>(self, s: S, _: private::Token) -> Result<S::Ok, S::Error>;
        fn des_sat<'d, D: Deserializer<'d>>(d: D, _: private::Token) -> Result<Self, D::Error>;
        #[cfg(feature = "alloc")]
        fn ser_btc<S: Serializer>(self, s: S, _: private::Token) -> Result<S::Ok, S::Error>;
        #[cfg(feature = "alloc")]
        fn des_btc<'d, D: Deserializer<'d>>(d: D, _: private::Token) -> Result<Self, D::Error>;
    }

    mod private {
        /// Controls access to the trait methods.
        pub struct Token;
    }

    /// This trait is only for internal Amount type serialization/deserialization
    pub trait SerdeAmountForOpt: Copy + Sized + SerdeAmount {
        fn type_prefix(_: private::Token) -> &'static str;
        fn ser_sat_opt<S: Serializer>(self, s: S, _: private::Token) -> Result<S::Ok, S::Error>;
        #[cfg(feature = "alloc")]
        fn ser_btc_opt<S: Serializer>(self, s: S, _: private::Token) -> Result<S::Ok, S::Error>;
    }

    struct DisplayFullError(ParseAmountError);

    #[cfg(feature = "std")]
    impl fmt::Display for DisplayFullError {
        fn fmt(&self, f: &mut fmt::Formatter) -> fmt::Result {
            use std::error::Error;

            fmt::Display::fmt(&self.0, f)?;
            let mut source_opt = self.0.source();
            while let Some(source) = source_opt {
                write!(f, ": {}", source)?;
                source_opt = source.source();
            }
            Ok(())
        }
    }

    #[cfg(not(feature = "std"))]
    impl fmt::Display for DisplayFullError {
        fn fmt(&self, f: &mut fmt::Formatter) -> fmt::Result {
            fmt::Display::fmt(&self.0, f)
        }
    }

    impl SerdeAmount for Amount {
        fn ser_sat<S: Serializer>(self, s: S, _: private::Token) -> Result<S::Ok, S::Error> {
            u64::serialize(&self.to_sat(), s)
        }
        fn des_sat<'d, D: Deserializer<'d>>(d: D, _: private::Token) -> Result<Self, D::Error> {
            Ok(Amount::from_sat(u64::deserialize(d)?))
        }
        #[cfg(feature = "alloc")]
        fn ser_btc<S: Serializer>(self, s: S, _: private::Token) -> Result<S::Ok, S::Error> {
            f64::serialize(&self.to_float_in(Denomination::Bitcoin), s)
        }
        #[cfg(feature = "alloc")]
        fn des_btc<'d, D: Deserializer<'d>>(d: D, _: private::Token) -> Result<Self, D::Error> {
            use serde::de::Error;
            Amount::from_btc(f64::deserialize(d)?)
                .map_err(DisplayFullError)
                .map_err(D::Error::custom)
        }
    }

    impl SerdeAmountForOpt for Amount {
        fn type_prefix(_: private::Token) -> &'static str { "u" }
        fn ser_sat_opt<S: Serializer>(self, s: S, _: private::Token) -> Result<S::Ok, S::Error> {
            s.serialize_some(&self.to_sat())
        }
        #[cfg(feature = "alloc")]
        fn ser_btc_opt<S: Serializer>(self, s: S, _: private::Token) -> Result<S::Ok, S::Error> {
            s.serialize_some(&self.to_btc())
        }
    }

    impl SerdeAmount for SignedAmount {
        fn ser_sat<S: Serializer>(self, s: S, _: private::Token) -> Result<S::Ok, S::Error> {
            i64::serialize(&self.to_sat(), s)
        }
        fn des_sat<'d, D: Deserializer<'d>>(d: D, _: private::Token) -> Result<Self, D::Error> {
            Ok(SignedAmount::from_sat(i64::deserialize(d)?))
        }
        #[cfg(feature = "alloc")]
        fn ser_btc<S: Serializer>(self, s: S, _: private::Token) -> Result<S::Ok, S::Error> {
            f64::serialize(&self.to_float_in(Denomination::Bitcoin), s)
        }
        #[cfg(feature = "alloc")]
        fn des_btc<'d, D: Deserializer<'d>>(d: D, _: private::Token) -> Result<Self, D::Error> {
            use serde::de::Error;
            SignedAmount::from_btc(f64::deserialize(d)?)
                .map_err(DisplayFullError)
                .map_err(D::Error::custom)
        }
    }

    impl SerdeAmountForOpt for SignedAmount {
        fn type_prefix(_: private::Token) -> &'static str { "i" }
        fn ser_sat_opt<S: Serializer>(self, s: S, _: private::Token) -> Result<S::Ok, S::Error> {
            s.serialize_some(&self.to_sat())
        }
        #[cfg(feature = "alloc")]
        fn ser_btc_opt<S: Serializer>(self, s: S, _: private::Token) -> Result<S::Ok, S::Error> {
            s.serialize_some(&self.to_btc())
        }
    }

    pub mod as_sat {
        //! Serialize and deserialize [`Amount`](crate::Amount) as real numbers denominated in satoshi.
        //! Use with `#[serde(with = "amount::serde::as_sat")]`.
        //!
        use super::private;

        use serde::{Deserializer, Serializer};

        use crate::amount::serde::SerdeAmount;

        pub fn serialize<A: SerdeAmount, S: Serializer>(a: &A, s: S) -> Result<S::Ok, S::Error> {
            a.ser_sat(s, private::Token)
        }

        pub fn deserialize<'d, A: SerdeAmount, D: Deserializer<'d>>(d: D) -> Result<A, D::Error> {
            A::des_sat(d, private::Token)
        }

        pub mod opt {
            //! Serialize and deserialize [`Option<Amount>`](crate::Amount) as real numbers denominated in satoshi.
            //! Use with `#[serde(default, with = "amount::serde::as_sat::opt")]`.

            use super::private;
            use core::fmt;
            use core::marker::PhantomData;

            use serde::{de, Deserializer, Serializer};

            use crate::amount::serde::SerdeAmountForOpt;

            pub fn serialize<A: SerdeAmountForOpt, S: Serializer>(
                a: &Option<A>,
                s: S,
            ) -> Result<S::Ok, S::Error> {
                match *a {
                    Some(a) => a.ser_sat_opt(s, private::Token),
                    None => s.serialize_none(),
                }
            }

            pub fn deserialize<'d, A: SerdeAmountForOpt, D: Deserializer<'d>>(
                d: D,
            ) -> Result<Option<A>, D::Error> {
                struct VisitOptAmt<X>(PhantomData<X>);

                impl<'de, X: SerdeAmountForOpt> de::Visitor<'de> for VisitOptAmt<X> {
                    type Value = Option<X>;

                    fn expecting(&self, formatter: &mut fmt::Formatter) -> fmt::Result {
                        write!(formatter, "An Option<{}64>", X::type_prefix(private::Token))
                    }

                    fn visit_none<E>(self) -> Result<Self::Value, E>
                    where
                        E: de::Error,
                    {
                        Ok(None)
                    }
                    fn visit_some<D>(self, d: D) -> Result<Self::Value, D::Error>
                    where
                        D: Deserializer<'de>,
                    {
                        Ok(Some(X::des_sat(d, private::Token)?))
                    }
                }
                d.deserialize_option(VisitOptAmt::<A>(PhantomData))
            }
        }
    }

    #[cfg(feature = "alloc")]
    pub mod as_btc {
        //! Serialize and deserialize [`Amount`](crate::Amount) as JSON numbers denominated in GRS.
        //! Use with `#[serde(with = "amount::serde::as_btc")]`.

        use super::private;

        use serde::{Deserializer, Serializer};

        use crate::amount::serde::SerdeAmount;

        pub fn serialize<A: SerdeAmount, S: Serializer>(a: &A, s: S) -> Result<S::Ok, S::Error> {
            a.ser_btc(s, private::Token)
        }

        pub fn deserialize<'d, A: SerdeAmount, D: Deserializer<'d>>(d: D) -> Result<A, D::Error> {
            A::des_btc(d, private::Token)
        }

        pub mod opt {
            //! Serialize and deserialize `Option<Amount>` as JSON numbers denominated in GRS.
            //! Use with `#[serde(default, with = "amount::serde::as_btc::opt")]`.

            use super::private;
            use core::fmt;
            use core::marker::PhantomData;

            use serde::{de, Deserializer, Serializer};

            use crate::amount::serde::SerdeAmountForOpt;

            pub fn serialize<A: SerdeAmountForOpt, S: Serializer>(
                a: &Option<A>,
                s: S,
            ) -> Result<S::Ok, S::Error> {
                match *a {
                    Some(a) => a.ser_btc_opt(s, private::Token),
                    None => s.serialize_none(),
                }
            }

            pub fn deserialize<'d, A: SerdeAmountForOpt, D: Deserializer<'d>>(
                d: D,
            ) -> Result<Option<A>, D::Error> {
                struct VisitOptAmt<X>(PhantomData<X>);

                impl<'de, X: SerdeAmountForOpt> de::Visitor<'de> for VisitOptAmt<X> {
                    type Value = Option<X>;

                    fn expecting(&self, formatter: &mut fmt::Formatter) -> fmt::Result {
                        write!(formatter, "An Option<f64>")
                    }

                    fn visit_none<E>(self) -> Result<Self::Value, E>
                    where
                        E: de::Error,
                    {
                        Ok(None)
                    }
                    fn visit_some<D>(self, d: D) -> Result<Self::Value, D::Error>
                    where
                        D: Deserializer<'de>,
                    {
                        Ok(Some(X::des_btc(d, private::Token)?))
                    }
                }
                d.deserialize_option(VisitOptAmt::<A>(PhantomData))
            }
        }
    }
}

#[cfg(kani)]
mod verification {
    use std::cmp;
    use std::convert::TryInto;

    use super::*;

    // Note regarding the `unwind` parameter: this defines how many iterations
    // of loops kani will unwind before handing off to the SMT solver. Basically
    // it should be set as low as possible such that Kani still succeeds (doesn't
    // return "undecidable").
    //
    // There is more info here: https://model-checking.github.io/kani/tutorial-loop-unwinding.html
    //
    // Unfortunately what it means to "loop" is pretty opaque ... in this case
    // there appear to be loops in memcmp, which I guess comes from assert_eq!,
    // though I didn't see any failures until I added the to_signed() test.
    // Further confusing the issue, a value of 2 works fine on my system, but on
    // CI it fails, so we need to set it higher.
    #[kani::unwind(4)]
    #[kani::proof]
    fn u_amount_add_homomorphic() {
        let n1 = kani::any::<u64>();
        let n2 = kani::any::<u64>();
        kani::assume(n1.checked_add(n2).is_some()); // assume we don't overflow in the actual test
        assert_eq!(Amount::from_sat(n1) + Amount::from_sat(n2), Amount::from_sat(n1 + n2));

        let mut amt = Amount::from_sat(n1);
        amt += Amount::from_sat(n2);
        assert_eq!(amt, Amount::from_sat(n1 + n2));

        let max = cmp::max(n1, n2);
        let min = cmp::min(n1, n2);
        assert_eq!(Amount::from_sat(max) - Amount::from_sat(min), Amount::from_sat(max - min));

        let mut amt = Amount::from_sat(max);
        amt -= Amount::from_sat(min);
        assert_eq!(amt, Amount::from_sat(max - min));

        assert_eq!(
            Amount::from_sat(n1).to_signed(),
            if n1 <= i64::MAX as u64 {
                Ok(SignedAmount::from_sat(n1.try_into().unwrap()))
            } else {
                Err(ParseAmountError::OutOfRange(OutOfRangeError::too_big(false)))
            },
        );
    }

    #[kani::unwind(4)]
    #[kani::proof]
    fn u_amount_add_homomorphic_checked() {
        let n1 = kani::any::<u64>();
        let n2 = kani::any::<u64>();
        assert_eq!(
            Amount::from_sat(n1).checked_add(Amount::from_sat(n2)),
            n1.checked_add(n2).map(Amount::from_sat),
        );
        assert_eq!(
            Amount::from_sat(n1).checked_sub(Amount::from_sat(n2)),
            n1.checked_sub(n2).map(Amount::from_sat),
        );
    }

    #[kani::unwind(4)]
    #[kani::proof]
    fn s_amount_add_homomorphic() {
        let n1 = kani::any::<i64>();
        let n2 = kani::any::<i64>();
        kani::assume(n1.checked_add(n2).is_some()); // assume we don't overflow in the actual test
        kani::assume(n1.checked_sub(n2).is_some()); // assume we don't overflow in the actual test
        assert_eq!(
            SignedAmount::from_sat(n1) + SignedAmount::from_sat(n2),
            SignedAmount::from_sat(n1 + n2)
        );
        assert_eq!(
            SignedAmount::from_sat(n1) - SignedAmount::from_sat(n2),
            SignedAmount::from_sat(n1 - n2)
        );

        let mut amt = SignedAmount::from_sat(n1);
        amt += SignedAmount::from_sat(n2);
        assert_eq!(amt, SignedAmount::from_sat(n1 + n2));
        let mut amt = SignedAmount::from_sat(n1);
        amt -= SignedAmount::from_sat(n2);
        assert_eq!(amt, SignedAmount::from_sat(n1 - n2));

        assert_eq!(
            SignedAmount::from_sat(n1).to_unsigned(),
            if n1 >= 0 {
                Ok(Amount::from_sat(n1.try_into().unwrap()))
            } else {
                Err(ParseAmountError::Negative)
            },
        );
    }

    #[kani::unwind(4)]
    #[kani::proof]
    fn s_amount_add_homomorphic_checked() {
        let n1 = kani::any::<i64>();
        let n2 = kani::any::<i64>();
        assert_eq!(
            SignedAmount::from_sat(n1).checked_add(SignedAmount::from_sat(n2)),
            n1.checked_add(n2).map(SignedAmount::from_sat),
        );
        assert_eq!(
            SignedAmount::from_sat(n1).checked_sub(SignedAmount::from_sat(n2)),
            n1.checked_sub(n2).map(SignedAmount::from_sat),
        );

        assert_eq!(
            SignedAmount::from_sat(n1).positive_sub(SignedAmount::from_sat(n2)),
            if n1 >= 0 && n2 >= 0 && n1 >= n2 {
                Some(SignedAmount::from_sat(n1 - n2))
            } else {
                None
            },
        );
    }
}

#[cfg(test)]
mod tests {
    use core::str::FromStr;

    #[cfg(feature = "alloc")]
    use alloc::format;

    #[cfg(feature = "std")]
    use std::panic;

    #[cfg(feature = "serde")]
    use serde_test;

    use super::*;

    #[test]
    #[cfg(feature = "alloc")]
    fn from_str_zero() {
<<<<<<< HEAD
        let denoms = vec!["GRS", "mGRS", "uGRS", "nGRS", "pGRS", "groestls", "gros", "mgros"];
=======
        let denoms = ["BTC", "mBTC", "uBTC", "nBTC", "pBTC", "bits", "sats", "msats"];
>>>>>>> 34d98356
        for denom in denoms {
            for v in &["0", "000"] {
                let s = format!("{} {}", v, denom);
                match Amount::from_str(&s) {
                    Err(e) => panic!("Failed to crate amount from {}: {:?}", s, e),
                    Ok(amount) => assert_eq!(amount, Amount::from_sat(0)),
                }
            }

            let s = format!("-0 {}", denom);
            match Amount::from_str(&s) {
                Err(e) => assert_eq!(e, ParseError::Amount(ParseAmountError::OutOfRange(OutOfRangeError::negative()))),
                Ok(_) => panic!("Unsigned amount from {}", s),
            }
            match SignedAmount::from_str(&s) {
                Err(e) => panic!("Failed to crate amount from {}: {:?}", s, e),
                Ok(amount) => assert_eq!(amount, SignedAmount::from_sat(0)),
            }
        }
    }

    #[test]
    fn from_int_btc() {
        let amt = Amount::from_int_btc(2);
        assert_eq!(Amount::from_sat(200_000_000), amt);
    }

    #[should_panic]
    #[test]
    fn from_int_btc_panic() { Amount::from_int_btc(u64::MAX); }

    #[test]
    fn mul_div() {
        let sat = Amount::from_sat;
        let ssat = SignedAmount::from_sat;

        assert_eq!(sat(14) * 3, sat(42));
        assert_eq!(sat(14) / 2, sat(7));
        assert_eq!(sat(14) % 3, sat(2));
        assert_eq!(ssat(-14) * 3, ssat(-42));
        assert_eq!(ssat(-14) / 2, ssat(-7));
        assert_eq!(ssat(-14) % 3, ssat(-2));

        let mut b = ssat(30);
        b /= 3;
        assert_eq!(b, ssat(10));
        b %= 3;
        assert_eq!(b, ssat(1));
    }

    #[cfg(feature = "std")]
    #[test]
    fn test_overflows() {
        // panic on overflow
        let result = panic::catch_unwind(|| Amount::MAX + Amount::from_sat(1));
        assert!(result.is_err());
        let result = panic::catch_unwind(|| Amount::from_sat(8446744073709551615) * 3);
        assert!(result.is_err());
    }

    #[test]
    fn checked_arithmetic() {
        let sat = Amount::from_sat;
        let ssat = SignedAmount::from_sat;

        assert_eq!(SignedAmount::MAX.checked_add(ssat(1)), None);
        assert_eq!(SignedAmount::MIN.checked_sub(ssat(1)), None);
        assert_eq!(Amount::MAX.checked_add(sat(1)), None);
        assert_eq!(Amount::MIN.checked_sub(sat(1)), None);

        assert_eq!(sat(5).checked_div(2), Some(sat(2))); // integer division
        assert_eq!(ssat(-6).checked_div(2), Some(ssat(-3)));
    }

    #[cfg(feature = "alloc")]
    #[test]
    fn floating_point() {
        use super::Denomination as D;
        let f = Amount::from_float_in;
        let sf = SignedAmount::from_float_in;
        let sat = Amount::from_sat;
        let ssat = SignedAmount::from_sat;

        assert_eq!(f(11.22, D::Bitcoin), Ok(sat(1122000000)));
        assert_eq!(sf(-11.22, D::MilliBitcoin), Ok(ssat(-1122000)));
        assert_eq!(f(11.22, D::Bit), Ok(sat(1122)));
        assert_eq!(sf(-1000.0, D::MilliSatoshi), Ok(ssat(-1)));
        assert_eq!(f(0.0001234, D::Bitcoin), Ok(sat(12340)));
        assert_eq!(sf(-0.00012345, D::Bitcoin), Ok(ssat(-12345)));

        assert_eq!(f(-100.0, D::MilliSatoshi), Err(OutOfRangeError::negative().into()));
        assert_eq!(f(11.22, D::Satoshi), Err(ParseAmountError::TooPrecise));
        assert_eq!(sf(-100.0, D::MilliSatoshi), Err(ParseAmountError::TooPrecise));
        assert_eq!(f(42.123456781, D::Bitcoin), Err(ParseAmountError::TooPrecise));
        assert_eq!(sf(-184467440738.0, D::Bitcoin), Err(OutOfRangeError::too_small().into()));
        assert_eq!(f(18446744073709551617.0, D::Satoshi), Err(OutOfRangeError::too_big(false).into()));

        // Amount can be grater than the max SignedAmount.
        assert!(f(SignedAmount::MAX.to_float_in(D::Satoshi) + 1.0, D::Satoshi).is_ok());

        assert_eq!(
            f(Amount::MAX.to_float_in(D::Satoshi) + 1.0, D::Satoshi),
            Err(OutOfRangeError::too_big(false).into())
        );

        assert_eq!(
            sf(SignedAmount::MAX.to_float_in(D::Satoshi) + 1.0, D::Satoshi),
            Err(OutOfRangeError::too_big(true).into())
        );

        let btc = move |f| SignedAmount::from_btc(f).unwrap();
        assert_eq!(btc(2.5).to_float_in(D::Bitcoin), 2.5);
        assert_eq!(btc(-2.5).to_float_in(D::MilliBitcoin), -2500.0);
        assert_eq!(btc(2.5).to_float_in(D::Satoshi), 250000000.0);
        assert_eq!(btc(-2.5).to_float_in(D::MilliSatoshi), -250000000000.0);

        let btc = move |f| Amount::from_btc(f).unwrap();
        assert_eq!(&btc(0.0012).to_float_in(D::Bitcoin).to_string(), "0.0012")
    }

    #[test]
    #[allow(clippy::inconsistent_digit_grouping)] // Group to show 100,000,000 sats per groestlcoin.
    fn parsing() {
        use super::ParseAmountError as E;
        let btc = Denomination::Bitcoin;
        let sat = Denomination::Satoshi;
        let msat = Denomination::MilliSatoshi;
        let p = Amount::from_str_in;
        let sp = SignedAmount::from_str_in;

        assert_eq!(p("x", btc), Err(E::InvalidCharacter('x')));
        assert_eq!(p("-", btc), Err(E::InvalidFormat));
        assert_eq!(sp("-", btc), Err(E::InvalidFormat));
        assert_eq!(p("-1.0x", btc), Err(E::InvalidCharacter('x')));
        assert_eq!(p("0.0 ", btc), Err(ParseAmountError::InvalidCharacter(' ')));
        assert_eq!(p("0.000.000", btc), Err(E::InvalidFormat));
        #[cfg(feature = "alloc")]
        let more_than_max = format!("1{}", Amount::MAX);
        #[cfg(feature = "alloc")]
        assert_eq!(p(&more_than_max, btc), Err(OutOfRangeError::too_big(false).into()));
        assert_eq!(p("0.000000042", btc), Err(E::TooPrecise));
        assert_eq!(p("999.0000000", msat), Err(E::TooPrecise));
        assert_eq!(p("1.0000000", msat), Err(E::TooPrecise));
        assert_eq!(p("1.1", msat), Err(E::TooPrecise));
        assert_eq!(p("1000.1", msat), Err(E::TooPrecise));
        assert_eq!(p("1001.0000000", msat), Err(E::TooPrecise));
        assert_eq!(p("1000.0000001", msat), Err(E::TooPrecise));
        assert_eq!(p("1000.1000000", msat), Err(E::TooPrecise));
        assert_eq!(p("1100.0000000", msat), Err(E::TooPrecise));
        assert_eq!(p("10001.0000000", msat), Err(E::TooPrecise));

        assert_eq!(p("1", btc), Ok(Amount::from_sat(1_000_000_00)));
        assert_eq!(sp("-.5", btc), Ok(SignedAmount::from_sat(-500_000_00)));
        #[cfg(feature = "alloc")]
        assert_eq!(sp(&i64::MIN.to_string(), sat), Ok(SignedAmount::from_sat(i64::MIN)));
        assert_eq!(p("1.1", btc), Ok(Amount::from_sat(1_100_000_00)));
        assert_eq!(p("100", sat), Ok(Amount::from_sat(100)));
        assert_eq!(p("55", sat), Ok(Amount::from_sat(55)));
        assert_eq!(p("5500000000000000000", sat), Ok(Amount::from_sat(55_000_000_000_000_000_00)));
        // Should this even pass?
        assert_eq!(p("5500000000000000000.", sat), Ok(Amount::from_sat(55_000_000_000_000_000_00)));
        assert_eq!(
            p("12345678901.12345678", btc),
            Ok(Amount::from_sat(12_345_678_901__123_456_78))
        );
        assert_eq!(p("1000.0", msat), Ok(Amount::from_sat(1)));
        assert_eq!(p("1000.000000000000000000000000000", msat), Ok(Amount::from_sat(1)));

        // make sure satoshi > i64::MAX is checked.
        #[cfg(feature = "alloc")]
        {
            let amount = Amount::from_sat(i64::MAX as u64);
            assert_eq!(Amount::from_str_in(&amount.to_string_in(sat), sat), Ok(amount));
            assert!(SignedAmount::from_str_in(&(amount + Amount(1)).to_string_in(sat), sat).is_err());
            assert!(Amount::from_str_in(&(amount + Amount(1)).to_string_in(sat), sat).is_ok());
        }

        assert_eq!(p("12.000", Denomination::MilliSatoshi), Err(E::TooPrecise));
        // exactly 50 chars.
        assert_eq!(
            p("100000000000000.0000000000000000000000000000000000", Denomination::Bitcoin),
            Err(OutOfRangeError::too_big(false).into())
        );
        // more than 50 chars.
        assert_eq!(
            p("100000000000000.00000000000000000000000000000000000", Denomination::Bitcoin),
            Err(E::InputTooLarge)
        );
    }

    #[test]
    #[cfg(feature = "alloc")]
    fn to_string() {
        use super::Denomination as D;

        assert_eq!(Amount::ONE_BTC.to_string_in(D::Bitcoin), "1");
        assert_eq!(format!("{:.8}", Amount::ONE_BTC.display_in(D::Bitcoin)), "1.00000000");
        assert_eq!(Amount::ONE_BTC.to_string_in(D::Satoshi), "100000000");
        assert_eq!(Amount::ONE_SAT.to_string_in(D::Bitcoin), "0.00000001");
        assert_eq!(SignedAmount::from_sat(-42).to_string_in(D::Bitcoin), "-0.00000042");

        assert_eq!(Amount::ONE_BTC.to_string_with_denomination(D::Bitcoin), "1 GRS");
        assert_eq!(Amount::ONE_SAT.to_string_with_denomination(D::MilliSatoshi), "1000 mgro");
        assert_eq!(SignedAmount::ONE_BTC.to_string_with_denomination(D::Satoshi), "100000000 gro");
        assert_eq!(Amount::ONE_SAT.to_string_with_denomination(D::Bitcoin), "0.00000001 GRS");
        assert_eq!(
            SignedAmount::from_sat(-42).to_string_with_denomination(D::Bitcoin),
            "-0.00000042 GRS"
        );
    }

    // May help identify a problem sooner
    #[cfg(feature = "alloc")]
    #[test]
    fn test_repeat_char() {
        let mut buf = String::new();
        repeat_char(&mut buf, '0', 0).unwrap();
        assert_eq!(buf.len(), 0);
        repeat_char(&mut buf, '0', 42).unwrap();
        assert_eq!(buf.len(), 42);
        assert!(buf.chars().all(|c| c == '0'));
    }

    // Creates individual test functions to make it easier to find which check failed.
    macro_rules! check_format_non_negative {
        ($denom:ident; $($test_name:ident, $val:literal, $format_string:literal, $expected:literal);* $(;)?) => {
            $(
                #[test]
                #[cfg(feature = "alloc")]
                fn $test_name() {
                    assert_eq!(format!($format_string, Amount::from_sat($val).display_in(Denomination::$denom)), $expected);
                    assert_eq!(format!($format_string, SignedAmount::from_sat($val as i64).display_in(Denomination::$denom)), $expected);
                }
            )*
        }
    }

    macro_rules! check_format_non_negative_show_denom {
        ($denom:ident, $denom_suffix:literal; $($test_name:ident, $val:literal, $format_string:literal, $expected:literal);* $(;)?) => {
            $(
                #[test]
                #[cfg(feature = "alloc")]
                fn $test_name() {
                    assert_eq!(format!($format_string, Amount::from_sat($val).display_in(Denomination::$denom).show_denomination()), concat!($expected, $denom_suffix));
                    assert_eq!(format!($format_string, SignedAmount::from_sat($val as i64).display_in(Denomination::$denom).show_denomination()), concat!($expected, $denom_suffix));
                }
            )*
        }
    }

    check_format_non_negative! {
        Satoshi;
        sat_check_fmt_non_negative_0, 0, "{}", "0";
        sat_check_fmt_non_negative_1, 0, "{:2}", " 0";
        sat_check_fmt_non_negative_2, 0, "{:02}", "00";
        sat_check_fmt_non_negative_3, 0, "{:.1}", "0.0";
        sat_check_fmt_non_negative_4, 0, "{:4.1}", " 0.0";
        sat_check_fmt_non_negative_5, 0, "{:04.1}", "00.0";
        sat_check_fmt_non_negative_6, 1, "{}", "1";
        sat_check_fmt_non_negative_7, 1, "{:2}", " 1";
        sat_check_fmt_non_negative_8, 1, "{:02}", "01";
        sat_check_fmt_non_negative_9, 1, "{:.1}", "1.0";
        sat_check_fmt_non_negative_10, 1, "{:4.1}", " 1.0";
        sat_check_fmt_non_negative_11, 1, "{:04.1}", "01.0";
        sat_check_fmt_non_negative_12, 10, "{}", "10";
        sat_check_fmt_non_negative_13, 10, "{:2}", "10";
        sat_check_fmt_non_negative_14, 10, "{:02}", "10";
        sat_check_fmt_non_negative_15, 10, "{:3}", " 10";
        sat_check_fmt_non_negative_16, 10, "{:03}", "010";
        sat_check_fmt_non_negative_17, 10, "{:.1}", "10.0";
        sat_check_fmt_non_negative_18, 10, "{:5.1}", " 10.0";
        sat_check_fmt_non_negative_19, 10, "{:05.1}", "010.0";
        sat_check_fmt_non_negative_20, 1, "{:<2}", "1 ";
        sat_check_fmt_non_negative_21, 1, "{:<02}", "01";
        sat_check_fmt_non_negative_22, 1, "{:<3.1}", "1.0";
        sat_check_fmt_non_negative_23, 1, "{:<4.1}", "1.0 ";
    }

    check_format_non_negative_show_denom! {
        Satoshi, " gro";
        sat_check_fmt_non_negative_show_denom_0, 0, "{}", "0";
        sat_check_fmt_non_negative_show_denom_1, 0, "{:2}", "0";
        sat_check_fmt_non_negative_show_denom_2, 0, "{:02}", "0";
        //sat_check_fmt_non_negative_show_denom_3, 0, "{:9}", "0";
        //sat_check_fmt_non_negative_show_denom_4, 0, "{:09}", "0";
        //sat_check_fmt_non_negative_show_denom_5, 0, "{:10}", " 0";
        //sat_check_fmt_non_negative_show_denom_6, 0, "{:010}", "00";
        sat_check_fmt_non_negative_show_denom_7, 0, "{:.1}", "0.0";
        //sat_check_fmt_non_negative_show_denom_8, 0, "{:11.1}", "0.0";
        //sat_check_fmt_non_negative_show_denom_9, 0, "{:011.1}", "0.0";
        //sat_check_fmt_non_negative_show_denom_10, 0, "{:12.1}", " 0.0";
        //sat_check_fmt_non_negative_show_denom_11, 0, "{:012.1}", "00.0";
        sat_check_fmt_non_negative_show_denom_12, 1, "{}", "1";
        //sat_check_fmt_non_negative_show_denom_13, 1, "{:10}", " 1";
        //sat_check_fmt_non_negative_show_denom_14, 1, "{:010}", "01";
        sat_check_fmt_non_negative_show_denom_15, 1, "{:.1}", "1.0";
        //sat_check_fmt_non_negative_show_denom_16, 1, "{:12.1}", " 1.0";
        //sat_check_fmt_non_negative_show_denom_17, 1, "{:012.1}", "01.0";
        sat_check_fmt_non_negative_show_denom_18, 10, "{}", "10";
        //sat_check_fmt_non_negative_show_denom_19, 10, "{:10}", "10";
        //sat_check_fmt_non_negative_show_denom_20, 10, "{:010}", "10";
        //sat_check_fmt_non_negative_show_denom_21, 10, "{:11}", " 10";
        //sat_check_fmt_non_negative_show_denom_22, 10, "{:011}", "010";
    }

    check_format_non_negative! {
        Bitcoin;
        btc_check_fmt_non_negative_0, 0, "{}", "0";
        btc_check_fmt_non_negative_1, 0, "{:2}", " 0";
        btc_check_fmt_non_negative_2, 0, "{:02}", "00";
        btc_check_fmt_non_negative_3, 0, "{:.1}", "0.0";
        btc_check_fmt_non_negative_4, 0, "{:4.1}", " 0.0";
        btc_check_fmt_non_negative_5, 0, "{:04.1}", "00.0";
        btc_check_fmt_non_negative_6, 1, "{}", "0.00000001";
        btc_check_fmt_non_negative_7, 1, "{:2}", "0.00000001";
        btc_check_fmt_non_negative_8, 1, "{:02}", "0.00000001";
        btc_check_fmt_non_negative_9, 1, "{:.1}", "0.00000001";
        btc_check_fmt_non_negative_10, 1, "{:11}", " 0.00000001";
        btc_check_fmt_non_negative_11, 1, "{:11.1}", " 0.00000001";
        btc_check_fmt_non_negative_12, 1, "{:011.1}", "00.00000001";
        btc_check_fmt_non_negative_13, 1, "{:.9}", "0.000000010";
        btc_check_fmt_non_negative_14, 1, "{:11.9}", "0.000000010";
        btc_check_fmt_non_negative_15, 1, "{:011.9}", "0.000000010";
        btc_check_fmt_non_negative_16, 1, "{:12.9}", " 0.000000010";
        btc_check_fmt_non_negative_17, 1, "{:012.9}", "00.000000010";
        btc_check_fmt_non_negative_18, 100_000_000, "{}", "1";
        btc_check_fmt_non_negative_19, 100_000_000, "{:2}", " 1";
        btc_check_fmt_non_negative_20, 100_000_000, "{:02}", "01";
        btc_check_fmt_non_negative_21, 100_000_000, "{:.1}", "1.0";
        btc_check_fmt_non_negative_22, 100_000_000, "{:4.1}", " 1.0";
        btc_check_fmt_non_negative_23, 100_000_000, "{:04.1}", "01.0";
        btc_check_fmt_non_negative_24, 110_000_000, "{}", "1.1";
        btc_check_fmt_non_negative_25, 100_000_001, "{}", "1.00000001";
        btc_check_fmt_non_negative_26, 100_000_001, "{:1}", "1.00000001";
        btc_check_fmt_non_negative_27, 100_000_001, "{:.1}", "1.00000001";
        btc_check_fmt_non_negative_28, 100_000_001, "{:10}", "1.00000001";
        btc_check_fmt_non_negative_29, 100_000_001, "{:11}", " 1.00000001";
        btc_check_fmt_non_negative_30, 100_000_001, "{:011}", "01.00000001";
        btc_check_fmt_non_negative_31, 100_000_001, "{:.8}", "1.00000001";
        btc_check_fmt_non_negative_32, 100_000_001, "{:.9}", "1.000000010";
        btc_check_fmt_non_negative_33, 100_000_001, "{:11.9}", "1.000000010";
        btc_check_fmt_non_negative_34, 100_000_001, "{:12.9}", " 1.000000010";
        btc_check_fmt_non_negative_35, 100_000_001, "{:012.9}", "01.000000010";
        btc_check_fmt_non_negative_36, 100_000_001, "{:+011.8}", "+1.00000001";
        btc_check_fmt_non_negative_37, 100_000_001, "{:+12.8}", " +1.00000001";
        btc_check_fmt_non_negative_38, 100_000_001, "{:+012.8}", "+01.00000001";
        btc_check_fmt_non_negative_39, 100_000_001, "{:+12.9}", "+1.000000010";
        btc_check_fmt_non_negative_40, 100_000_001, "{:+012.9}", "+1.000000010";
        btc_check_fmt_non_negative_41, 100_000_001, "{:+13.9}", " +1.000000010";
        btc_check_fmt_non_negative_42, 100_000_001, "{:+013.9}", "+01.000000010";
        btc_check_fmt_non_negative_43, 100_000_001, "{:<10}", "1.00000001";
        btc_check_fmt_non_negative_44, 100_000_001, "{:<11}", "1.00000001 ";
        btc_check_fmt_non_negative_45, 100_000_001, "{:<011}", "01.00000001";
        btc_check_fmt_non_negative_46, 100_000_001, "{:<11.9}", "1.000000010";
        btc_check_fmt_non_negative_47, 100_000_001, "{:<12.9}", "1.000000010 ";
        btc_check_fmt_non_negative_48, 100_000_001, "{:<12}", "1.00000001  ";
        btc_check_fmt_non_negative_49, 100_000_001, "{:^11}", "1.00000001 ";
        btc_check_fmt_non_negative_50, 100_000_001, "{:^11.9}", "1.000000010";
        btc_check_fmt_non_negative_51, 100_000_001, "{:^12.9}", "1.000000010 ";
        btc_check_fmt_non_negative_52, 100_000_001, "{:^12}", " 1.00000001 ";
        btc_check_fmt_non_negative_53, 100_000_001, "{:^12.9}", "1.000000010 ";
        btc_check_fmt_non_negative_54, 100_000_001, "{:^13.9}", " 1.000000010 ";
    }

    check_format_non_negative_show_denom! {
        Bitcoin, " GRS";
        btc_check_fmt_non_negative_show_denom_0, 1, "{:14.1}", "0.00000001";
        btc_check_fmt_non_negative_show_denom_1, 1, "{:14.8}", "0.00000001";
        btc_check_fmt_non_negative_show_denom_2, 1, "{:15}", " 0.00000001";
        btc_check_fmt_non_negative_show_denom_3, 1, "{:015}", "00.00000001";
        btc_check_fmt_non_negative_show_denom_4, 1, "{:.9}", "0.000000010";
        btc_check_fmt_non_negative_show_denom_5, 1, "{:15.9}", "0.000000010";
        btc_check_fmt_non_negative_show_denom_6, 1, "{:16.9}", " 0.000000010";
        btc_check_fmt_non_negative_show_denom_7, 1, "{:016.9}", "00.000000010";
    }

    check_format_non_negative_show_denom! {
        Bitcoin, " GRS ";
        btc_check_fmt_non_negative_show_denom_align_0, 1, "{:<15}", "0.00000001";
        btc_check_fmt_non_negative_show_denom_align_1, 1, "{:^15}", "0.00000001";
        btc_check_fmt_non_negative_show_denom_align_2, 1, "{:^16}", " 0.00000001";
    }

    check_format_non_negative! {
        MilliSatoshi;
        msat_check_fmt_non_negative_0, 0, "{}", "0";
        msat_check_fmt_non_negative_1, 1, "{}", "1000";
        msat_check_fmt_non_negative_2, 1, "{:5}", " 1000";
        msat_check_fmt_non_negative_3, 1, "{:05}", "01000";
        msat_check_fmt_non_negative_4, 1, "{:.1}", "1000.0";
        msat_check_fmt_non_negative_5, 1, "{:6.1}", "1000.0";
        msat_check_fmt_non_negative_6, 1, "{:06.1}", "1000.0";
        msat_check_fmt_non_negative_7, 1, "{:7.1}", " 1000.0";
        msat_check_fmt_non_negative_8, 1, "{:07.1}", "01000.0";
    }

    #[test]
    fn test_unsigned_signed_conversion() {
        let sa = SignedAmount::from_sat;
        let ua = Amount::from_sat;

        assert_eq!(Amount::MAX.to_signed(), Err(OutOfRangeError::too_big(true).into()));
        assert_eq!(ua(i64::MAX as u64).to_signed(), Ok(sa(i64::MAX)));
        assert_eq!(ua(i64::MAX as u64 + 1).to_signed(), Err(OutOfRangeError::too_big(true).into()));

        assert_eq!(sa(i64::MAX).to_unsigned(), Ok(ua(i64::MAX as u64)));

        assert_eq!(sa(i64::MAX).to_unsigned().unwrap().to_signed(), Ok(sa(i64::MAX)));
    }

    #[test]
    #[allow(clippy::inconsistent_digit_grouping)] // Group to show 100,000,000 sats per groestlcoin.
    fn from_str() {
        use ParseDenominationError::*;

        use super::ParseAmountError as E;

<<<<<<< HEAD
        assert_eq!(Amount::from_str("x GRS"), Err(E::InvalidCharacter('x')));
=======
        assert_eq!(Amount::from_str("x BTC"), Err(E::InvalidCharacter('x').into()));
>>>>>>> 34d98356
        assert_eq!(
            Amount::from_str("xGRS"),
            Err(Unknown(UnknownDenominationError("xGRS".into())).into()),
        );
        assert_eq!(
            Amount::from_str("5 GRS GRS"),
            Err(Unknown(UnknownDenominationError("GRS GRS".into())).into()),
        );
<<<<<<< HEAD
        assert_eq!(Amount::from_str("5GRS GRS"), Err(E::InvalidCharacter('G')));
=======
        assert_eq!(Amount::from_str("5BTC BTC"), Err(E::InvalidCharacter('B').into()));
>>>>>>> 34d98356
        assert_eq!(
            Amount::from_str("5 5 GRS"),
            Err(Unknown(UnknownDenominationError("5 GRS".into())).into()),
        );

        #[track_caller]
        fn ok_case(s: &str, expected: Amount) {
            assert_eq!(Amount::from_str(s).unwrap(), expected);
            assert_eq!(Amount::from_str(&s.replace(' ', "")).unwrap(), expected);
        }

        #[track_caller]
        fn case(s: &str, expected: Result<Amount, impl Into<ParseError>>) {
            let expected = expected.map_err(Into::into);
            assert_eq!(Amount::from_str(s), expected);
            assert_eq!(Amount::from_str(&s.replace(' ', "")), expected);
        }

        #[track_caller]
        fn ok_scase(s: &str, expected: SignedAmount) {
            assert_eq!(SignedAmount::from_str(s).unwrap(), expected);
            assert_eq!(SignedAmount::from_str(&s.replace(' ', "")).unwrap(), expected);
        }

        #[track_caller]
        fn scase(s: &str, expected: Result<SignedAmount, impl Into<ParseError>>) {
            let expected = expected.map_err(Into::into);
            assert_eq!(SignedAmount::from_str(s), expected);
            assert_eq!(SignedAmount::from_str(&s.replace(' ', "")), expected);
        }

        case("5 BCH", Err(Unknown(UnknownDenominationError("BCH".into()))));

<<<<<<< HEAD
        case("-1 GRS", Err(E::Negative));
        case("-0.0 GRS", Err(E::Negative));
        case("0.123456789 GRS", Err(E::TooPrecise));
        scase("-0.1 gro", Err(E::TooPrecise));
        case("0.123456 mGRS", Err(E::TooPrecise));
        scase("-1.001 groestls", Err(E::TooPrecise));
        scase("-200000000000 GRS", Err(E::TooBig));
        case("18446744073709551616 gro", Err(E::TooBig));

        case(".5 groestls", Ok(Amount::from_sat(50)));
        scase("-.5 groestls", Ok(SignedAmount::from_sat(-50)));
        case("0.00253583 GRS", Ok(Amount::from_sat(253583)));
        scase("-5 gro", Ok(SignedAmount::from_sat(-5)));
        case("0.10000000 GRS", Ok(Amount::from_sat(100_000_00)));
        scase("-100 groestls", Ok(SignedAmount::from_sat(-10_000)));
        scase(&format!("{} GRO", i64::MIN), Ok(SignedAmount::from_sat(i64::MIN)));
=======
        case("-1 BTC", Err(OutOfRangeError::negative()));
        case("-0.0 BTC", Err(OutOfRangeError::negative()));
        case("0.123456789 BTC", Err(E::TooPrecise));
        scase("-0.1 satoshi", Err(E::TooPrecise));
        case("0.123456 mBTC", Err(E::TooPrecise));
        scase("-1.001 bits", Err(E::TooPrecise));
        scase("-200000000000 BTC", Err(OutOfRangeError::too_small()));
        case("18446744073709551616 sat", Err(OutOfRangeError::too_big(false)));

        ok_case(".5 bits", Amount::from_sat(50));
        ok_scase("-.5 bits", SignedAmount::from_sat(-50));
        ok_case("0.00253583 BTC", Amount::from_sat(253583));
        ok_scase("-5 satoshi", SignedAmount::from_sat(-5));
        ok_case("0.10000000 BTC", Amount::from_sat(100_000_00));
        ok_scase("-100 bits", SignedAmount::from_sat(-10_000));
        #[cfg(feature = "alloc")]
        ok_scase(&format!("{} SAT", i64::MIN), SignedAmount::from_sat(i64::MIN));
>>>>>>> 34d98356
    }

    #[cfg(feature = "alloc")]
    #[test]
    #[allow(clippy::inconsistent_digit_grouping)] // Group to show 100,000,000 sats per groestlcoin.
    fn to_from_string_in() {
        use super::Denomination as D;
        let ua_str = Amount::from_str_in;
        let ua_sat = Amount::from_sat;
        let sa_str = SignedAmount::from_str_in;
        let sa_sat = SignedAmount::from_sat;

        assert_eq!("0.5", Amount::from_sat(50).to_string_in(D::Bit));
        assert_eq!("-0.5", SignedAmount::from_sat(-50).to_string_in(D::Bit));
        assert_eq!("0.00253583", Amount::from_sat(253583).to_string_in(D::Bitcoin));
        assert_eq!("-5", SignedAmount::from_sat(-5).to_string_in(D::Satoshi));
        assert_eq!("0.1", Amount::from_sat(100_000_00).to_string_in(D::Bitcoin));
        assert_eq!("-100", SignedAmount::from_sat(-10_000).to_string_in(D::Bit));
        assert_eq!("2535830", Amount::from_sat(253583).to_string_in(D::NanoBitcoin));
        assert_eq!("-100000", SignedAmount::from_sat(-10_000).to_string_in(D::NanoBitcoin));
        assert_eq!("2535830000", Amount::from_sat(253583).to_string_in(D::PicoBitcoin));
        assert_eq!("-100000000", SignedAmount::from_sat(-10_000).to_string_in(D::PicoBitcoin));

        assert_eq!("0.50", format!("{:.2}", Amount::from_sat(50).display_in(D::Bit)));
        assert_eq!("-0.50", format!("{:.2}", SignedAmount::from_sat(-50).display_in(D::Bit)));
        assert_eq!(
            "0.10000000",
            format!("{:.8}", Amount::from_sat(100_000_00).display_in(D::Bitcoin))
        );
        assert_eq!("-100.00", format!("{:.2}", SignedAmount::from_sat(-10_000).display_in(D::Bit)));

        assert_eq!(ua_str(&ua_sat(0).to_string_in(D::Satoshi), D::Satoshi), Ok(ua_sat(0)));
        assert_eq!(ua_str(&ua_sat(500).to_string_in(D::Bitcoin), D::Bitcoin), Ok(ua_sat(500)));
        assert_eq!(
            ua_str(&ua_sat(21_000_000).to_string_in(D::Bit), D::Bit),
            Ok(ua_sat(21_000_000))
        );
        assert_eq!(
            ua_str(&ua_sat(1).to_string_in(D::MicroBitcoin), D::MicroBitcoin),
            Ok(ua_sat(1))
        );
        assert_eq!(
            ua_str(&ua_sat(1_000_000_000_000).to_string_in(D::MilliBitcoin), D::MilliBitcoin),
            Ok(ua_sat(1_000_000_000_000))
        );
        assert!(ua_str(&ua_sat(u64::MAX).to_string_in(D::MilliBitcoin), D::MilliBitcoin).is_ok());

        assert_eq!(
            sa_str(&sa_sat(-1).to_string_in(D::MicroBitcoin), D::MicroBitcoin),
            Ok(sa_sat(-1))
        );

        assert_eq!(
            sa_str(&sa_sat(i64::MAX).to_string_in(D::Satoshi), D::MicroBitcoin),
            Err(OutOfRangeError::too_big(true).into())
        );
        // Test an overflow bug in `abs()`
        assert_eq!(
            sa_str(&sa_sat(i64::MIN).to_string_in(D::Satoshi), D::MicroBitcoin),
            Err(OutOfRangeError::too_small().into())
        );

        assert_eq!(
            sa_str(&sa_sat(-1).to_string_in(D::NanoBitcoin), D::NanoBitcoin),
            Ok(sa_sat(-1))
        );
        assert_eq!(
            sa_str(&sa_sat(i64::MAX).to_string_in(D::Satoshi), D::NanoBitcoin),
            Err(ParseAmountError::TooPrecise)
        );
        assert_eq!(
            sa_str(&sa_sat(i64::MIN).to_string_in(D::Satoshi), D::NanoBitcoin),
            Err(ParseAmountError::TooPrecise)
        );

        assert_eq!(
            sa_str(&sa_sat(-1).to_string_in(D::PicoBitcoin), D::PicoBitcoin),
            Ok(sa_sat(-1))
        );
        assert_eq!(
            sa_str(&sa_sat(i64::MAX).to_string_in(D::Satoshi), D::PicoBitcoin),
            Err(ParseAmountError::TooPrecise)
        );
        assert_eq!(
            sa_str(&sa_sat(i64::MIN).to_string_in(D::Satoshi), D::PicoBitcoin),
            Err(ParseAmountError::TooPrecise)
        );
    }

    #[cfg(feature = "alloc")]
    #[test]
    fn to_string_with_denomination_from_str_roundtrip() {
        use ParseDenominationError::*;

        use super::Denomination as D;

        let amt = Amount::from_sat(42);
        let denom = Amount::to_string_with_denomination;
        assert_eq!(Amount::from_str(&denom(amt, D::Bitcoin)), Ok(amt));
        assert_eq!(Amount::from_str(&denom(amt, D::MilliBitcoin)), Ok(amt));
        assert_eq!(Amount::from_str(&denom(amt, D::MicroBitcoin)), Ok(amt));
        assert_eq!(Amount::from_str(&denom(amt, D::Bit)), Ok(amt));
        assert_eq!(Amount::from_str(&denom(amt, D::Satoshi)), Ok(amt));
        assert_eq!(Amount::from_str(&denom(amt, D::NanoBitcoin)), Ok(amt));
        assert_eq!(Amount::from_str(&denom(amt, D::MilliSatoshi)), Ok(amt));
        assert_eq!(Amount::from_str(&denom(amt, D::PicoBitcoin)), Ok(amt));

        assert_eq!(
            Amount::from_str("42 gro GRS"),
            Err(Unknown(UnknownDenominationError("gro GRS".into())).into()),
        );
        assert_eq!(
            SignedAmount::from_str("-42 gro GRS"),
            Err(Unknown(UnknownDenominationError("gro GRS".into())).into()),
        );
    }

    #[cfg(feature = "serde")]
    #[test]
    fn serde_as_sat() {
        #[derive(Serialize, Deserialize, PartialEq, Debug)]
        struct T {
            #[serde(with = "crate::amount::serde::as_sat")]
            pub amt: Amount,
            #[serde(with = "crate::amount::serde::as_sat")]
            pub samt: SignedAmount,
        }

        serde_test::assert_tokens(
            &T { amt: Amount::from_sat(123456789), samt: SignedAmount::from_sat(-123456789) },
            &[
                serde_test::Token::Struct { name: "T", len: 2 },
                serde_test::Token::Str("amt"),
                serde_test::Token::U64(123456789),
                serde_test::Token::Str("samt"),
                serde_test::Token::I64(-123456789),
                serde_test::Token::StructEnd,
            ],
        );
    }

    #[cfg(feature = "serde")]
    #[cfg(feature = "alloc")]
    #[test]
    #[allow(clippy::inconsistent_digit_grouping)] // Group to show 100,000,000 sats per groestlcoin.
    fn serde_as_btc() {
        use serde_json;

        #[derive(Serialize, Deserialize, PartialEq, Debug)]
        struct T {
            #[serde(with = "crate::amount::serde::as_btc")]
            pub amt: Amount,
            #[serde(with = "crate::amount::serde::as_btc")]
            pub samt: SignedAmount,
        }

        let orig = T {
            amt: Amount::from_sat(21_000_000__000_000_01),
            samt: SignedAmount::from_sat(-21_000_000__000_000_01),
        };

        let json = "{\"amt\": 21000000.00000001, \
                    \"samt\": -21000000.00000001}";
        let t: T = serde_json::from_str(json).unwrap();
        assert_eq!(t, orig);

        let value: serde_json::Value = serde_json::from_str(json).unwrap();
        assert_eq!(t, serde_json::from_value(value).unwrap());

        // errors
        let t: Result<T, serde_json::Error> =
            serde_json::from_str("{\"amt\": 1000000.000000001, \"samt\": 1}");
        assert!(t.unwrap_err().to_string().contains(&ParseAmountError::TooPrecise.to_string()));
        let t: Result<T, serde_json::Error> = serde_json::from_str("{\"amt\": -1, \"samt\": 1}");
        assert!(t.unwrap_err().to_string().contains(&OutOfRangeError::negative().to_string()));
    }

    #[cfg(feature = "serde")]
    #[cfg(feature = "alloc")]
    #[test]
    #[allow(clippy::inconsistent_digit_grouping)] // Group to show 100,000,000 sats per groestlcoin.
    fn serde_as_btc_opt() {
        use serde_json;

        #[derive(Serialize, Deserialize, PartialEq, Debug, Eq)]
        struct T {
            #[serde(default, with = "crate::amount::serde::as_btc::opt")]
            pub amt: Option<Amount>,
            #[serde(default, with = "crate::amount::serde::as_btc::opt")]
            pub samt: Option<SignedAmount>,
        }

        let with = T {
            amt: Some(Amount::from_sat(2_500_000_00)),
            samt: Some(SignedAmount::from_sat(-2_500_000_00)),
        };
        let without = T { amt: None, samt: None };

        // Test Roundtripping
        for s in [&with, &without].iter() {
            let v = serde_json::to_string(s).unwrap();
            let w: T = serde_json::from_str(&v).unwrap();
            assert_eq!(w, **s);
        }

        let t: T = serde_json::from_str("{\"amt\": 2.5, \"samt\": -2.5}").unwrap();
        assert_eq!(t, with);

        let t: T = serde_json::from_str("{}").unwrap();
        assert_eq!(t, without);

        let value_with: serde_json::Value =
            serde_json::from_str("{\"amt\": 2.5, \"samt\": -2.5}").unwrap();
        assert_eq!(with, serde_json::from_value(value_with).unwrap());

        let value_without: serde_json::Value = serde_json::from_str("{}").unwrap();
        assert_eq!(without, serde_json::from_value(value_without).unwrap());
    }

    #[cfg(feature = "serde")]
    #[cfg(feature = "alloc")]
    #[test]
    #[allow(clippy::inconsistent_digit_grouping)] // Group to show 100,000,000 sats per groestlcoin.
    fn serde_as_sat_opt() {
        use serde_json;

        #[derive(Serialize, Deserialize, PartialEq, Debug, Eq)]
        struct T {
            #[serde(default, with = "crate::amount::serde::as_sat::opt")]
            pub amt: Option<Amount>,
            #[serde(default, with = "crate::amount::serde::as_sat::opt")]
            pub samt: Option<SignedAmount>,
        }

        let with = T {
            amt: Some(Amount::from_sat(2_500_000_00)),
            samt: Some(SignedAmount::from_sat(-2_500_000_00)),
        };
        let without = T { amt: None, samt: None };

        // Test Roundtripping
        for s in [&with, &without].iter() {
            let v = serde_json::to_string(s).unwrap();
            let w: T = serde_json::from_str(&v).unwrap();
            assert_eq!(w, **s);
        }

        let t: T = serde_json::from_str("{\"amt\": 250000000, \"samt\": -250000000}").unwrap();
        assert_eq!(t, with);

        let t: T = serde_json::from_str("{}").unwrap();
        assert_eq!(t, without);

        let value_with: serde_json::Value =
            serde_json::from_str("{\"amt\": 250000000, \"samt\": -250000000}").unwrap();
        assert_eq!(with, serde_json::from_value(value_with).unwrap());

        let value_without: serde_json::Value = serde_json::from_str("{}").unwrap();
        assert_eq!(without, serde_json::from_value(value_without).unwrap());
    }

    #[test]
    fn sum_amounts() {
        assert_eq!(Amount::from_sat(0), [].into_iter().sum::<Amount>());
        assert_eq!(SignedAmount::from_sat(0), [].into_iter().sum::<SignedAmount>());

        let amounts = [Amount::from_sat(42), Amount::from_sat(1337), Amount::from_sat(21)];
        let sum = amounts.into_iter().sum::<Amount>();
        assert_eq!(Amount::from_sat(1400), sum);

        let amounts = [
            SignedAmount::from_sat(-42),
            SignedAmount::from_sat(1337),
            SignedAmount::from_sat(21),
        ];
        let sum = amounts.into_iter().sum::<SignedAmount>();
        assert_eq!(SignedAmount::from_sat(1316), sum);
    }

    #[test]
    fn checked_sum_amounts() {
        assert_eq!(Some(Amount::from_sat(0)), [].into_iter().checked_sum());
        assert_eq!(Some(SignedAmount::from_sat(0)), [].into_iter().checked_sum());

        let amounts = [Amount::from_sat(42), Amount::from_sat(1337), Amount::from_sat(21)];
        let sum = amounts.into_iter().checked_sum();
        assert_eq!(Some(Amount::from_sat(1400)), sum);

        let amounts =
            [Amount::from_sat(u64::MAX), Amount::from_sat(1337), Amount::from_sat(21)];
        let sum = amounts.into_iter().checked_sum();
        assert_eq!(None, sum);

        let amounts = [
            SignedAmount::from_sat(i64::MIN),
            SignedAmount::from_sat(-1),
            SignedAmount::from_sat(21),
        ];
        let sum = amounts.into_iter().checked_sum();
        assert_eq!(None, sum);

        let amounts = [
            SignedAmount::from_sat(i64::MAX),
            SignedAmount::from_sat(1),
            SignedAmount::from_sat(21),
        ];
        let sum = amounts.into_iter().checked_sum();
        assert_eq!(None, sum);

        let amounts = [
            SignedAmount::from_sat(42),
            SignedAmount::from_sat(3301),
            SignedAmount::from_sat(21),
        ];
        let sum = amounts.into_iter().checked_sum();
        assert_eq!(Some(SignedAmount::from_sat(3364)), sum);
    }

    #[test]
    fn denomination_string_acceptable_forms() {
        // Non-exhaustive list of valid forms.
<<<<<<< HEAD
        let valid = vec![
            "GRS", "grs", "mGRS", "mgrs", "uGRS", "ugrs", "GRO", "gro", "GROS", "gros", "groestl",
            "groestls", "nGRS", "pGRS",
=======
        let valid = [
            "BTC", "btc", "mBTC", "mbtc", "uBTC", "ubtc", "SATOSHI", "satoshi", "SATOSHIS",
            "satoshis", "SAT", "sat", "SATS", "sats", "bit", "bits", "nBTC", "pBTC",
>>>>>>> 34d98356
        ];
        for denom in valid.iter() {
            assert!(Denomination::from_str(denom).is_ok());
        }
    }

    #[test]
    fn disallow_confusing_forms() {
        let confusing = ["Mgro", "Mgros", "MGRO", "MGROS", "MGro", "MGros", "MGRS", "Mgrs", "PGRS"];
        for denom in confusing.iter() {
            match Denomination::from_str(denom) {
                Ok(_) => panic!("from_str should error for {}", denom),
                Err(ParseDenominationError::PossiblyConfusing(_)) => {}
                Err(e) => panic!("unexpected error: {}", e),
            }
        }
    }

    #[test]
    fn disallow_unknown_denomination() {
        // Non-exhaustive list of unknown forms.
        let unknown = ["NGRS", "UGRS", "ABC", "abc", "cGrS"];
        for denom in unknown.iter() {
            match Denomination::from_str(denom) {
                Ok(_) => panic!("from_str should error for {}", denom),
                Err(ParseDenominationError::Unknown(_)) => (),
                Err(e) => panic!("unexpected error: {}", e),
            }
        }
    }
}<|MERGE_RESOLUTION|>--- conflicted
+++ resolved
@@ -881,11 +881,7 @@
 
 impl fmt::Debug for Amount {
     fn fmt(&self, f: &mut fmt::Formatter) -> fmt::Result {
-<<<<<<< HEAD
-        write!(f, "Amount({:.8} GRS)", self.to_btc())
-=======
-        write!(f, "{} SAT", self.to_sat())
->>>>>>> 34d98356
+        write!(f, "{} GRO", self.to_sat())
     }
 }
 
@@ -1260,11 +1256,7 @@
 
 impl fmt::Debug for SignedAmount {
     fn fmt(&self, f: &mut fmt::Formatter) -> fmt::Result {
-<<<<<<< HEAD
-        write!(f, "SignedAmount({:.8} GRS)", self.to_btc())
-=======
-        write!(f, "SignedAmount({} SAT)", self.to_sat())
->>>>>>> 34d98356
+        write!(f, "SignedAmount({} GRO)", self.to_sat())
     }
 }
 
@@ -1809,11 +1801,7 @@
     #[test]
     #[cfg(feature = "alloc")]
     fn from_str_zero() {
-<<<<<<< HEAD
-        let denoms = vec!["GRS", "mGRS", "uGRS", "nGRS", "pGRS", "groestls", "gros", "mgros"];
-=======
-        let denoms = ["BTC", "mBTC", "uBTC", "nBTC", "pBTC", "bits", "sats", "msats"];
->>>>>>> 34d98356
+        let denoms = ["GRS", "mGRS", "uGRS", "nGRS", "pGRS", "groestls", "gros", "mgros"];
         for denom in denoms {
             for v in &["0", "000"] {
                 let s = format!("{} {}", v, denom);
@@ -2231,11 +2219,7 @@
 
         use super::ParseAmountError as E;
 
-<<<<<<< HEAD
-        assert_eq!(Amount::from_str("x GRS"), Err(E::InvalidCharacter('x')));
-=======
-        assert_eq!(Amount::from_str("x BTC"), Err(E::InvalidCharacter('x').into()));
->>>>>>> 34d98356
+        assert_eq!(Amount::from_str("x GRS"), Err(E::InvalidCharacter('x').into()));
         assert_eq!(
             Amount::from_str("xGRS"),
             Err(Unknown(UnknownDenominationError("xGRS".into())).into()),
@@ -2244,11 +2228,7 @@
             Amount::from_str("5 GRS GRS"),
             Err(Unknown(UnknownDenominationError("GRS GRS".into())).into()),
         );
-<<<<<<< HEAD
-        assert_eq!(Amount::from_str("5GRS GRS"), Err(E::InvalidCharacter('G')));
-=======
-        assert_eq!(Amount::from_str("5BTC BTC"), Err(E::InvalidCharacter('B').into()));
->>>>>>> 34d98356
+        assert_eq!(Amount::from_str("5GRS GRS"), Err(E::InvalidCharacter('G').into()));
         assert_eq!(
             Amount::from_str("5 5 GRS"),
             Err(Unknown(UnknownDenominationError("5 GRS".into())).into()),
@@ -2282,42 +2262,23 @@
 
         case("5 BCH", Err(Unknown(UnknownDenominationError("BCH".into()))));
 
-<<<<<<< HEAD
-        case("-1 GRS", Err(E::Negative));
-        case("-0.0 GRS", Err(E::Negative));
+        case("-1 GRS", Err(OutOfRangeError::negative()));
+        case("-0.0 GRS", Err(OutOfRangeError::negative()));
         case("0.123456789 GRS", Err(E::TooPrecise));
         scase("-0.1 gro", Err(E::TooPrecise));
         case("0.123456 mGRS", Err(E::TooPrecise));
         scase("-1.001 groestls", Err(E::TooPrecise));
-        scase("-200000000000 GRS", Err(E::TooBig));
-        case("18446744073709551616 gro", Err(E::TooBig));
-
-        case(".5 groestls", Ok(Amount::from_sat(50)));
-        scase("-.5 groestls", Ok(SignedAmount::from_sat(-50)));
-        case("0.00253583 GRS", Ok(Amount::from_sat(253583)));
-        scase("-5 gro", Ok(SignedAmount::from_sat(-5)));
-        case("0.10000000 GRS", Ok(Amount::from_sat(100_000_00)));
-        scase("-100 groestls", Ok(SignedAmount::from_sat(-10_000)));
-        scase(&format!("{} GRO", i64::MIN), Ok(SignedAmount::from_sat(i64::MIN)));
-=======
-        case("-1 BTC", Err(OutOfRangeError::negative()));
-        case("-0.0 BTC", Err(OutOfRangeError::negative()));
-        case("0.123456789 BTC", Err(E::TooPrecise));
-        scase("-0.1 satoshi", Err(E::TooPrecise));
-        case("0.123456 mBTC", Err(E::TooPrecise));
-        scase("-1.001 bits", Err(E::TooPrecise));
-        scase("-200000000000 BTC", Err(OutOfRangeError::too_small()));
-        case("18446744073709551616 sat", Err(OutOfRangeError::too_big(false)));
-
-        ok_case(".5 bits", Amount::from_sat(50));
-        ok_scase("-.5 bits", SignedAmount::from_sat(-50));
-        ok_case("0.00253583 BTC", Amount::from_sat(253583));
-        ok_scase("-5 satoshi", SignedAmount::from_sat(-5));
-        ok_case("0.10000000 BTC", Amount::from_sat(100_000_00));
-        ok_scase("-100 bits", SignedAmount::from_sat(-10_000));
+        scase("-200000000000 GRS", Err(OutOfRangeError::too_small()));
+        case("18446744073709551616 gro", Err(OutOfRangeError::too_big(false)));
+
+        ok_case(".5 groestls", Amount::from_sat(50));
+        ok_scase("-.5 groestls", SignedAmount::from_sat(-50));
+        ok_case("0.00253583 GRS", Amount::from_sat(253583));
+        ok_scase("-5 gro", SignedAmount::from_sat(-5));
+        ok_case("0.10000000 GRS", Amount::from_sat(100_000_00));
+        ok_scase("-100 groestls", SignedAmount::from_sat(-10_000));
         #[cfg(feature = "alloc")]
-        ok_scase(&format!("{} SAT", i64::MIN), SignedAmount::from_sat(i64::MIN));
->>>>>>> 34d98356
+        ok_scase(&format!("{} GRO", i64::MIN), SignedAmount::from_sat(i64::MIN));
     }
 
     #[cfg(feature = "alloc")]
@@ -2639,15 +2600,9 @@
     #[test]
     fn denomination_string_acceptable_forms() {
         // Non-exhaustive list of valid forms.
-<<<<<<< HEAD
-        let valid = vec![
+        let valid = [
             "GRS", "grs", "mGRS", "mgrs", "uGRS", "ugrs", "GRO", "gro", "GROS", "gros", "groestl",
             "groestls", "nGRS", "pGRS",
-=======
-        let valid = [
-            "BTC", "btc", "mBTC", "mbtc", "uBTC", "ubtc", "SATOSHI", "satoshi", "SATOSHIS",
-            "satoshis", "SAT", "sat", "SATS", "sats", "bit", "bits", "nBTC", "pBTC",
->>>>>>> 34d98356
         ];
         for denom in valid.iter() {
             assert!(Denomination::from_str(denom).is_ok());
