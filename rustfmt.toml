# Eventually this shoud be: ignore = []
ignore = [
<<<<<<< HEAD
       "groestlcoin/src/blockdata",
       "groestlcoin/src/consensus",
       "groestlcoin/src/psbt",
       "groestlcoin/src/util",
=======
       "bitcoin/src/blockdata",
       "bitcoin/src/consensus",
       "bitcoin/src/crypto",
       "bitcoin/src/psbt",
       "bitcoin/src/util",
>>>>>>> cde120bb
       "hashes",
]

hard_tabs = false
tab_spaces = 4
newline_style = "Auto"
indent_style = "Block"

max_width = 100 # This is number of characters.
# `use_small_heuristics` is ignored if the granular width config values are explicitly set.
use_small_heuristics = "Max"    # "Max" == All granular width settings same as `max_width`.
# # Granular width configuration settings. These are percentages of `max_width`.
# fn_call_width = 60
# attr_fn_like_width = 70
# struct_lit_width = 18
# struct_variant_width = 35
# array_width = 60
# chain_width = 60
# single_line_if_else_max_width = 50

wrap_comments = false
format_code_in_doc_comments = false
comment_width = 100             # Default 80
normalize_comments = false
normalize_doc_attributes = false
format_strings = false
format_macro_matchers = false
format_macro_bodies = true
hex_literal_case = "Preserve"
empty_item_single_line = true
struct_lit_single_line = true
fn_single_line = true           # Default false
where_single_line = false
imports_indent = "Block"
imports_layout = "Mixed"
imports_granularity = "Module"     # Default "Preserve"
group_imports = "StdExternalCrate" # Default "Preserve"
reorder_imports = true
reorder_modules = true
reorder_impl_items = false
type_punctuation_density = "Wide"
space_before_colon = false
space_after_colon = true
spaces_around_ranges = false
binop_separator = "Front"
remove_nested_parens = true
combine_control_expr = true
overflow_delimited_expr = false
struct_field_align_threshold = 0
enum_discrim_align_threshold = 0
match_arm_blocks = false        # Default true
match_arm_leading_pipes = "Never"
force_multiline_blocks = false
fn_args_layout = "Tall"
brace_style = "SameLineWhere"
control_brace_style = "AlwaysSameLine"
trailing_semicolon = true
trailing_comma = "Vertical"
match_block_trailing_comma = false
blank_lines_upper_bound = 1
blank_lines_lower_bound = 0
edition = "2018"
version = "One"
inline_attribute_width = 0
format_generated_files = true
merge_derives = true
use_try_shorthand = false
use_field_init_shorthand = false
force_explicit_abi = true
condense_wildcard_suffixes = false
color = "Auto"
required_version = "1.5.1"
unstable_features = false
disable_all_formatting = false
skip_children = false
hide_parse_errors = false
error_on_line_overflow = false
error_on_unformatted = false
emit_mode = "Files"
make_backup = false<|MERGE_RESOLUTION|>--- conflicted
+++ resolved
@@ -1,17 +1,10 @@
 # Eventually this shoud be: ignore = []
 ignore = [
-<<<<<<< HEAD
        "groestlcoin/src/blockdata",
        "groestlcoin/src/consensus",
+       "groestlcoin/src/crypto",
        "groestlcoin/src/psbt",
        "groestlcoin/src/util",
-=======
-       "bitcoin/src/blockdata",
-       "bitcoin/src/consensus",
-       "bitcoin/src/crypto",
-       "bitcoin/src/psbt",
-       "bitcoin/src/util",
->>>>>>> cde120bb
        "hashes",
 ]
 
