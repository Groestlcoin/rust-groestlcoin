# Eventually this shoud be: ignore = []
ignore = [
<<<<<<< HEAD
       "groestlcoin/src/blockdata",
       "groestlcoin/src/consensus",
       "groestlcoin/src/network",
       "groestlcoin/src/util",
=======
       "bitcoin/src/blockdata",
       "bitcoin/src/consensus",
       "bitcoin/src/psbt",
       "bitcoin/src/util",
       "hashes",
>>>>>>> 16960383
]

hard_tabs = false
tab_spaces = 4
newline_style = "Auto"
indent_style = "Block"

max_width = 100 # This is number of characters.
# `use_small_heuristics` is ignored if the granular width config values are explicitly set.
use_small_heuristics = "Max"    # "Max" == All granular width settings same as `max_width`.
# # Granular width configuration settings. These are percentages of `max_width`.
# fn_call_width = 60
# attr_fn_like_width = 70
# struct_lit_width = 18
# struct_variant_width = 35
# array_width = 60
# chain_width = 60
# single_line_if_else_max_width = 50

wrap_comments = false
format_code_in_doc_comments = false
comment_width = 100             # Default 80
normalize_comments = false
normalize_doc_attributes = false
format_strings = false
format_macro_matchers = false
format_macro_bodies = true
hex_literal_case = "Preserve"
empty_item_single_line = true
struct_lit_single_line = true
fn_single_line = true           # Default false
where_single_line = false
imports_indent = "Block"
imports_layout = "Mixed"
imports_granularity = "Module"     # Default "Preserve"
group_imports = "StdExternalCrate" # Default "Preserve"
reorder_imports = true
reorder_modules = true
reorder_impl_items = false
type_punctuation_density = "Wide"
space_before_colon = false
space_after_colon = true
spaces_around_ranges = false
binop_separator = "Front"
remove_nested_parens = true
combine_control_expr = true
overflow_delimited_expr = false
struct_field_align_threshold = 0
enum_discrim_align_threshold = 0
match_arm_blocks = false        # Default true
match_arm_leading_pipes = "Never"
force_multiline_blocks = false
fn_args_layout = "Tall"
brace_style = "SameLineWhere"
control_brace_style = "AlwaysSameLine"
trailing_semicolon = true
trailing_comma = "Vertical"
match_block_trailing_comma = false
blank_lines_upper_bound = 1
blank_lines_lower_bound = 0
edition = "2018"
version = "One"
inline_attribute_width = 0
format_generated_files = true
merge_derives = true
use_try_shorthand = false
use_field_init_shorthand = false
force_explicit_abi = true
condense_wildcard_suffixes = false
color = "Auto"
required_version = "1.5.1"
unstable_features = false
disable_all_formatting = false
skip_children = false
hide_parse_errors = false
error_on_line_overflow = false
error_on_unformatted = false
emit_mode = "Files"
make_backup = false<|MERGE_RESOLUTION|>--- conflicted
+++ resolved
@@ -1,17 +1,10 @@
 # Eventually this shoud be: ignore = []
 ignore = [
-<<<<<<< HEAD
        "groestlcoin/src/blockdata",
        "groestlcoin/src/consensus",
-       "groestlcoin/src/network",
+       "groestlcoin/src/psbt",
        "groestlcoin/src/util",
-=======
-       "bitcoin/src/blockdata",
-       "bitcoin/src/consensus",
-       "bitcoin/src/psbt",
-       "bitcoin/src/util",
        "hashes",
->>>>>>> 16960383
 ]
 
 hard_tabs = false
