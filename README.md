--- conflicted
+++ resolved
@@ -13,7 +13,7 @@
     <a href="https://docs.rs/groestlcoin"><img alt="API Docs" src="https://img.shields.io/badge/docs.rs-groestlcoin-green"/></a>
     <a href="https://blog.rust-lang.org/2020/02/27/Rust-1.48.0.html"><img alt="Rustc Version 1.48.0+" src="https://img.shields.io/badge/rustc-1.48.0%2B-lightgrey.svg"/></a>
     <a href="https://gnusha.org/groestlcoin-rust/"><img alt="Chat on IRC" src="https://img.shields.io/badge/irc-%23groestlcoin%20on%20libera.chat-blue"></a>
-    <a href="https://github.com/model-checking/kani"><imp alt="kani" src="https://github.com/rust-bitcoin/rust-bitcoin/actions/workflows/kani.yaml/badge.svg"></a>
+    <a href="https://github.com/model-checking/kani"><imp alt="kani" src="https://github.com/Groestlcoin/rust-groestlcoin/actions/workflows/kani.yaml/badge.svg"></a>
   </p>
 </div>
 
@@ -37,21 +37,11 @@
 
 ### Consensus
 
-<<<<<<< HEAD
-This library **must not** be used for consensus code (i.e. fully validating
-blockchain data). It technically supports doing this, but doing so is very
-ill-advised because there are many deviations, known and unknown, between
-this library and the Groestlcoin Core reference implementation. In a consensus
-based cryptocurrency such as Groestlcoin it is critical that all parties are
-using the same rules to validate data, and this library is simply unable
-to implement the same rules as Core.
-=======
 This library **must not** be used for consensus code (i.e. fully validating blockchain data). It
 technically supports doing this, but doing so is very ill-advised because there are many deviations,
-known and unknown, between this library and the Bitcoin Core reference implementation. In a
-consensus based cryptocurrency such as Bitcoin it is critical that all parties are using the same
+known and unknown, between this library and the Groestlcoin Core reference implementation. In a
+consensus based cryptocurrency such as Groestlcoin it is critical that all parties are using the same
 rules to validate data, and this library is simply unable to implement the same rules as Core.
->>>>>>> 64540b9b
 
 Given the complexity of both C++ and Rust, it is unlikely that this will ever be fixed, and there
 are no plans to do so. Of course, patches to fix specific consensus incompatibilities are welcome.
@@ -63,20 +53,7 @@
 
 ## Documentation
 
-<<<<<<< HEAD
-Currently can be found on [docs.rs/groestlcoin](https://docs.rs/groestlcoin/).
-Patches to add usage examples and to expand on existing docs would be extremely
-appreciated.
-
-## Contributing
-
-Contributions are generally welcome. If you intend to make larger changes please
-discuss them in an issue before PRing them to avoid duplicate work and
-architectural mismatches. If you have any questions or ideas you want to discuss
-please join us in
-[#groestlcoin](https://web.libera.chat/?channel=#groestlcoin) on
-=======
-Currently can be found on [docs.rs/bitcoin](https://docs.rs/bitcoin/). Patches to add usage examples
+Currently can be found on [docs.rs/groestlcoin](https://docs.rs/groestlcoin/). Patches to add usage examples
 and to expand on existing docs would be extremely appreciated.
 
 ## Contributing
@@ -84,8 +61,7 @@
 Contributions are generally welcome. If you intend to make larger changes please discuss them in an
 issue before PRing them to avoid duplicate work and architectural mismatches. If you have any
 questions or ideas you want to discuss please join us in
-[#bitcoin-rust](https://web.libera.chat/?channel=#bitcoin-rust) on
->>>>>>> 64540b9b
+[#groestlcoin](https://web.libera.chat/?channel=#groestlcoin) on
 [libera.chat](https://libera.chat).
 
 For more information please see `./CONTRIBUTING.md`.
@@ -117,20 +93,11 @@
 
 ## Installing Rust
 
-<<<<<<< HEAD
-Rust can be installed using your package manager of choice or
-[rustup.rs](https://rustup.rs). The former way is considered more secure since
-it typically doesn't involve trust in the CA system. But you should be aware
-that the version of Rust shipped by your distribution might be out of date.
-Generally this isn't a problem for `rust-groestlcoin` since we support much older
-versions than the current stable one (see MSRV section).
-=======
 Rust can be installed using your package manager of choice or [rustup.rs](https://rustup.rs). The
 former way is considered more secure since it typically doesn't involve trust in the CA system. But
 you should be aware that the version of Rust shipped by your distribution might be out of date.
-Generally this isn't a problem for `rust-bitcoin` since we support much older versions than the
+Generally this isn't a problem for `rust-groestlcoin` since we support much older versions than the
 current stable one (see MSRV section).
->>>>>>> 64540b9b
 
 ## Building
 
@@ -207,8 +174,6 @@
 your PR might get closed without merging after a longer time of inactivity. If your PR isn't ready
 for review yet please mark it by prefixing the title with `WIP: `.
 
-<<<<<<< HEAD
-=======
 ### CI Pipeline
 
 The CI pipeline requires approval before being run on each MR.
@@ -229,17 +194,6 @@
 
 Alternatively add symlinks in your `.git/hooks` directory to any of the githooks we provide.
 
-## Policy on Altcoins/Altchains
-
-Since the altcoin landscape includes projects which [frequently appear and disappear, and are poorly
-designed anyway](https://download.wpsoftware.net/bitcoin/alts.pdf) we do not support any altcoins.
-Supporting Bitcoin properly is already difficult enough and we do not want to increase the
-maintenance burden and decrease API stability by adding support for other coins.
-
-Our code is public domain so by all means fork it and go wild :)
-
->>>>>>> 64540b9b
-
 ## Release Notes
 
 Release notes are done per crate, see:
