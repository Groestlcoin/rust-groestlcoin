--- conflicted
+++ resolved
@@ -3,15 +3,9 @@
 version = "0.12.1"
 authors = ["Groestlcoin Developers <groestlcoin@gmail.com>"]
 license = "CC0-1.0"
-<<<<<<< HEAD
-repository = "https://github.com/Groestlcoin/groestlcoin_hashes/"
+repository = "https://github.com/Groestlcoin/rust-groestlcoin"
 documentation = "https://docs.rs/groestlcoin_hashes/"
 description = "Hash functions used by the rust-groestlcoin eccosystem"
-=======
-repository = "https://github.com/rust-bitcoin/rust-bitcoin"
-documentation = "https://docs.rs/bitcoin_hashes/"
-description = "Hash functions used by the rust-bitcoin eccosystem"
->>>>>>> 6a04ca12
 categories = ["algorithms"]
 keywords = [ "crypto", "groestlcoin", "hash", "digest" ]
 readme = "README.md"
@@ -29,13 +23,9 @@
 rustdoc-args = ["--cfg", "docsrs"]
 
 [dependencies]
-<<<<<<< HEAD
 groestl = { version = "0.10.0", default_features = false }
 
-internals = { path = "../internals", package = "groestlcoin-private", version = "0.1.0" }
-=======
-internals = { path = "../internals", package = "bitcoin-internals", version = "0.1.0" }
->>>>>>> 6a04ca12
+internals = { path = "../internals", package = "groestlcoin-internals", version = "0.1.0" }
 
 core2 = { version = "0.3.0", default_features = false, optional = true }
 schemars = { version = "0.8.3", optional = true }
