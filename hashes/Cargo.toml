[package]
name = "groestlcoin_hashes"
version = "0.13.0"
authors = ["Groestlcoin Developers <groestlcoin@gmail.com>"]
license = "CC0-1.0"
repository = "https://github.com/Groestlcoin/rust-groestlcoin"
documentation = "https://docs.rs/groestlcoin_hashes/"
description = "Hash functions used by the rust-groestlcoin eccosystem"
categories = ["algorithms"]
keywords = [ "crypto", "groestlcoin", "hash", "digest" ]
readme = "README.md"
edition = "2018"
exclude = ["tests", "contrib"]

[features]
default = ["std"]
std = ["alloc", "hex/std"]
alloc = ["hex/alloc"]
serde-std = ["serde/std"]
# If you want I/O you must enable either "std" or "core2".
core2 = ["actual-core2", "hex/core2"]
# Smaller (but slower) implementation of sha256, sha512 and ripemd160
small-hash = []

[package.metadata.docs.rs]
all-features = true
rustdoc-args = ["--cfg", "docsrs"]

[dependencies]
<<<<<<< HEAD
groestl = { version = "0.10.1", default_features = false }
internals = { package = "groestlcoin-internals", version = "0.2.0" }
=======
>>>>>>> 6b9d76db
hex = { package = "hex-conservative", version = "0.1.1", default-features = false }

schemars = { version = "0.8.3", optional = true }
# Only enable this if you explicitly do not want to use "std", otherwise enable "serde-std".
serde = { version = "1.0", default-features = false, optional = true }

# Do NOT use this feature! Use the "core2" feature instead.
actual-core2 = { package = "core2", version = "0.3.2", default-features = false, optional = true }

[dev-dependencies]
serde_test = "1.0"
serde_json = "1.0"

[target.wasm32-unknown-unknown.dev-dependencies]
wasm-bindgen-test = "0.3"<|MERGE_RESOLUTION|>--- conflicted
+++ resolved
@@ -27,11 +27,7 @@
 rustdoc-args = ["--cfg", "docsrs"]
 
 [dependencies]
-<<<<<<< HEAD
 groestl = { version = "0.10.1", default_features = false }
-internals = { package = "groestlcoin-internals", version = "0.2.0" }
-=======
->>>>>>> 6b9d76db
 hex = { package = "hex-conservative", version = "0.1.1", default-features = false }
 
 schemars = { version = "0.8.3", optional = true }
