[package]
<<<<<<< HEAD
name = "groestlcoin_hashes"
version = "0.13.0"
authors = ["Groestlcoin Developers <groestlcoin@gmail.com>"]
=======
name = "bitcoin_hashes"
version = "0.14.0"
authors = ["Andrew Poelstra <apoelstra@wpsoftware.net>"]
>>>>>>> 4163641f
license = "CC0-1.0"
repository = "https://github.com/Groestlcoin/rust-groestlcoin"
documentation = "https://docs.rs/groestlcoin_hashes/"
description = "Hash functions used by the rust-groestlcoin eccosystem"
categories = ["algorithms"]
keywords = [ "crypto", "groestlcoin", "hash", "digest" ]
readme = "README.md"
edition = "2021"
rust-version = "1.56.1"
exclude = ["tests", "contrib"]

[features]
default = ["std"]
std = ["alloc", "hex/std", "bitcoin-io/std"]
alloc = ["hex/alloc"]
# If you want I/O you must enable either "std" or "io".
io = ["bitcoin-io"]
# Smaller (but slower) implementation of sha256, sha512 and ripemd160
small-hash = []

[package.metadata.docs.rs]
all-features = true
rustdoc-args = ["--cfg", "docsrs"]

[dependencies]
<<<<<<< HEAD
groestl = { version = "0.10.1", default_features = false }
hex = { package = "hex-conservative", version = "0.1.1", default-features = false }
=======
hex = { package = "hex-conservative", version = "0.2.0", default-features = false }
>>>>>>> 4163641f

bitcoin-io = { version = "0.1.1", default-features = false, optional = true }
schemars = { version = "0.8.3", default-features = false, optional = true }
serde = { version = "1.0", default-features = false, optional = true }

[dev-dependencies]
serde_test = "1.0"
serde_json = "1.0"<|MERGE_RESOLUTION|>--- conflicted
+++ resolved
@@ -1,13 +1,7 @@
 [package]
-<<<<<<< HEAD
 name = "groestlcoin_hashes"
-version = "0.13.0"
+version = "0.14.0"
 authors = ["Groestlcoin Developers <groestlcoin@gmail.com>"]
-=======
-name = "bitcoin_hashes"
-version = "0.14.0"
-authors = ["Andrew Poelstra <apoelstra@wpsoftware.net>"]
->>>>>>> 4163641f
 license = "CC0-1.0"
 repository = "https://github.com/Groestlcoin/rust-groestlcoin"
 documentation = "https://docs.rs/groestlcoin_hashes/"
@@ -33,12 +27,8 @@
 rustdoc-args = ["--cfg", "docsrs"]
 
 [dependencies]
-<<<<<<< HEAD
 groestl = { version = "0.10.1", default_features = false }
-hex = { package = "hex-conservative", version = "0.1.1", default-features = false }
-=======
 hex = { package = "hex-conservative", version = "0.2.0", default-features = false }
->>>>>>> 4163641f
 
 bitcoin-io = { version = "0.1.1", default-features = false, optional = true }
 schemars = { version = "0.8.3", default-features = false, optional = true }
