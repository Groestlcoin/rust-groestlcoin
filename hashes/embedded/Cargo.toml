[package]
authors = ["Riccardo Casatta <riccardo@casatta.it>"]
edition = "2018"
readme = "README.md"
name = "embedded"
version = "0.1.0"

# Prevent this from interfering with workspaces
[workspace]
members = ["."]

[features]
alloc = ["alloc-cortex-m", "groestlcoin_hashes/alloc"]

[dependencies]
cortex-m = "0.6.0"
cortex-m-rt = "0.6.10"
cortex-m-semihosting = "0.3.3"
panic-halt = "0.2.0"
alloc-cortex-m = { version = "0.4.1", optional = true }
<<<<<<< HEAD
groestlcoin_hashes = { path="../", default-features = false, features = ["core2"] }
core2 = { version = "0.3.0", default_features = false }
=======
bitcoin_hashes = { path="../", default-features = false, features = ["io"] }
bitcoin-io = { path = "../../io", default_features = false }
>>>>>>> 8aa55018

[[bin]]
name = "embedded"
test = false
bench = false

[profile.release]
codegen-units = 1 # better optimizations
debug = true # symbols are nice and they don't increase the size on Flash
lto = true # better optimizations

<<<<<<< HEAD
[patch.crates-io.groestlcoin-internals]
path = "../../internals"
=======
[patch.crates-io.bitcoin-internals]
path = "../../internals"

[patch.crates-io.bitcoin-io]
path = "../../io"
>>>>>>> 8aa55018
<|MERGE_RESOLUTION|>--- conflicted
+++ resolved
@@ -18,13 +18,8 @@
 cortex-m-semihosting = "0.3.3"
 panic-halt = "0.2.0"
 alloc-cortex-m = { version = "0.4.1", optional = true }
-<<<<<<< HEAD
-groestlcoin_hashes = { path="../", default-features = false, features = ["core2"] }
-core2 = { version = "0.3.0", default_features = false }
-=======
-bitcoin_hashes = { path="../", default-features = false, features = ["io"] }
+groestlcoin_hashes = { path="../", default-features = false, features = ["io"] }
 bitcoin-io = { path = "../../io", default_features = false }
->>>>>>> 8aa55018
 
 [[bin]]
 name = "embedded"
@@ -36,13 +31,8 @@
 debug = true # symbols are nice and they don't increase the size on Flash
 lto = true # better optimizations
 
-<<<<<<< HEAD
 [patch.crates-io.groestlcoin-internals]
-path = "../../internals"
-=======
-[patch.crates-io.bitcoin-internals]
 path = "../../internals"
 
 [patch.crates-io.bitcoin-io]
-path = "../../io"
->>>>>>> 8aa55018
+path = "../../io"