--- conflicted
+++ resolved
@@ -1,14 +1,8 @@
 # Groestlcoin Hashes Library
 
-<<<<<<< HEAD
-This is a simple library which implements the hash functions needed by
-Groestlcoin. These are Groestl512, SHA1, SHA256, SHA256d, and RIPEMD160. As an
-ancilliary thing, it exposes hexadecimal serialization and deserialization,
-=======
 This is a simple, no-dependency library which implements the hash functions
-needed by Bitcoin. These are SHA1, SHA256, SHA256d, SHA512, and RIPEMD160. As an
+needed by Groestlcoin. These are SHA1, SHA256, SHA256d, SHA512, and RIPEMD160. As an
 ancillary thing, it exposes hexadecimal serialization and deserialization,
->>>>>>> d5c7061a
 since these are needed to display hashes anway.
 
 [Documentation](https://docs.rs/groestlcoin_hashes/)
