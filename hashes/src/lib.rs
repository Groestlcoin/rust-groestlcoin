// SPDX-License-Identifier: CC0-1.0

//! Rust hashes library.
//!
//! This is a simple, no-dependency library which implements the hash functions
//! needed by Bitcoin. These are SHA256, SHA256d, and RIPEMD160. As an ancillary
//! thing, it exposes hexadecimal serialization and deserialization, since these
//! are needed to display hashes anway.
//!
//! ## Commonly used operations
//!
//! Hashing a single byte slice or a string:
//!
//! ```rust
//! use groestlcoin_hashes::sha256;
//! use groestlcoin_hashes::Hash;
//!
//! let bytes = [0u8; 5];
//! let hash_of_bytes = sha256::Hash::hash(&bytes);
//! let hash_of_string = sha256::Hash::hash("some string".as_bytes());
//! ```
//!
//!
//! Hashing content from a reader:
//!
//! ```rust
//! use groestlcoin_hashes::sha256;
//! use groestlcoin_hashes::Hash;
//!
//! #[cfg(std)]
//! # fn main() -> std::io::Result<()> {
//! let mut reader: &[u8] = b"hello"; // in real code, this could be a `File` or `TcpStream`
//! let mut engine = sha256::HashEngine::default();
//! std::io::copy(&mut reader, &mut engine)?;
//! let hash = sha256::Hash::from_engine(engine);
//! # Ok(())
//! # }
//!
//! #[cfg(not(std))]
//! # fn main() {}
//! ```
//!
//!
//! Hashing content by [`std::io::Write`] on HashEngine:
//!
//! ```rust
//! use groestlcoin_hashes::sha256;
//! use groestlcoin_hashes::Hash;
//! use std::io::Write;
//!
//! #[cfg(std)]
//! # fn main() -> std::io::Result<()> {
//! let mut part1: &[u8] = b"hello";
//! let mut part2: &[u8] = b" ";
//! let mut part3: &[u8] = b"world";
//! let mut engine = sha256::HashEngine::default();
//! engine.write_all(part1)?;
//! engine.write_all(part2)?;
//! engine.write_all(part3)?;
//! let hash = sha256::Hash::from_engine(engine);
//! # Ok(())
//! # }
//!
//! #[cfg(not(std))]
//! # fn main() {}
//! ```

// Coding conventions
//#![warn(missing_docs)]
// Experimental features we need.
#![cfg_attr(docsrs, feature(doc_auto_cfg))]
#![cfg_attr(bench, feature(test))]
// In general, rust is absolutely horrid at supporting users doing things like,
// for example, compiling Rust code for real environments. Disable useless lints
// that don't do anything but annoy us and cant actually ever be resolved.
#![allow(bare_trait_objects)]
#![allow(ellipsis_inclusive_range_patterns)]
#![cfg_attr(all(not(test), not(feature = "std")), no_std)]
// Instead of littering the codebase for non-fuzzing code just globally allow.
#![cfg_attr(hashes_fuzz, allow(dead_code, unused_imports))]

#[cfg(all(feature = "alloc", not(feature = "std")))]
extern crate alloc;
#[cfg(any(test, feature = "std"))]
extern crate core;
#[cfg(feature = "core2")]
extern crate core2;
<<<<<<< HEAD
pub extern crate groestl;
=======

>>>>>>> 7c6a7c34
#[cfg(feature = "serde")]
/// A generic serialization/deserialization framework.
pub extern crate serde;

#[cfg(all(test, feature = "serde"))]
extern crate serde_test;
#[cfg(bench)]
extern crate test;

#[doc(hidden)]
pub mod _export {
    /// A re-export of core::*
    pub mod _core {
        pub use core::*;
    }
}

#[cfg(feature = "schemars")]
extern crate schemars;

mod internal_macros;
#[macro_use]
mod util;
#[macro_use]
pub mod serde_macros;
pub mod cmp;
pub mod error;
pub mod groestld;
pub mod hash160;
pub mod hex;
pub mod hmac;
#[cfg(any(feature = "std", feature = "core2"))]
mod impls;
pub mod ripemd160;
pub mod sha1;
pub mod sha256;
pub mod sha256d;
pub mod sha256t;
pub mod sha512;
pub mod sha512_256;
pub mod siphash24;

use core::{borrow, fmt, hash, ops};

pub use error::Error;
pub use hmac::{Hmac, HmacEngine};

/// A hashing engine which bytes can be serialized into.
pub trait HashEngine: Clone + Default {
    /// Byte array representing the internal state of the hash engine.
    type MidState;

    /// Outputs the midstate of the hash engine. This function should not be
    /// used directly unless you really know what you're doing.
    fn midstate(&self) -> Self::MidState;

    /// Length of the hash's internal block size, in bytes.
    const BLOCK_SIZE: usize;

    /// Add data to the hash engine.
    fn input(&mut self, data: &[u8]);

    /// Return the number of bytes already n_bytes_hashed(inputted).
    fn n_bytes_hashed(&self) -> usize;
}

/// Trait which applies to hashes of all types.
pub trait Hash:
    Copy
    + Clone
    + PartialEq
    + Eq
    + PartialOrd
    + Ord
    + hash::Hash
    + fmt::Debug
    + fmt::Display
    + fmt::LowerHex
    + ops::Index<ops::RangeFull, Output = [u8]>
    + ops::Index<ops::RangeFrom<usize>, Output = [u8]>
    + ops::Index<ops::RangeTo<usize>, Output = [u8]>
    + ops::Index<ops::Range<usize>, Output = [u8]>
    + ops::Index<usize, Output = u8>
    + borrow::Borrow<[u8]>
{
    /// A hashing engine which bytes can be serialized into. It is expected
    /// to implement the `io::Write` trait, and to never return errors under
    /// any conditions.
    type Engine: HashEngine;

    /// The byte array that represents the hash internally.
    type Bytes: hex::FromHex + Copy;

    /// Constructs a new engine.
    fn engine() -> Self::Engine { Self::Engine::default() }

    /// Produces a hash from the current state of a given engine.
    fn from_engine(e: Self::Engine) -> Self;

    /// Length of the hash, in bytes.
    const LEN: usize;

    /// Copies a byte slice into a hash object.
    fn from_slice(sl: &[u8]) -> Result<Self, Error>;

    /// Hashes some bytes.
    fn hash(data: &[u8]) -> Self {
        let mut engine = Self::engine();
        engine.input(data);
        Self::from_engine(engine)
    }

    /// Flag indicating whether user-visible serializations of this hash
    /// should be backward. For some reason Satoshi decided this should be
    /// true for `Sha256dHash`, so here we are.
    const DISPLAY_BACKWARD: bool = false;

    /// Returns the underlying byte array.
    fn to_byte_array(self) -> Self::Bytes;

    /// Returns a reference to the underlying byte array.
    fn as_byte_array(&self) -> &Self::Bytes;

    /// Constructs a hash from the underlying byte array.
    fn from_byte_array(bytes: Self::Bytes) -> Self;

    /// Returns an all zero hash.
    ///
    /// An all zeros hash is a made up construct because there is not a known input that can create
    /// it, however it is used in various places in Bitcoin e.g., the Bitcoin genesis block's
    /// previous blockhash and the coinbase transaction's outpoint txid.
    fn all_zeros() -> Self;
}

#[cfg(test)]
mod tests {
    use crate::{sha256d, Hash};

    hash_newtype! {
        /// A test newtype
        struct TestNewtype(sha256d::Hash);

        /// A test newtype
        struct TestNewtype2(sha256d::Hash);
    }

    #[test]
    fn convert_newtypes() {
        let h1 = TestNewtype::hash(&[]);
        let h2: TestNewtype2 = h1.to_raw_hash().into();
        assert_eq!(&h1[..], &h2[..]);

        let h = sha256d::Hash::hash(&[]);
        let h2: TestNewtype = h.to_string().parse().unwrap();
        assert_eq!(h2.to_raw_hash(), h);
    }
}<|MERGE_RESOLUTION|>--- conflicted
+++ resolved
@@ -85,11 +85,7 @@
 extern crate core;
 #[cfg(feature = "core2")]
 extern crate core2;
-<<<<<<< HEAD
 pub extern crate groestl;
-=======
-
->>>>>>> 7c6a7c34
 #[cfg(feature = "serde")]
 /// A generic serialization/deserialization framework.
 pub extern crate serde;
