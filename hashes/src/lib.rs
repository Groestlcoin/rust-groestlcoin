--- conflicted
+++ resolved
@@ -78,12 +78,7 @@
 //! ```
 
 // Coding conventions
-<<<<<<< HEAD
 //#![warn(missing_docs)]
-
-=======
-#![warn(missing_docs)]
->>>>>>> 24af58c5
 // Experimental features we need.
 #![cfg_attr(docsrs, feature(doc_cfg))]
 #![cfg_attr(bench, feature(test))]
@@ -96,15 +91,6 @@
 // Instead of littering the codebase for non-fuzzing code just globally allow.
 #![cfg_attr(fuzzing, allow(dead_code, unused_imports))]
 
-<<<<<<< HEAD
-#[cfg(bench)] extern crate test;
-#[cfg(any(test, feature = "std"))] extern crate core;
-#[cfg(feature = "core2")] extern crate core2;
-#[cfg(all(feature = "alloc", not(feature = "std")))] extern crate alloc;
-#[cfg(feature = "serde")] pub extern crate serde;
-#[cfg(all(test,feature = "serde"))] extern crate serde_test;
-pub extern crate groestl;
-=======
 #[cfg(all(feature = "alloc", not(feature = "std")))]
 extern crate alloc;
 #[cfg(any(test, feature = "std"))]
@@ -117,7 +103,7 @@
 extern crate serde_test;
 #[cfg(bench)]
 extern crate test;
->>>>>>> 24af58c5
+pub extern crate groestl;
 
 #[doc(hidden)]
 pub mod _export {
@@ -149,12 +135,8 @@
 pub mod sha256t;
 pub mod sha512;
 pub mod sha512_256;
-<<<<<<< HEAD
-pub mod cmp;
+pub mod siphash24;
 pub mod groestld;
-=======
-pub mod siphash24;
->>>>>>> 24af58c5
 
 use core::{borrow, fmt, hash, ops};
 
