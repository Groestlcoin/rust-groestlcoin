--- conflicted
+++ resolved
@@ -65,13 +65,8 @@
 //! # fn main() {}
 //! ```
 
-<<<<<<< HEAD
-// Coding conventions
-//#![warn(missing_docs)]
-=======
 #![cfg_attr(all(not(test), not(feature = "std")), no_std)]
 
->>>>>>> 530899ae
 // Experimental features we need.
 #![cfg_attr(docsrs, feature(doc_auto_cfg))]
 #![cfg_attr(bench, feature(test))]
