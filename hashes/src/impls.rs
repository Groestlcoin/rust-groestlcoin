--- conflicted
+++ resolved
@@ -23,11 +23,7 @@
 #[cfg(not(feature = "std"))]
 use core2::io;
 
-<<<<<<< HEAD
-use crate::{HashEngine, sha1, sha256, sha512, ripemd160, siphash24, hmac, groestld};
-=======
-use crate::{hmac, ripemd160, sha1, sha256, sha512, siphash24, HashEngine};
->>>>>>> 24af58c5
+use crate::{hmac, ripemd160, sha1, sha256, sha512, siphash24, HashEngine, groestld};
 
 impl io::Write for sha1::HashEngine {
     fn flush(&mut self) -> io::Result<()> { Ok(()) }
