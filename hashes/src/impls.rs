--- conflicted
+++ resolved
@@ -5,17 +5,7 @@
 //! Implementations of traits defined in `std` / `core2` and not in `core`.
 //!
 
-<<<<<<< HEAD
-#[cfg(feature = "std")]
-use std::io;
-
-#[cfg(not(feature = "std"))]
-use core2::io;
-
-use crate::{groestld, hmac, ripemd160, sha1, sha256, sha512, siphash24, HashEngine};
-=======
-use crate::{hmac, io, ripemd160, sha1, sha256, sha512, siphash24, HashEngine};
->>>>>>> 04976edd
+use crate::{groestld, hmac, io, ripemd160, sha1, sha256, sha512, siphash24, HashEngine};
 
 impl io::Write for sha1::HashEngine {
     fn flush(&mut self) -> io::Result<()> { Ok(()) }
