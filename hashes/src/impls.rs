--- conflicted
+++ resolved
@@ -23,25 +23,7 @@
 #[cfg(not(feature = "std"))]
 use core2::io;
 
-<<<<<<< HEAD
-use crate::{Error, HashEngine, hex, sha1, sha256, sha512, ripemd160, siphash24, hmac, groestld};
-
-impl error::Error for Error {
-    #[cfg(feature = "std")]
-    fn cause(&self) -> Option<&error::Error> { None }
-    #[cfg(feature = "std")]
-    fn description(&self) -> &str { "`std::error::description` is deprecated" }
-}
-
-impl error::Error for hex::Error {
-    #[cfg(feature = "std")]
-    fn cause(&self) -> Option<&error::Error> { None }
-    #[cfg(feature = "std")]
-    fn description(&self) -> &str { "`std::error::description` is deprecated" }
-}
-=======
-use crate::{HashEngine, sha1, sha256, sha512, ripemd160, siphash24, hmac};
->>>>>>> f5230115
+use crate::{HashEngine, sha1, sha256, sha512, ripemd160, siphash24, hmac, groestld};
 
 impl io::Write for sha1::HashEngine {
     fn flush(&mut self) -> io::Result<()> { Ok(()) }
