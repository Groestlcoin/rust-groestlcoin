#!/bin/env bash

set -ex

# Make all cargo invocations verbose.
export CARGO_TERM_VERBOSE=true

main() {
    crate="$1"
    task="$2"

    check_required_commands

    cargo --version
    rustc --version
    /usr/bin/env bash --version
    locale
    env

    cd "$crate"

    # Building the fuzz crate is more-or-less just a sanity check.
    if [ "$crate" == "fuzz" ]
    then
        cargo build
        exit 0
    fi

    # Every crate must define EXAMPLES.
    . contrib/test_vars.sh || exit 1

    case $task in
	test)
	    do_test
	    ;;

	feature_matrix)
	    do_feature_matrix
	    ;;

	lint)
	    do_lint
	    ;;

	dup_deps)
	    do_dup_deps
	    ;;

	docs)
            build_docs_with_stable_toolchain
	    ;;

	docsrs)
            build_docs_with_nightly_toolchain
	    ;;

	wasm)
	    do_wasm
	    ;;

	asan)
	    do_asan
	    ;;

	bench)
	    do_bench
	    ;;

	schemars)
	    do_schemars
	    ;;
	*)
	    err "Error: unknown task $task"
	    ;;
    esac
}

do_test() {
    # Use the current (recent/minimal) lock file.
    local cargo="cargo"

    # Defaults / sanity checks
    $cargo build
    $cargo test

    for example in $EXAMPLES; do
	name="$(echo "$example" | cut -d ':' -f 1)"
	features="$(echo "$example" | cut -d ':' -f 2)"
	$cargo run --example "$name" --features="$features"
    done

    if [ -e ./contrib/extra_tests.sh ];
    then
	./contrib/extra_tests.sh
    fi
}

# Each crate defines its own feature matrix test so feature combinations
# can be better controlled.
do_feature_matrix() {
    local cargo="cargo"

    $cargo build --no-default-features
    $cargo test --no-default-features

    # All crates have a "std" feature.
    loop_features "std" "$FEATURES_WITH_STD"

    # All but `bitcoin` crate have an "alloc" feature, this tests it
    # along with any other features that should work with "std".
    if [ -n "$FEATURES_WITHOUT_STD" ]
       then
           loop_features "" "$FEATURES_WITHOUT_STD"
    fi
}

# Build with each feature as well as all combinations of two features.
#
# Usage: loop_features "std" "this-feature that-feature other"
loop_features() {
    local use="$1"
    local features="$2"
    local cargo="cargo"

    # All the provided features including $use
    $cargo build --no-default-features --features="$use $features"
    $cargo test --no-default-features --features="$use $features"

    read -r -a array <<< "$features"
    local len="${#array[@]}"

    if (( len > 1 )); then
        for ((i = 0 ; i < len ; i++ ));
        do
            $cargo build --features="$use ${array[i]}"
            $cargo test --features="$use ${array[i]}"

            if (( i < len - 1 )); then
               for ((j = i + 1 ; j < len ; j++ ));
               do
                   $cargo build --features="$use ${array[i]} ${array[j]}"
                   $cargo test --features="$use ${array[i]} ${array[j]}"
               done
            fi
        done
    fi
}

# Lint the workspace then the individual crate examples.
do_lint() {
    need_nightly

    # Use the current (recent/minimal) lock file.
<<<<<<< HEAD
    local cargo="cargo +nightly"
=======
    local cargo="cargo --locked"
>>>>>>> b3273cfc

    $cargo clippy --workspace -- -D warnings

    for example in $EXAMPLES; do
	name=$(echo "$example" | cut -d ':' -f 1)
	features=$(echo "$example" | cut -d ':' -f 2)
	$cargo clippy --example "$name" --features="$features" -- -D warnings
    done
}

# We should not have any duplicate dependencies. This catches mistakes made upgrading dependencies
# in one crate and not in another (e.g. upgrade bitcoin_hashes in bitcoin but not in secp).
do_dup_deps() {
    duplicate_dependencies=$(
        # Only show the actual duplicated deps, not their reverse tree, then
        # whitelist the 'syn' crate which is duplicated but it's not our fault.
        cargo tree  --target=all --all-features --duplicates \
            | grep '^[0-9A-Za-z]' \
            | grep -v 'syn' \
            | wc -l
                          )
    if [ "$duplicate_dependencies" -ne 0 ]; then
        echo "Dependency tree is broken, contains duplicates"
        cargo tree  --target=all --all-features --duplicates
        exit 1
    fi
}

# Build the docs with a nightly toolchain, in unison with the function
# below this checks that we feature guarded docs imports correctly.
build_docs_with_nightly_toolchain() {
<<<<<<< HEAD
    local cargo="cargo +nightly"
=======
    need_nightly
    local cargo="cargo --locked"
>>>>>>> b3273cfc

    RUSTDOCFLAGS="--cfg docsrs -D warnings -D rustdoc::broken-intra-doc-links" $cargo doc --all-features
}

# Build the docs with a stable toolchain, in unison with the function
# above this checks that we feature guarded docs imports correctly.
build_docs_with_stable_toolchain() {
    local cargo="cargo +stable"

    RUSTDOCFLAGS="-D warnings" $cargo doc --all-features
}

do_wasm() {
    clang --version &&
	CARGO_TARGET_DIR=wasm cargo install --force wasm-pack &&
	printf '\n[target.wasm32-unknown-unknown.dev-dependencies]\nwasm-bindgen-test = "0.3"\n' >> Cargo.toml &&
	printf '\n[lib]\ncrate-type = ["cdylib", "rlib"]\n' >> Cargo.toml &&
	CC=clang-9 wasm-pack build &&
	CC=clang-9 wasm-pack test --node;
}

do_asan() {
    cargo clean
    CC='clang -fsanitize=address -fno-omit-frame-pointer'                                        \
      RUSTFLAGS='-Zsanitizer=address -Clinker=clang -Cforce-frame-pointers=yes'                    \
      ASAN_OPTIONS='detect_leaks=1 detect_invalid_pointer_pairs=1 detect_stack_use_after_return=1' \
      cargo test --lib --no-default-features --features="$ASAN_FEATURES" -Zbuild-std --target x86_64-unknown-linux-gnu
    cargo clean
    CC='clang -fsanitize=memory -fno-omit-frame-pointer'                                         \
      RUSTFLAGS='-Zsanitizer=memory -Zsanitizer-memory-track-origins -Cforce-frame-pointers=yes'   \
      cargo test --lib --no-default-features --features="$ASAN_FEATURES" -Zbuild-std --target x86_64-unknown-linux-gnu
}

# Bench only works with a non-stable toolchain (nightly, beta).
do_bench() {
    RUSTFLAGS='--cfg=bench' cargo bench
}

# This is only relevant for hashes.
do_schemars() {
    cd "extended_tests/schemars" > /dev/null
    cargo test
}

# Check all the commands we use are present in the current environment.
check_required_commands() {
    need_cmd cargo
    need_cmd rustc
    need_cmd jq
    need_cmd cut
    need_cmd grep
    need_cmd wc
}

need_cmd() {
    if ! command -v "$1" > /dev/null 2>&1
    then err "need '$1' (command not found)"
    fi
}

need_nightly() {
    cargo_ver=$(cargo --version)
    if echo "$cargo_ver" | grep -q -v nightly; then
        err "Need a nightly compiler; have $(cargo --version)"
    fi
}

err() {
    echo "$1" >&2
    exit 1
}

#
# Main script
#
main "$@"
exit 0<|MERGE_RESOLUTION|>--- conflicted
+++ resolved
@@ -151,11 +151,7 @@
     need_nightly
 
     # Use the current (recent/minimal) lock file.
-<<<<<<< HEAD
-    local cargo="cargo +nightly"
-=======
-    local cargo="cargo --locked"
->>>>>>> b3273cfc
+    local cargo="cargo"
 
     $cargo clippy --workspace -- -D warnings
 
@@ -187,12 +183,8 @@
 # Build the docs with a nightly toolchain, in unison with the function
 # below this checks that we feature guarded docs imports correctly.
 build_docs_with_nightly_toolchain() {
-<<<<<<< HEAD
-    local cargo="cargo +nightly"
-=======
     need_nightly
-    local cargo="cargo --locked"
->>>>>>> b3273cfc
+    local cargo="cargo"
 
     RUSTDOCFLAGS="--cfg docsrs -D warnings -D rustdoc::broken-intra-doc-links" $cargo doc --all-features
 }
