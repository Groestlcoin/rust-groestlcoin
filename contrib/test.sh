--- conflicted
+++ resolved
@@ -2,11 +2,7 @@
 
 set -ex
 
-<<<<<<< HEAD
-CRATES="groestlcoin hashes"
-=======
-CRATES="bitcoin hashes internals"
->>>>>>> 649bf023
+CRATES="groestlcoin hashes internals"
 
 for crate in ${CRATES}
 do
