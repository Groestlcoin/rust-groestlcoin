#!/bin/sh -ex

<<<<<<< HEAD
FEATURES="groestlcoinconsensus use-serde rand"
=======
FEATURES="base64 bitcoinconsensus use-serde rand secp-recovery"
>>>>>>> 50980114

# Use toolchain if explicitly specified
if [ -n "$TOOLCHAIN" ]
then
    alias cargo="cargo +$TOOLCHAIN"
fi

pin_common_verions() {
    cargo generate-lockfile --verbose
    cargo update -p cc --precise "1.0.41" --verbose
    cargo update -p serde --precise "1.0.98" --verbose
    cargo update -p serde_derive --precise "1.0.98" --verbose
}

# Pin `cc` for Rust 1.29
if [ "$PIN_VERSIONS" = true ]; then
    pin_common_verions
    cargo update -p byteorder --precise "1.3.4"
fi

if [ "$DO_COV" = true ]
then
    export RUSTFLAGS="-C link-dead-code"
fi


echo "********* Testing std *************"
# Test without any features other than std first
cargo test --verbose --no-default-features --features="std"

echo "********* Testing default *************"
# Then test with the default features
cargo test --verbose

if [ "$DO_NO_STD" = true ]
then
echo "********* Testing no-std build *************"
  # Build no_std, to make sure that cfg(test) doesn't hide any issues
  cargo build --verbose --features="no-std" --no-default-features

  # Build std + no_std, to make sure they are not incompatible
  cargo build --verbose --features="no-std"

  # Test no_std
  cargo test --verbose --features="no-std" --no-default-features

  # Build all features
  cargo build --verbose --features="no-std $FEATURES" --no-default-features

  # Build specific features
  for feature in ${FEATURES}
  do
      cargo build --verbose --features="no-std $feature"
  done

  cargo run --example bip32 L1HKVVLHXiUhecWnwFYF6L3shkf1E12HUmuZTESvBXUdx3yqVP1D
  cargo run --no-default-features --features no-std --example bip32 L1HKVVLHXiUhecWnwFYF6L3shkf1E12HUmuZTESvBXUdx3yqVP1D
fi

# Test each feature
for feature in ${FEATURES}
do
    echo "********* Testing "$feature" *************"
    cargo test --verbose --features="$feature"
done

# Fuzz if told to
if [ "$DO_FUZZ" = true ]
then
    (
        cd fuzz
        cargo test --verbose
        ./travis-fuzz.sh
    )
fi

# Bench if told to
if [ "$DO_BENCH" = true ]
then
    cargo bench --features unstable
fi

# Use as dependency if told to
if [ "$AS_DEPENDENCY" = true ]
then
    cargo new dep_test
    cd dep_test
    echo 'bitcoin = { path = "..", features = ["use-serde"] }' >> Cargo.toml

    # Pin `cc` for Rust 1.29
    if [ -n "$PIN_VERSIONS" ]; then
        pin_common_verions
    fi

    cargo test --verbose
fi<|MERGE_RESOLUTION|>--- conflicted
+++ resolved
@@ -1,10 +1,6 @@
 #!/bin/sh -ex
 
-<<<<<<< HEAD
-FEATURES="groestlcoinconsensus use-serde rand"
-=======
-FEATURES="base64 bitcoinconsensus use-serde rand secp-recovery"
->>>>>>> 50980114
+FEATURES="base64 groestlcoinconsensus use-serde rand secp-recovery"
 
 # Use toolchain if explicitly specified
 if [ -n "$TOOLCHAIN" ]
