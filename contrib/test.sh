--- conflicted
+++ resolved
@@ -22,11 +22,6 @@
     # byteorder 1.5.0 uses edition 2021
     cargo update -p byteorder --precise 1.4.3
 
-<<<<<<< HEAD
-    cargo update -p groestlcoin:0.30.0 --precise 0.30.0
-
-=======
->>>>>>> ef0a9580
     # Build MSRV with pinned versions.
     cargo check --all-features --all-targets
 fi
