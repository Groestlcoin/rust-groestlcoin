#!/usr/bin/env bash
#
# Check that we can publish crates in their current form if there are changes on top of the tip of
# master that imply that we are about to do a release.

set -ex

main () {
    for crate in "internals" "hashes" "groestlcoin"; do
        if release_changes $crate; then
            echo "$crate has changes implying this is a release PR, checking if we can publish ..."

            # Check if there is any mention of NEXT_RELEASE which means the
            # next version number should be filled in.
            if grep -qr NEXT.RELEASE ./$crate; then
                echo Version number needs to be filled in following places:
                grep -r NEXT.RELEASE ./$crate
                exit 1
            fi

            # Then try to dry-run cargo publish
            publish_dry_run $crate
        fi
    done
}

# Returns 0 if crate ($1) contains changes since tip of master that imply this patch set is done in
# preparation for releasing the crate.
release_changes() {
    local crate=$1
    git log --patch --reverse master.. -- $crate/Cargo.toml | grep version
}

# Do a dry run publish to crates.io using the correct package name for crate ($1).
# We use `set -e` so this will fail the script if the dry-run fails.
publish_dry_run() {
    local crate=$1
    if [ "$crate" == "hashes" ]; then
        cargo publish -p "groestlcoin_hashes" --dry-run
    elif [ "$crate" == "internals" ]; then
<<<<<<< HEAD
        cargo publish -p "groestlcoin-private" --dry-run
    elif [ "$crate" == "groestlcoin" ]; then
        cargo publish -p "groestlcoin" --dry-run
=======
        cargo publish -p "bitcoin-internals" --dry-run
    elif [ "$crate" == "bitcoin" ]; then
        cargo publish -p "bitcoin" --dry-run
>>>>>>> 6a04ca12
    fi
}

#
# Main script.
#
main $@<|MERGE_RESOLUTION|>--- conflicted
+++ resolved
@@ -38,15 +38,9 @@
     if [ "$crate" == "hashes" ]; then
         cargo publish -p "groestlcoin_hashes" --dry-run
     elif [ "$crate" == "internals" ]; then
-<<<<<<< HEAD
-        cargo publish -p "groestlcoin-private" --dry-run
+        cargo publish -p "groestlcoin-internals" --dry-run
     elif [ "$crate" == "groestlcoin" ]; then
         cargo publish -p "groestlcoin" --dry-run
-=======
-        cargo publish -p "bitcoin-internals" --dry-run
-    elif [ "$crate" == "bitcoin" ]; then
-        cargo publish -p "bitcoin" --dry-run
->>>>>>> 6a04ca12
     fi
 }
 
