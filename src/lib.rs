// Rust Bitcoin Library
// Written in 2014 by
//   Andrew Poelstra <apoelstra@wpsoftware.net>
//
// To the extent possible under law, the author(s) have dedicated all
// copyright and related and neighboring rights to this software to
// the public domain worldwide. This software is distributed without
// any warranty.
//
// You should have received a copy of the CC0 Public Domain Dedication
// along with this software.
// If not, see <http://creativecommons.org/publicdomain/zero/1.0/>.
//

//! # Rust Groestlcoin Library
//!
//! This is a library that supports the Groestlcoin network protocol and associated
//! primitives. It is designed for Rust programs built to work with the Groestlcoin
//! network.
//!
//! It is also written entirely in Rust to illustrate the benefits of strong type
//! safety, including ownership and lifetime, for financial and/or cryptographic
//! software.
//!
//! See README.md for detailed documentation about development and supported
//! environments.
//!
//! ## Available feature flags
//!
//! * `std` - the usual dependency on `std` (default).
//! * `secp-recovery` - enables calculating public key from a signature and message.
//! * `base64` - (dependency), enables encoding of PSBTs and message signatures.
//! * `unstable` - enables unstable features for testing.
//! * `rand` - (dependency), makes it more convenient to generate random values.
//! * `serde` - (dependency), implements `serde`-based serialization and
//!                 deserialization.
//! * `secp-lowmemory` - optimizations for low-memory devices.
//! * `no-std` - enables additional features required for this crate to be usable
//!              without std. Does **not** disable `std`. Depends on `hashbrown`
//!              and `core2`.
//!

#![cfg_attr(all(not(feature = "std"), not(test)), no_std)]

// Experimental features we need
#![cfg_attr(all(test, feature = "unstable"), feature(test))]

#![cfg_attr(docsrs, feature(doc_cfg))]

// Coding conventions
#![forbid(unsafe_code)]
#![deny(non_upper_case_globals)]
#![deny(non_camel_case_types)]
#![deny(non_snake_case)]
#![deny(unused_mut)]
#![deny(dead_code)]
#![deny(unused_imports)]
#![deny(missing_docs)]
#![deny(unused_must_use)]

#[cfg(not(any(feature = "std", feature = "no-std")))]
compile_error!("at least one of the `std` or `no-std` features must be enabled");

// Disable 16-bit support at least for now as we can't guarantee it yet.
#[cfg(target_pointer_width = "16")]
compile_error!("rust-groestlcoin currently only supports architectures with pointers wider
                than 16 bits, let us know if you want 16-bit support. Note that we do
                NOT guarantee that we will implement it!");

#[cfg(feature = "no-std")]
#[macro_use]
extern crate alloc;
#[cfg(feature = "no-std")]
extern crate core2;

#[cfg(any(feature = "std", test))]
extern crate core; // for Rust 1.41 and no-std tests

// Re-exported dependencies.
#[macro_use] pub extern crate groestlcoin_hashes as hashes;
pub extern crate secp256k1;
pub extern crate bech32;

#[cfg(feature = "no-std")]
extern crate hashbrown;

#[cfg(feature = "base64")]
#[cfg_attr(docsrs, doc(cfg(feature = "base64")))]
pub extern crate base64;

#[cfg(feature="groestlcoinconsensus")] extern crate groestlcoinconsensus;
#[cfg(feature = "serde")] #[macro_use] extern crate actual_serde as serde;
#[cfg(all(test, feature = "serde"))] extern crate serde_json;
#[cfg(all(test, feature = "serde"))] extern crate serde_test;
#[cfg(all(test, feature = "serde"))] extern crate bincode;
#[cfg(all(test, feature = "unstable"))] extern crate test;

<<<<<<< HEAD
#[cfg(target_pointer_width = "16")]
compile_error!("rust-groestlcoin cannot be used on 16-bit architectures");

=======
>>>>>>> 97c680db
#[cfg(test)]
#[macro_use]
mod test_macros;
#[macro_use]
mod internal_macros;
#[cfg(feature = "serde")]
mod serde_utils;

#[macro_use]
pub mod network;
pub mod blockdata;
pub mod util;
pub mod consensus;
pub mod hash_types;
pub mod policy;

pub use crate::hash_types::*;
pub use crate::blockdata::block::Block;
pub use crate::blockdata::block::BlockHeader;
pub use crate::blockdata::script::Script;
pub use crate::blockdata::transaction::Transaction;
pub use crate::blockdata::transaction::TxIn;
pub use crate::blockdata::transaction::TxOut;
pub use crate::blockdata::transaction::OutPoint;
pub use crate::blockdata::transaction::EcdsaSighashType;
pub use crate::blockdata::witness::Witness;
pub use crate::consensus::encode::VarInt;
pub use crate::network::constants::Network;
pub use crate::util::Error;
pub use crate::util::address::Address;
pub use crate::util::address::AddressType;
pub use crate::util::amount::Amount;
pub use crate::util::amount::Denomination;
pub use crate::util::amount::SignedAmount;
pub use crate::util::merkleblock::MerkleBlock;
pub use crate::util::sighash::SchnorrSighashType;

pub use crate::util::ecdsa::{self, EcdsaSig, EcdsaSigError};
pub use crate::util::schnorr::{self, SchnorrSig, SchnorrSigError};
pub use crate::util::key::{PrivateKey, PublicKey, XOnlyPublicKey, KeyPair};
pub use crate::util::psbt;
#[allow(deprecated)]
pub use crate::blockdata::transaction::SigHashType;

#[cfg(feature = "std")]
use std::io;
#[cfg(not(feature = "std"))]
use core2::io;

#[cfg(not(feature = "std"))]
mod io_extras {
    /// A writer which will move data into the void.
    pub struct Sink {
        _priv: (),
    }

    /// Creates an instance of a writer which will successfully consume all data.
    pub const fn sink() -> Sink {
        Sink { _priv: () }
    }

    impl core2::io::Write for Sink {
        #[inline]
        fn write(&mut self, buf: &[u8]) -> core2::io::Result<usize> {
            Ok(buf.len())
        }

        #[inline]
        fn flush(&mut self) -> core2::io::Result<()> {
            Ok(())
        }
    }
}

mod prelude {
    #[cfg(all(not(feature = "std"), not(test)))]
    pub use alloc::{string::{String, ToString}, vec::Vec, boxed::Box, borrow::{Cow, ToOwned}, slice, rc, sync};

    #[cfg(any(feature = "std", test))]
    pub use std::{string::{String, ToString}, vec::Vec, boxed::Box, borrow::{Cow, ToOwned}, slice, rc, sync};

    #[cfg(all(not(feature = "std"), not(test)))]
    pub use alloc::collections::{BTreeMap, BTreeSet, btree_map, BinaryHeap};

    #[cfg(any(feature = "std", test))]
    pub use std::collections::{BTreeMap, BTreeSet, btree_map, BinaryHeap};

    #[cfg(feature = "std")]
    pub use std::io::sink;

    #[cfg(not(feature = "std"))]
    pub use crate::io_extras::sink;

    #[cfg(feature = "hashbrown")]
    pub use hashbrown::HashSet;

    #[cfg(not(feature = "hashbrown"))]
    pub use std::collections::HashSet;
}

#[cfg(all(test, feature = "unstable"))] use tests::EmptyWrite;

#[cfg(all(test, feature = "unstable"))]
mod tests {
    use core::fmt::Arguments;
    use crate::io::{IoSlice, Result, Write};

    #[derive(Default, Clone, Debug, PartialEq, Eq)]
    pub struct EmptyWrite;

    impl Write for EmptyWrite {
        fn write(&mut self, buf: &[u8]) -> Result<usize> {
            Ok(buf.len())
        }
        fn write_vectored(&mut self, bufs: &[IoSlice]) -> Result<usize> {
            Ok(bufs.iter().map(|s| s.len()).sum())
        }
        fn flush(&mut self) -> Result<()> {
            Ok(())
        }

        fn write_all(&mut self, _: &[u8]) -> Result<()> {
            Ok(())
        }
        fn write_fmt(&mut self, _: Arguments) -> Result<()> {
            Ok(())
        }
    }
}<|MERGE_RESOLUTION|>--- conflicted
+++ resolved
@@ -95,12 +95,6 @@
 #[cfg(all(test, feature = "serde"))] extern crate bincode;
 #[cfg(all(test, feature = "unstable"))] extern crate test;
 
-<<<<<<< HEAD
-#[cfg(target_pointer_width = "16")]
-compile_error!("rust-groestlcoin cannot be used on 16-bit architectures");
-
-=======
->>>>>>> 97c680db
 #[cfg(test)]
 #[macro_use]
 mod test_macros;
