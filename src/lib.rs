// Rust Bitcoin Library
// Written in 2014 by
//   Andrew Poelstra <apoelstra@wpsoftware.net>
//
// To the extent possible under law, the author(s) have dedicated all
// copyright and related and neighboring rights to this software to
// the public domain worldwide. This software is distributed without
// any warranty.
//
// You should have received a copy of the CC0 Public Domain Dedication
// along with this software.
// If not, see <http://creativecommons.org/publicdomain/zero/1.0/>.
//

//! # Rust Groestlcoin Library
//!
//! This is a library that supports the Groestlcoin network protocol and associated
//! primitives. It is designed for Rust programs built to work with the Groestlcoin
//! network.
//!
//! It is also written entirely in Rust to illustrate the benefits of strong type
//! safety, including ownership and lifetime, for financial and/or cryptographic
//! software.
//!
//! See README.md for detailed documentation about development and supported
//! environments.
//!
//! ## Available feature flags
//!
//! * `std` - the usual dependency on `std` (default).
//! * `secp-recovery` - enables calculating public key from a signature and message.
//! * `base64` - (dependency), enables encoding of PSBTs and message signatures.
//! * `unstable` - enables unstable features for testing.
//! * `rand` - (dependency), makes it more convenient to generate random values.
//! * `serde` - (dependency), implements `serde`-based serialization and
//!                 deserialization.
//! * `secp-lowmemory` - optimizations for low-memory devices.
//! * `no-std` - enables additional features required for this crate to be usable
//!              without std. Does **not** disable `std`. Depends on `hashbrown`
//!              and `core2`.
//!

#![cfg_attr(all(not(feature = "std"), not(test)), no_std)]

// Experimental features we need
#![cfg_attr(all(test, feature = "unstable"), feature(test))]

#![cfg_attr(docsrs, feature(doc_cfg))]

// Coding conventions
#![forbid(unsafe_code)]
#![deny(non_upper_case_globals)]
#![deny(non_camel_case_types)]
#![deny(non_snake_case)]
#![deny(unused_mut)]
#![deny(dead_code)]
#![deny(unused_imports)]
#![deny(missing_docs)]
#![deny(unused_must_use)]
#![deny(broken_intra_doc_links)]

#[cfg(not(any(feature = "std", feature = "no-std")))]
compile_error!("at least one of the `std` or `no-std` features must be enabled");

// Disable 16-bit support at least for now as we can't guarantee it yet.
#[cfg(target_pointer_width = "16")]
compile_error!("rust-groestlcoin currently only supports architectures with pointers wider
                than 16 bits, let us know if you want 16-bit support. Note that we do
                NOT guarantee that we will implement it!");

#[cfg(feature = "no-std")]
#[macro_use]
extern crate alloc;
#[cfg(feature = "no-std")]
extern crate core2;

#[cfg(any(feature = "std", test))]
extern crate core; // for Rust 1.41 and no-std tests

// Re-exported dependencies.
#[macro_use] pub extern crate groestlcoin_hashes as hashes;
pub extern crate secp256k1;
pub extern crate bech32;

#[cfg(feature = "no-std")]
extern crate hashbrown;

#[cfg(feature = "base64")]
#[cfg_attr(docsrs, doc(cfg(feature = "base64")))]
pub extern crate base64;

<<<<<<< HEAD
#[cfg(feature="groestlcoinconsensus")] extern crate groestlcoinconsensus;
#[cfg(feature = "serde")] #[macro_use] extern crate serde;
=======
#[cfg(feature="bitcoinconsensus")] extern crate bitcoinconsensus;
#[cfg(feature = "serde")] #[macro_use] extern crate actual_serde as serde;
>>>>>>> 09b4198b
#[cfg(all(test, feature = "serde"))] extern crate serde_json;
#[cfg(all(test, feature = "serde"))] extern crate serde_test;
#[cfg(all(test, feature = "serde"))] extern crate bincode;
#[cfg(all(test, feature = "unstable"))] extern crate test;

#[cfg(target_pointer_width = "16")]
compile_error!("rust-groestlcoin cannot be used on 16-bit architectures");

#[cfg(test)]
#[macro_use]
mod test_macros;
#[macro_use]
mod internal_macros;
#[cfg(feature = "serde")]
mod serde_utils;

#[macro_use]
pub mod network;
pub mod blockdata;
pub mod util;
pub mod consensus;
pub mod hash_types;
pub mod policy;

pub use crate::hash_types::*;
pub use crate::blockdata::block::Block;
pub use crate::blockdata::block::BlockHeader;
pub use crate::blockdata::script::Script;
pub use crate::blockdata::transaction::Transaction;
pub use crate::blockdata::transaction::TxIn;
pub use crate::blockdata::transaction::TxOut;
pub use crate::blockdata::transaction::OutPoint;
pub use crate::blockdata::transaction::EcdsaSighashType;
pub use crate::blockdata::witness::Witness;
pub use crate::consensus::encode::VarInt;
pub use crate::network::constants::Network;
pub use crate::util::Error;
pub use crate::util::address::Address;
pub use crate::util::address::AddressType;
pub use crate::util::amount::Amount;
pub use crate::util::amount::Denomination;
pub use crate::util::amount::SignedAmount;
pub use crate::util::merkleblock::MerkleBlock;
pub use crate::util::sighash::SchnorrSighashType;

pub use crate::util::ecdsa::{self, EcdsaSig, EcdsaSigError};
pub use crate::util::schnorr::{self, SchnorrSig, SchnorrSigError};
pub use crate::util::key::{PrivateKey, PublicKey, XOnlyPublicKey, KeyPair};
pub use crate::util::psbt;
#[allow(deprecated)]
pub use crate::blockdata::transaction::SigHashType;

#[cfg(feature = "std")]
use std::io;
#[cfg(not(feature = "std"))]
use core2::io;

#[cfg(not(feature = "std"))]
mod io_extras {
    /// A writer which will move data into the void.
    pub struct Sink {
        _priv: (),
    }

    /// Creates an instance of a writer which will successfully consume all data.
    pub const fn sink() -> Sink {
        Sink { _priv: () }
    }

    impl core2::io::Write for Sink {
        #[inline]
        fn write(&mut self, buf: &[u8]) -> core2::io::Result<usize> {
            Ok(buf.len())
        }

        #[inline]
        fn flush(&mut self) -> core2::io::Result<()> {
            Ok(())
        }
    }
}

mod prelude {
    #[cfg(all(not(feature = "std"), not(test)))]
    pub use alloc::{string::{String, ToString}, vec::Vec, boxed::Box, borrow::{Cow, ToOwned}, slice, rc, sync};

    #[cfg(any(feature = "std", test))]
    pub use std::{string::{String, ToString}, vec::Vec, boxed::Box, borrow::{Cow, ToOwned}, slice, rc, sync};

    #[cfg(all(not(feature = "std"), not(test)))]
    pub use alloc::collections::{BTreeMap, BTreeSet, btree_map, BinaryHeap};

    #[cfg(any(feature = "std", test))]
    pub use std::collections::{BTreeMap, BTreeSet, btree_map, BinaryHeap};

    #[cfg(feature = "std")]
    pub use std::io::sink;

    #[cfg(not(feature = "std"))]
    pub use crate::io_extras::sink;

    #[cfg(feature = "hashbrown")]
    pub use hashbrown::HashSet;

    #[cfg(not(feature = "hashbrown"))]
    pub use std::collections::HashSet;
}

#[cfg(all(test, feature = "unstable"))] use tests::EmptyWrite;

#[cfg(all(test, feature = "unstable"))]
mod tests {
    use core::fmt::Arguments;
    use crate::io::{IoSlice, Result, Write};

    #[derive(Default, Clone, Debug, PartialEq, Eq)]
    pub struct EmptyWrite;

    impl Write for EmptyWrite {
        fn write(&mut self, buf: &[u8]) -> Result<usize> {
            Ok(buf.len())
        }
        fn write_vectored(&mut self, bufs: &[IoSlice]) -> Result<usize> {
            Ok(bufs.iter().map(|s| s.len()).sum())
        }
        fn flush(&mut self) -> Result<()> {
            Ok(())
        }

        fn write_all(&mut self, _: &[u8]) -> Result<()> {
            Ok(())
        }
        fn write_fmt(&mut self, _: Arguments) -> Result<()> {
            Ok(())
        }
    }
}<|MERGE_RESOLUTION|>--- conflicted
+++ resolved
@@ -89,13 +89,8 @@
 #[cfg_attr(docsrs, doc(cfg(feature = "base64")))]
 pub extern crate base64;
 
-<<<<<<< HEAD
 #[cfg(feature="groestlcoinconsensus")] extern crate groestlcoinconsensus;
-#[cfg(feature = "serde")] #[macro_use] extern crate serde;
-=======
-#[cfg(feature="bitcoinconsensus")] extern crate bitcoinconsensus;
 #[cfg(feature = "serde")] #[macro_use] extern crate actual_serde as serde;
->>>>>>> 09b4198b
 #[cfg(all(test, feature = "serde"))] extern crate serde_json;
 #[cfg(all(test, feature = "serde"))] extern crate serde_test;
 #[cfg(all(test, feature = "serde"))] extern crate bincode;
