// Written in 2014 by Andrew Poelstra <apoelstra@wpsoftware.net>
// SPDX-License-Identifier: CC0-1.0

//! # Rust Groestlcoin Library
//!
//! This is a library that supports the Groestlcoin network protocol and associated
//! primitives. It is designed for Rust programs built to work with the Groestlcoin
//! network.
//!
//! It is also written entirely in Rust to illustrate the benefits of strong type
//! safety, including ownership and lifetime, for financial and/or cryptographic
//! software.
//!
//! See README.md for detailed documentation about development and supported
//! environments.
//!
//! ## Available feature flags
//!
//! * `std` - the usual dependency on `std` (default).
//! * `secp-recovery` - enables calculating public key from a signature and message.
//! * `base64` - (dependency), enables encoding of PSBTs and message signatures.
//! * `unstable` - enables unstable features for testing.
//! * `rand` - (dependency), makes it more convenient to generate random values.
//! * `serde` - (dependency), implements `serde`-based serialization and
//!                 deserialization.
//! * `secp-lowmemory` - optimizations for low-memory devices.
//! * `no-std` - enables additional features required for this crate to be usable
//!              without std. Does **not** disable `std`. Depends on `hashbrown`
//!              and `core2`.
//!

#![cfg_attr(all(not(feature = "std"), not(test)), no_std)]

// Experimental features we need
#![cfg_attr(all(test, feature = "unstable"), feature(test))]

#![cfg_attr(docsrs, feature(doc_cfg))]

// Coding conventions
#![forbid(unsafe_code)]
#![deny(non_upper_case_globals)]
#![deny(non_camel_case_types)]
#![deny(non_snake_case)]
#![deny(unused_mut)]
#![deny(dead_code)]
#![deny(unused_imports)]
#![deny(missing_docs)]
#![deny(unused_must_use)]

#[cfg(not(any(feature = "std", feature = "no-std")))]
compile_error!("at least one of the `std` or `no-std` features must be enabled");

// Disable 16-bit support at least for now as we can't guarantee it yet.
#[cfg(target_pointer_width = "16")]
compile_error!("rust-groestlcoin currently only supports architectures with pointers wider
                than 16 bits, let us know if you want 16-bit support. Note that we do
                NOT guarantee that we will implement it!");

#[cfg(feature = "no-std")]
#[macro_use]
extern crate alloc;
#[cfg(feature = "no-std")]
extern crate core2;

<<<<<<< HEAD
#[cfg(any(feature = "std", test))]
extern crate core; // for Rust 1.41 and no-std tests

=======
>>>>>>> ed00c2aa
// Re-exported dependencies.
#[macro_use] pub extern crate groestlcoin_hashes as hashes;
pub extern crate secp256k1;
pub extern crate bech32;

#[cfg(feature = "no-std")]
extern crate hashbrown;

#[cfg(feature = "base64")]
#[cfg_attr(docsrs, doc(cfg(feature = "base64")))]
pub extern crate base64;

#[cfg(feature="groestlcoinconsensus")] extern crate groestlcoinconsensus;
#[cfg(feature = "serde")] #[macro_use] extern crate actual_serde as serde;
#[cfg(all(test, feature = "serde"))] extern crate serde_json;
#[cfg(all(test, feature = "serde"))] extern crate serde_test;
#[cfg(all(test, feature = "serde"))] extern crate bincode;
#[cfg(all(test, feature = "unstable"))] extern crate test;

#[cfg(test)]
#[macro_use]
mod test_macros;
#[macro_use]
mod internal_macros;
#[cfg(feature = "serde")]
mod serde_utils;

#[macro_use]
pub mod network;
pub mod blockdata;
pub mod util;
pub mod consensus;
pub mod hash_types;
pub mod policy;

pub use crate::hash_types::*;
pub use crate::blockdata::block::Block;
pub use crate::blockdata::block::BlockHeader;
pub use crate::blockdata::script::Script;
pub use crate::blockdata::transaction::Transaction;
pub use crate::blockdata::transaction::TxIn;
pub use crate::blockdata::transaction::TxOut;
pub use crate::blockdata::transaction::OutPoint;
pub use crate::blockdata::transaction::EcdsaSighashType;
pub use crate::blockdata::witness::Witness;
pub use crate::consensus::encode::VarInt;
pub use crate::network::constants::Network;
pub use crate::util::Error;
pub use crate::util::address::Address;
pub use crate::util::address::AddressType;
pub use crate::util::amount::Amount;
pub use crate::util::amount::Denomination;
pub use crate::util::amount::SignedAmount;
pub use crate::util::merkleblock::MerkleBlock;
pub use crate::util::sighash::SchnorrSighashType;

pub use crate::util::ecdsa::{self, EcdsaSig, EcdsaSigError};
pub use crate::util::schnorr::{self, SchnorrSig, SchnorrSigError};
pub use crate::util::key::{PrivateKey, PublicKey, XOnlyPublicKey, KeyPair};
pub use crate::util::psbt;
#[allow(deprecated)]
pub use crate::blockdata::transaction::SigHashType;

#[cfg(feature = "std")]
use std::io;
#[cfg(not(feature = "std"))]
use core2::io;

#[cfg(not(feature = "std"))]
mod io_extras {
    /// A writer which will move data into the void.
    pub struct Sink {
        _priv: (),
    }

    /// Creates an instance of a writer which will successfully consume all data.
    pub const fn sink() -> Sink {
        Sink { _priv: () }
    }

    impl core2::io::Write for Sink {
        #[inline]
        fn write(&mut self, buf: &[u8]) -> core2::io::Result<usize> {
            Ok(buf.len())
        }

        #[inline]
        fn flush(&mut self) -> core2::io::Result<()> {
            Ok(())
        }
    }
}

mod prelude {
    #[cfg(all(not(feature = "std"), not(test)))]
    pub use alloc::{string::{String, ToString}, vec::Vec, boxed::Box, borrow::{Cow, ToOwned}, slice, rc, sync};

    #[cfg(any(feature = "std", test))]
    pub use std::{string::{String, ToString}, vec::Vec, boxed::Box, borrow::{Cow, ToOwned}, slice, rc, sync};

    #[cfg(all(not(feature = "std"), not(test)))]
    pub use alloc::collections::{BTreeMap, BTreeSet, btree_map, BinaryHeap};

    #[cfg(any(feature = "std", test))]
    pub use std::collections::{BTreeMap, BTreeSet, btree_map, BinaryHeap};

    #[cfg(feature = "std")]
    pub use std::io::sink;

    #[cfg(not(feature = "std"))]
    pub use crate::io_extras::sink;

    #[cfg(feature = "hashbrown")]
    pub use hashbrown::HashSet;

    #[cfg(not(feature = "hashbrown"))]
    pub use std::collections::HashSet;
}

#[cfg(all(test, feature = "unstable"))] use tests::EmptyWrite;

#[cfg(all(test, feature = "unstable"))]
mod tests {
    use core::fmt::Arguments;
    use crate::io::{IoSlice, Result, Write};

    #[derive(Default, Clone, Debug, PartialEq, Eq)]
    pub struct EmptyWrite;

    impl Write for EmptyWrite {
        fn write(&mut self, buf: &[u8]) -> Result<usize> {
            Ok(buf.len())
        }
        fn write_vectored(&mut self, bufs: &[IoSlice]) -> Result<usize> {
            Ok(bufs.iter().map(|s| s.len()).sum())
        }
        fn flush(&mut self) -> Result<()> {
            Ok(())
        }

        fn write_all(&mut self, _: &[u8]) -> Result<()> {
            Ok(())
        }
        fn write_fmt(&mut self, _: Arguments) -> Result<()> {
            Ok(())
        }
    }
}<|MERGE_RESOLUTION|>--- conflicted
+++ resolved
@@ -62,12 +62,6 @@
 #[cfg(feature = "no-std")]
 extern crate core2;
 
-<<<<<<< HEAD
-#[cfg(any(feature = "std", test))]
-extern crate core; // for Rust 1.41 and no-std tests
-
-=======
->>>>>>> ed00c2aa
 // Re-exported dependencies.
 #[macro_use] pub extern crate groestlcoin_hashes as hashes;
 pub extern crate secp256k1;
