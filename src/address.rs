--- conflicted
+++ resolved
@@ -934,12 +934,8 @@
 
     use super::*;
     use crate::hashes::hex::{FromHex, ToHex};
-<<<<<<< HEAD
+    use crate::internal_macros::{hex, hex_into, hex_script};
     use crate::network::constants::Network::{Groestlcoin, Testnet};
-=======
-    use crate::internal_macros::{hex, hex_into, hex_script};
-    use crate::network::constants::Network::{Bitcoin, Testnet};
->>>>>>> 556f85d9
     use crate::util::key::PublicKey;
 
     fn roundtrips(addr: &Address) {
@@ -967,15 +963,8 @@
     #[test]
     fn test_p2pkh_address_58() {
         let addr = Address {
-<<<<<<< HEAD
             network: Groestlcoin,
-            payload: Payload::PubkeyHash(hex_pubkeyhash!(
-                "162c5ea71c0b23f5b9022ef047c4a86470a5b070"
-            )),
-=======
-            network: Bitcoin,
             payload: Payload::PubkeyHash(hex_into!("162c5ea71c0b23f5b9022ef047c4a86470a5b070")),
->>>>>>> 556f85d9
         };
 
         assert_eq!(
@@ -989,15 +978,9 @@
 
     #[test]
     fn test_p2pkh_from_key() {
-<<<<<<< HEAD
-        let key = hex_key!("048d5141948c1702e8c95f438815794b87f706a8d4cd2bffad1dc1570971032c9b6042a0431ded2478b5c9cf2d81c124a5e57347a3c63ef0e7716cf54d613ba183");
+        let key = hex_into!("048d5141948c1702e8c95f438815794b87f706a8d4cd2bffad1dc1570971032c9b6042a0431ded2478b5c9cf2d81c124a5e57347a3c63ef0e7716cf54d613ba183");
         let addr = Address::p2pkh(&key, Groestlcoin);
         assert_eq!(&addr.to_string(), "FtUCfuND9WBN2pLEnKeSx3mURaJ4iQdado");
-=======
-        let key = hex_into!("048d5141948c1702e8c95f438815794b87f706a8d4cd2bffad1dc1570971032c9b6042a0431ded2478b5c9cf2d81c124a5e57347a3c63ef0e7716cf54d613ba183");
-        let addr = Address::p2pkh(&key, Bitcoin);
-        assert_eq!(&addr.to_string(), "1QJVDzdqb1VpbDK7uDeyVXy9mR27CJiyhY");
->>>>>>> 556f85d9
 
         let key = hex_into!("03df154ebfcf29d29cc10d5c2565018bce2d9edbab267c31d2caf44a63056cf99f");
         let addr = Address::p2pkh(&key, Testnet);
@@ -1009,15 +992,8 @@
     #[test]
     fn test_p2sh_address_58() {
         let addr = Address {
-<<<<<<< HEAD
             network: Groestlcoin,
-            payload: Payload::ScriptHash(hex_scripthash!(
-                "162c5ea71c0b23f5b9022ef047c4a86470a5b070"
-            )),
-=======
-            network: Bitcoin,
             payload: Payload::ScriptHash(hex_into!("162c5ea71c0b23f5b9022ef047c4a86470a5b070")),
->>>>>>> 556f85d9
         };
 
         assert_eq!(
@@ -1048,15 +1024,9 @@
     fn test_p2wpkh() {
         // stolen from Groestlcoin transaction: b3c8c2b6cfc335abbcb2c7823a8453f55d64b2b5125a9a61e8737230cdb8ce20
         let mut key =
-<<<<<<< HEAD
-            hex_key!("033bc8c83c52df5712229a2f72206d90192366c36428cb0c12b6af98324d97bfbc");
+            hex_into!("033bc8c83c52df5712229a2f72206d90192366c36428cb0c12b6af98324d97bfbc");
         let addr = Address::p2wpkh(&key, Groestlcoin).unwrap();
         assert_eq!(&addr.to_string(), "grs1qvzvkjn4q3nszqxrv3nraga2r822xjty3e8sh90");
-=======
-            hex_into!("033bc8c83c52df5712229a2f72206d90192366c36428cb0c12b6af98324d97bfbc");
-        let addr = Address::p2wpkh(&key, Bitcoin).unwrap();
-        assert_eq!(&addr.to_string(), "bc1qvzvkjn4q3nszqxrv3nraga2r822xjty3ykvkuw");
->>>>>>> 556f85d9
         assert_eq!(addr.address_type(), Some(AddressType::P2wpkh));
         roundtrips(&addr);
 
@@ -1082,15 +1052,9 @@
     fn test_p2shwpkh() {
         // stolen from Groestlcoin transaction: ad3fd9c6b52e752ba21425435ff3dd361d6ac271531fc1d2144843a9f550ad01
         let mut key =
-<<<<<<< HEAD
-            hex_key!("026c468be64d22761c30cd2f12cbc7de255d592d7904b1bab07236897cc4c2e766");
+            hex_into!("026c468be64d22761c30cd2f12cbc7de255d592d7904b1bab07236897cc4c2e766");
         let addr = Address::p2shwpkh(&key, Groestlcoin).unwrap();
         assert_eq!(&addr.to_string(), "3QBRmWNqqBGme9er7fMkGqtZtp4gn5WwDf");
-=======
-            hex_into!("026c468be64d22761c30cd2f12cbc7de255d592d7904b1bab07236897cc4c2e766");
-        let addr = Address::p2shwpkh(&key, Bitcoin).unwrap();
-        assert_eq!(&addr.to_string(), "3QBRmWNqqBGme9er7fMkGqtZtp4gjMFxhE");
->>>>>>> 556f85d9
         assert_eq!(addr.address_type(), Some(AddressType::P2sh));
         roundtrips(&addr);
 
