--- conflicted
+++ resolved
@@ -1,10 +1,6 @@
-<<<<<<< HEAD
+// SPDX-License-Identifier: CC0-1.0
+
 //! Groestlcoin serde utilities.
-=======
-// SPDX-License-Identifier: CC0-1.0
-
-//! Bitcoin serde utilities.
->>>>>>> 49654953
 //!
 //! This module is for special serde serializations.
 //!
