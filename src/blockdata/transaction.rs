--- conflicted
+++ resolved
@@ -33,12 +33,8 @@
 use hashes::hex::FromHex;
 
 use util::endian;
-<<<<<<< HEAD
+use blockdata::constants::WITNESS_SCALE_FACTOR;
 #[cfg(feature="groestlcoinconsensus")] use blockdata::script;
-=======
-use blockdata::constants::WITNESS_SCALE_FACTOR;
-#[cfg(feature="bitcoinconsensus")] use blockdata::script;
->>>>>>> 50980114
 use blockdata::script::Script;
 use consensus::{encode, Decodable, Encodable};
 use consensus::encode::MAX_VEC_SIZE;
@@ -471,18 +467,14 @@
         }
     }
 
-<<<<<<< HEAD
     #[cfg(feature="groestlcoinconsensus")]
-=======
-    #[cfg(feature="bitcoinconsensus")]
     /// Shorthand for [Self::verify_with_flags] with flag [bitcoinconsensus::VERIFY_ALL]
     pub fn verify<S>(&self, spent: S) -> Result<(), script::Error>
         where S: FnMut(&OutPoint) -> Option<TxOut> {
-        self.verify_with_flags(spent, ::bitcoinconsensus::VERIFY_ALL)
-    }
-
-    #[cfg(feature="bitcoinconsensus")]
->>>>>>> 50980114
+        self.verify_with_flags(spent, ::groestlcoinconsensus::VERIFY_ALL)
+    }
+
+    #[cfg(feature="groestlcoinconsensus")]
     /// Verify that this transaction is able to spend its inputs
     /// The lambda spent should not return the same TxOut twice!
     pub fn verify_with_flags<S, F>(&self, mut spent: S, flags: F) -> Result<(), script::Error>
