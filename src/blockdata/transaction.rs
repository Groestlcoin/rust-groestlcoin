--- conflicted
+++ resolved
@@ -537,35 +537,20 @@
         }
     }
 
-<<<<<<< HEAD
-    /// Shorthand for [Self::verify_with_flags] with flag [groestlcoinconsensus::VERIFY_ALL]
+    /// Shorthand for [`Self::verify_with_flags`] with flag [`bitcoinconsensus::VERIFY_ALL`].
     #[cfg(feature="groestlcoinconsensus")]
     #[cfg_attr(docsrs, doc(cfg(feature = "groestlcoinconsensus")))]
-    pub fn verify<S>(&self, spent: S) -> Result<(), script::Error>
-        where S: FnMut(&OutPoint) -> Option<TxOut> {
-        self.verify_with_flags(spent, ::groestlcoinconsensus::VERIFY_ALL)
-    }
-
-    /// Verify that this transaction is able to spend its inputs
-    /// The lambda spent should not return the same TxOut twice!
-    #[cfg(feature="groestlcoinconsensus")]
-    #[cfg_attr(docsrs, doc(cfg(feature = "groestlcoinconsensus")))]
-=======
-    /// Shorthand for [`Self::verify_with_flags`] with flag [`bitcoinconsensus::VERIFY_ALL`].
-    #[cfg(feature="bitcoinconsensus")]
-    #[cfg_attr(docsrs, doc(cfg(feature = "bitcoinconsensus")))]
     pub fn verify<S>(&self, spent: S) -> Result<(), script::Error>
     where
         S: FnMut(&OutPoint) -> Option<TxOut>
     {
-        self.verify_with_flags(spent, ::bitcoinconsensus::VERIFY_ALL)
+        self.verify_with_flags(spent, ::groestlcoinconsensus::VERIFY_ALL)
     }
 
     /// Verify that this transaction is able to spend its inputs.
     /// The `spent` closure should not return the same [`TxOut`] twice!
-    #[cfg(feature="bitcoinconsensus")]
-    #[cfg_attr(docsrs, doc(cfg(feature = "bitcoinconsensus")))]
->>>>>>> 86c6ab75
+    #[cfg(feature="groestlcoinconsensus")]
+    #[cfg_attr(docsrs, doc(cfg(feature = "groestlcoinconsensus")))]
     pub fn verify_with_flags<S, F>(&self, mut spent: S, flags: F) -> Result<(), script::Error>
     where
         S: FnMut(&OutPoint) -> Option<TxOut>,
@@ -968,19 +953,11 @@
         assert_eq!(format!("{:x}", realtx.txid()),
                    "196aa0d232576dd6809e4e2d9c1110f805abd9b5a22e6cf1d8a4fff3f9b503ea".to_string());
         assert_eq!(format!("{:x}", realtx.wtxid()),
-<<<<<<< HEAD
                    "196aa0d232576dd6809e4e2d9c1110f805abd9b5a22e6cf1d8a4fff3f9b503ea".to_string());
-        assert_eq!(realtx.get_weight(), tx_bytes.len()*WITNESS_SCALE_FACTOR);
-        assert_eq!(realtx.get_size(), tx_bytes.len());
-        assert_eq!(realtx.get_vsize(), tx_bytes.len());
-        assert_eq!(realtx.get_strippedsize(), tx_bytes.len());
-=======
-                   "a6eab3c14ab5272a58a5ba91505ba1a4b6d7a3a9fcbd187b6cd99a7b6d548cb7".to_string());
         assert_eq!(realtx.weight(), tx_bytes.len()*WITNESS_SCALE_FACTOR);
         assert_eq!(realtx.size(), tx_bytes.len());
         assert_eq!(realtx.vsize(), tx_bytes.len());
         assert_eq!(realtx.strippedsize(), tx_bytes.len());
->>>>>>> 86c6ab75
     }
 
     #[test]
@@ -1110,15 +1087,9 @@
         ).unwrap();
         let tx: Transaction = deserialize(&tx_bytes).unwrap();
 
-<<<<<<< HEAD
         assert_eq!(format!("{:x}", tx.wtxid()), "6ebfbaf6d9512a2904bcbbedbeb9d04ca2b608f66ae4933ecd7835bd05e54e5f");
         assert_eq!(format!("{:x}", tx.txid()), "fc218401180869a3ede31cb450b482c9ff754a6bf14ced786c195ede5c64b9b5");
-        assert_eq!(tx.get_weight(), 2718);
-=======
-        assert_eq!(format!("{:x}", tx.wtxid()), "d6ac4a5e61657c4c604dcde855a1db74ec6b3e54f32695d72c5e11c7761ea1b4");
-        assert_eq!(format!("{:x}", tx.txid()), "9652aa62b0e748caeec40c4cb7bc17c6792435cc3dfe447dd1ca24f912a1c6ec");
         assert_eq!(tx.weight(), 2718);
->>>>>>> 86c6ab75
 
         // non-segwit tx from my mempool
         let tx_bytes = Vec::from_hex(
