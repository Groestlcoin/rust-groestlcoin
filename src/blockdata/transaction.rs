// Written in 2014 by Andrew Poelstra <apoelstra@wpsoftware.net>
// SPDX-License-Identifier: CC0-1.0

//! Groestlcoin transactions.
//!
//! A transaction describes a transfer of money. It consumes previously-unspent
//! transaction outputs and produces new ones, satisfying the condition to spend
//! the old outputs (typically a digital signature with a specific key must be
//! provided) and defining the condition to spend the new ones. The use of digital
//! signatures ensures that coins cannot be spent by unauthorized parties.
//!
//! This module provides the structures and functions needed to support transactions.
//!

use crate::prelude::*;

use crate::io;
use core::{fmt, str, default::Default};
use core::convert::TryFrom;

use crate::hashes::{self, Hash, sha256d};
use crate::hashes::hex::FromHex;

use crate::blockdata::constants::WITNESS_SCALE_FACTOR;
#[cfg(feature="groestlcoinconsensus")] use crate::blockdata::script;
use crate::blockdata::script::Script;
use crate::blockdata::witness::Witness;
use crate::blockdata::locktime::{LockTime, PackedLockTime, Height, Time};
use crate::consensus::{encode, Decodable, Encodable};
use crate::hash_types::{Sighash, Txid, TxidInternal, Wtxid, WtxidInternal};
use crate::VarInt;
use crate::internal_macros::{impl_consensus_encoding, serde_struct_human_string_impl, write_err};
use crate::parse::impl_parse_str_through_int;

#[cfg(doc)]
use crate::util::sighash::SchnorrSighashType;

/// A reference to a transaction output.
///
/// ### Groestlcoin Core References
///
/// * [COutPoint definition](https://github.com/Groestlcoin/groestlcoin/blob/6bc186e7f3ca1c7c80f14cf58b777ab9f69d7049/src/primitives/transaction.h#L26)
#[derive(Copy, Clone, Debug, Eq, Hash, PartialEq, PartialOrd, Ord)]
pub struct OutPoint {
    /// The referenced transaction's txid.
    pub txid: Txid,
    /// The index of the referenced output in its transaction's vout.
    pub vout: u32,
}
serde_struct_human_string_impl!(OutPoint, "an OutPoint", txid, vout);

impl OutPoint {
    /// Creates a new [`OutPoint`].
    #[inline]
    pub fn new(txid: Txid, vout: u32) -> OutPoint {
        OutPoint { txid, vout }
    }

    /// Creates a "null" `OutPoint`.
    ///
    /// This value is used for coinbase transactions because they don't have any previous outputs.
    #[inline]
    pub fn null() -> OutPoint {
        OutPoint {
            txid: Hash::all_zeros(),
            vout: u32::max_value(),
        }
    }

    /// Checks if an `OutPoint` is "null".
    ///
    /// # Examples
    ///
    /// ```rust
<<<<<<< HEAD
    /// use groestlcoin::blockdata::constants::genesis_block;
    /// use groestlcoin::network::constants::Network;
=======
    /// use bitcoin::constants::genesis_block;
    /// use bitcoin::network::constants::Network;
>>>>>>> 04223594
    ///
    /// let block = genesis_block(Network::Groestlcoin);
    /// let tx = &block.txdata[0];
    ///
    /// // Coinbase transactions don't have any previous output.
    /// assert!(tx.input[0].previous_output.is_null());
    /// ```
    #[inline]
    pub fn is_null(&self) -> bool {
        *self == OutPoint::null()
    }
}

impl Default for OutPoint {
    fn default() -> Self {
        OutPoint::null()
    }
}

impl fmt::Display for OutPoint {
    fn fmt(&self, f: &mut fmt::Formatter) -> fmt::Result {
        write!(f, "{}:{}", self.txid, self.vout)
    }
}

/// An error in parsing an OutPoint.
#[derive(Clone, PartialEq, Eq, Debug)]
#[non_exhaustive]
pub enum ParseOutPointError {
    /// Error in TXID part.
    Txid(hashes::hex::Error),
    /// Error in vout part.
    Vout(crate::error::ParseIntError),
    /// Error in general format.
    Format,
    /// Size exceeds max.
    TooLong,
    /// Vout part is not strictly numeric without leading zeroes.
    VoutNotCanonical,
}

impl fmt::Display for ParseOutPointError {
    fn fmt(&self, f: &mut fmt::Formatter) -> fmt::Result {
        match *self {
            ParseOutPointError::Txid(ref e) => write_err!(f, "error parsing TXID"; e),
            ParseOutPointError::Vout(ref e) => write_err!(f, "error parsing vout"; e),
            ParseOutPointError::Format => write!(f, "OutPoint not in <txid>:<vout> format"),
            ParseOutPointError::TooLong => write!(f, "vout should be at most 10 digits"),
            ParseOutPointError::VoutNotCanonical => write!(f, "no leading zeroes or + allowed in vout part"),
        }
    }
}

#[cfg(feature = "std")]
#[cfg_attr(docsrs, doc(cfg(feature = "std")))]
impl std::error::Error for ParseOutPointError {
    fn source(&self) -> Option<&(dyn std::error::Error + 'static)> {
        use self::ParseOutPointError::*;

        match self {
            Txid(e) => Some(e),
            Vout(e) => Some(e),
            Format | TooLong | VoutNotCanonical => None,
        }
    }
}

/// Parses a string-encoded transaction index (vout).
/// Does not permit leading zeroes or non-digit characters.
fn parse_vout(s: &str) -> Result<u32, ParseOutPointError> {
    if s.len() > 1 {
        let first = s.chars().next().unwrap();
        if first == '0' || first == '+' {
            return Err(ParseOutPointError::VoutNotCanonical);
        }
    }
    crate::parse::int(s).map_err(ParseOutPointError::Vout)
}

impl core::str::FromStr for OutPoint {
    type Err = ParseOutPointError;

    fn from_str(s: &str) -> Result<Self, Self::Err> {
        if s.len() > 75 { // 64 + 1 + 10
            return Err(ParseOutPointError::TooLong);
        }
        let find = s.find(':');
        if find == None || find != s.rfind(':') {
            return Err(ParseOutPointError::Format);
        }
        let colon = find.unwrap();
        if colon == 0 || colon == s.len() - 1 {
            return Err(ParseOutPointError::Format);
        }
        Ok(OutPoint {
            txid: Txid::from_hex(&s[..colon]).map_err(ParseOutPointError::Txid)?,
            vout: parse_vout(&s[colon+1..])?,
        })
    }
}

/// Groestlcoin transaction input.
///
/// It contains the location of the previous transaction's output,
/// that it spends and set of scripts that satisfy its spending
/// conditions.
///
/// ### Groestlcoin Core References
///
/// * [CTxIn definition](https://github.com/Groestlcoin/groestlcoin/blob/6bc186e7f3ca1c7c80f14cf58b777ab9f69d7049/src/primitives/transaction.h#L65)
#[derive(Clone, PartialEq, Eq, PartialOrd, Ord, Debug, Hash)]
#[cfg_attr(feature = "serde", derive(Serialize, Deserialize))]
#[cfg_attr(feature = "serde", serde(crate = "actual_serde"))]
pub struct TxIn {
    /// The reference to the previous output that is being used an an input.
    pub previous_output: OutPoint,
    /// The script which pushes values on the stack which will cause
    /// the referenced output's script to be accepted.
    pub script_sig: Script,
    /// The sequence number, which suggests to miners which of two
    /// conflicting transactions should be preferred, or 0xFFFFFFFF
    /// to ignore this feature. This is generally never used since
    /// the miner behaviour cannot be enforced.
    pub sequence: Sequence,
    /// Witness data: an array of byte-arrays.
    /// Note that this field is *not* (de)serialized with the rest of the TxIn in
    /// Encodable/Decodable, as it is (de)serialized at the end of the full
    /// Transaction. It *is* (de)serialized with the rest of the TxIn in other
    /// (de)serialization routines.
    pub witness: Witness
}

impl TxIn {
    /// Returns true if this input enables the [`LockTime`]  (aka `nLockTime`) of its [`Transaction`].
    ///
    /// `nLockTime` is enabled if *any* input enables it. See [`Transaction::is_lock_time_enabled`]
    ///  to check the overall state. If none of the inputs enables it, the lock time value is simply
    ///  ignored. If this returns false and OP_CHECKLOCKTIMEVERIFY is used in the redeem script with
    ///  this input then the script execution will fail [BIP-0065].
    ///
    /// [BIP-65](https://github.com/bitcoin/bips/blob/master/bip-0065.mediawiki)
    pub fn enables_lock_time(&self) -> bool {
        self.sequence != Sequence::MAX
    }
}

impl Default for TxIn {
    fn default() -> TxIn {
        TxIn {
            previous_output: OutPoint::default(),
            script_sig: Script::new(),
            sequence: Sequence::MAX,
            witness: Witness::default(),
        }
    }
}

/// Groestlcoin transaction input sequence number.
///
/// The sequence field is used for:
/// - Indicating whether absolute lock-time (specified in `lock_time` field of [`Transaction`])
///   is enabled.
/// - Indicating and encoding [BIP-68] relative lock-times.
/// - Indicating whether a transcation opts-in to [BIP-125] replace-by-fee.
///
/// Note that transactions spending an output with `OP_CHECKLOCKTIMEVERIFY`MUST NOT use
/// `Sequence::MAX` for the corresponding input. [BIP-65]
///
/// [BIP-65]: <https://github.com/bitcoin/bips/blob/master/bip-0065.mediawiki>
/// [BIP-68]: <https://github.com/bitcoin/bips/blob/master/bip-0068.mediawiki>
/// [BIP-125]: <https://github.com/bitcoin/bips/blob/master/bip-0125.mediawiki>
#[derive(Copy, Clone, PartialEq, Eq, PartialOrd, Ord, Debug, Hash)]
#[cfg_attr(feature = "serde", derive(Serialize, Deserialize))]
#[cfg_attr(feature = "serde", serde(crate = "actual_serde"))]
pub struct Sequence(pub u32);

/// An error in creating relative lock-times.
#[derive(Clone, PartialEq, Eq, Debug)]
#[non_exhaustive]
pub enum RelativeLockTimeError {
    /// The input was too large
    IntegerOverflow(u32)
}

impl Sequence {
    /// The maximum allowable sequence number.
    ///
    /// This sequence number disables lock-time and replace-by-fee.
    pub const MAX: Self = Sequence(0xFFFFFFFF);
    /// Zero value sequence.
    ///
    /// This sequence number enables replace-by-fee and lock-time.
    pub const ZERO: Self = Sequence(0);
    /// The sequence number that enables absolute lock-time but disables replace-by-fee
    /// and relative lock-time.
    pub const ENABLE_LOCKTIME_NO_RBF: Self = Sequence::MIN_NO_RBF;
    /// The sequence number that enables replace-by-fee and absolute lock-time but
    /// disables relative lock-time.
    pub const ENABLE_RBF_NO_LOCKTIME: Self = Sequence(0xFFFFFFFD);

    /// The lowest sequence number that does not opt-in for replace-by-fee.
    ///
    /// A transaction is considered to have opted in to replacement of itself
    /// if any of it's inputs have a `Sequence` number less than this value
    /// (Explicit Signalling [BIP-125]).
    ///
    /// [BIP-125]: <https://github.com/bitcoin/bips/blob/master/bip-0125.mediawiki]>
    const MIN_NO_RBF: Self = Sequence(0xFFFFFFFE);
    /// BIP-68 relative lock-time disable flag mask
    const LOCK_TIME_DISABLE_FLAG_MASK: u32 = 0x80000000;
    /// BIP-68 relative lock-time type flag mask
    const LOCK_TYPE_MASK: u32 = 0x00400000;

    /// Retuns `true` if the sequence number indicates that the transaction is finalised.
    ///
    /// The sequence number being equal to 0xffffffff on all txin sequences indicates
    /// that the transaction is finalised.
    #[inline]
    pub fn is_final(&self) -> bool {
        *self == Sequence::MAX
    }

    /// Returns true if the transaction opted-in to BIP125 replace-by-fee.
    ///
    /// Replace by fee is signaled by the sequence being less than 0xfffffffe which is checked by this method.
    #[inline]
    pub fn is_rbf(&self) -> bool {
        *self < Sequence::MIN_NO_RBF
    }

    /// Returns `true` if the sequence has a relative lock-time.
    #[inline]
    pub fn is_relative_lock_time(&self) -> bool {
        self.0 & Sequence::LOCK_TIME_DISABLE_FLAG_MASK == 0
    }

    /// Returns `true` if the sequence number encodes a block based relative lock-time.
    #[inline]
    pub fn is_height_locked(&self) -> bool {
        self.is_relative_lock_time() & (self.0 & Sequence::LOCK_TYPE_MASK == 0)
    }

    /// Returns `true` if the sequene number encodes a time interval based relative lock-time.
    #[inline]
    pub fn is_time_locked(&self) -> bool {
        self.is_relative_lock_time() & (self.0 & Sequence::LOCK_TYPE_MASK > 0)
    }

    /// Create a relative lock-time using block height.
    #[inline]
    pub fn from_height(height: u16) -> Self {
        Sequence(u32::from(height))
    }

    /// Create a relative lock-time using time intervals where each interval is equivalent
    /// to 512 seconds.
    ///
    /// Encoding finer granularity of time for relative lock-times is not supported in Bitcoin
    #[inline]
    pub fn from_512_second_intervals(intervals: u16) -> Self {
        Sequence(u32::from(intervals) | Sequence::LOCK_TYPE_MASK)
    }

    /// Create a relative lock-time from seconds, converting the seconds into 512 second
    /// interval with floor division.
    ///
    /// Will return an error if the input cannot be encoded in 16 bits.
    #[inline]
    pub fn from_seconds_floor(seconds: u32) -> Result<Self, RelativeLockTimeError> {
        if let Ok(interval) = u16::try_from(seconds / 512) {
            Ok(Sequence::from_512_second_intervals(interval))
        } else {
            Err(RelativeLockTimeError::IntegerOverflow(seconds))
        }
    }

    /// Create a relative lock-time from seconds, converting the seconds into 512 second
    /// interval with ceiling division.
    ///
    /// Will return an error if the input cannot be encoded in 16 bits.
    #[inline]
    pub fn from_seconds_ceil(seconds: u32) -> Result<Self, RelativeLockTimeError> {
        if let Ok(interval) = u16::try_from((seconds + 511) / 512) {
            Ok(Sequence::from_512_second_intervals(interval))
        } else {
            Err(RelativeLockTimeError::IntegerOverflow(seconds))
        }
    }

    /// Returns `true` if the sequence number enables absolute lock-time ([`Transaction::lock_time`]).
    #[inline]
    pub fn enables_absolute_lock_time(&self) -> bool {
        !self.is_final()
    }

    /// Create a sequence from a u32 value.
    #[inline]
    pub fn from_consensus(n: u32) -> Self {
        Sequence(n)
    }

    /// Returns the inner 32bit integer value of Sequence.
    #[inline]
    pub fn to_consensus_u32(self) -> u32 {
        self.0
    }
}

impl Default for Sequence {
    /// The default value of sequence is 0xffffffff.
    fn default() -> Self {
        Sequence::MAX
    }
}

impl From<Sequence> for u32 {
    fn from(sequence: Sequence) -> u32 {
        sequence.0
    }
}

impl fmt::Display for Sequence {
    fn fmt(&self, f: &mut fmt::Formatter) -> fmt::Result {
        fmt::Display::fmt(&self.0, f)
    }
}

impl fmt::LowerHex for Sequence {
    fn fmt(&self, f: &mut fmt::Formatter) -> fmt::Result {
        fmt::LowerHex::fmt(&self.0, f)
    }
}

impl fmt::UpperHex for Sequence {
    fn fmt(&self, f: &mut fmt::Formatter) -> fmt::Result {
        fmt::UpperHex::fmt(&self.0, f)
    }
}

impl fmt::Display for RelativeLockTimeError {
    fn fmt(&self, f: &mut fmt::Formatter) -> fmt::Result {
        match *self {
            Self::IntegerOverflow(val) => write!(f, "input of {} was too large", val)
        }
    }
}

impl_parse_str_through_int!(Sequence);

#[cfg(feature = "std")]
#[cfg_attr(docsrs, doc(cfg(feature = "std")))]
impl std::error::Error for RelativeLockTimeError {
    fn source(&self) -> Option<&(dyn std::error::Error + 'static)> {
        match self {
            Self::IntegerOverflow(_) => None
        }
    }
}

/// Groestlcoin transaction output.
///
/// Defines new coins to be created as a result of the transaction,
/// along with spending conditions ("script", aka "output script"),
/// which an input spending it must satisfy.
///
/// An output that is not yet spent by an input is called Unspent Transaction Output ("UTXO").
///
/// ### Groestlcoin Core References
///
/// * [CTxOut definition](https://github.com/Groestlcoin/groestlcoin/blob/6bc186e7f3ca1c7c80f14cf58b777ab9f69d7049/src/primitives/transaction.h#L148)
#[derive(Clone, PartialEq, Eq, PartialOrd, Ord, Debug, Hash)]
#[cfg_attr(feature = "serde", derive(Serialize, Deserialize))]
#[cfg_attr(feature = "serde", serde(crate = "actual_serde"))]
pub struct TxOut {
    /// The value of the output, in satoshis.
    pub value: u64,
    /// The script which must be satisfied for the output to be spent.
    pub script_pubkey: Script
}

// This is used as a "null txout" in consensus signing code.
impl Default for TxOut {
    fn default() -> TxOut {
        TxOut { value: 0xffffffffffffffff, script_pubkey: Script::new() }
    }
}

/// Result of [`Transaction::encode_signing_data_to`].
///
/// This type forces the caller to handle SIGHASH_SINGLE bug case.
///
/// This corner case can't be expressed using standard `Result`,
/// in a way that is both convenient and not-prone to accidental
/// mistakes (like calling `.expect("writer never fails")`).
#[must_use]
pub enum EncodeSigningDataResult<E> {
    /// Input data is an instance of `SIGHASH_SINGLE` bug
    SighashSingleBug,
    /// Operation performed normally.
    WriteResult(Result<(), E>),
}

impl<E> EncodeSigningDataResult<E> {
    /// Checks for SIGHASH_SINGLE bug returning error if the writer failed.
    ///
    /// This method is provided for easy and correct handling of the result because
    /// SIGHASH_SINGLE bug is a special case that must not be ignored nor cause panicking.
    /// Since the data is usually written directly into a hasher which never fails,
    /// the recommended pattern to handle this is:
    ///
    /// ```rust
    /// # use groestlcoin::consensus::deserialize;
    /// # use groestlcoin::{Transaction, Sighash};
    /// # use groestlcoin_hashes::{Hash, hex::FromHex};
    /// # let mut writer = Sighash::engine();
    /// # let input_index = 0;
    /// # let script_pubkey = groestlcoin::Script::new();
    /// # let sighash_u32 = 0u32;
    /// # const SOME_TX: &'static str = "0100000001a15d57094aa7a21a28cb20b59aab8fc7d1149a3bdbcddba9c622e4f5f6a99ece010000006c493046022100f93bb0e7d8db7bd46e40132d1f8242026e045f03a0efe71bbb8e3f475e970d790221009337cd7f1f929f00cc6ff01f03729b069a7c21b59b1736ddfee5db5946c5da8c0121033b9b137ee87d5a812d6f506efdd37f0affa7ffc310711c06c7f3e097c9447c52ffffffff0100e1f505000000001976a9140389035a9225b3839e2bbf32d826a1e222031fd888ac00000000";
    /// # let raw_tx = Vec::from_hex(SOME_TX).unwrap();
    /// # let tx: Transaction = deserialize(&raw_tx).unwrap();
    /// if tx.encode_signing_data_to(&mut writer, input_index, &script_pubkey, sighash_u32)
    ///         .is_sighash_single_bug()
    ///         .expect("writer can't fail") {
    ///     // use a hash value of "1", instead of computing the actual hash due to SIGHASH_SINGLE bug
    /// }
    /// ```
    #[allow(clippy::wrong_self_convention)] // E is not Copy so we consume self.
    pub fn is_sighash_single_bug(self) -> Result<bool, E> {
        match self {
            EncodeSigningDataResult::SighashSingleBug => Ok(true),
            EncodeSigningDataResult::WriteResult(Ok(())) => Ok(false),
            EncodeSigningDataResult::WriteResult(Err(e)) => Err(e),
        }
    }

    /// Maps a `Result<T, E>` to `Result<T, F>` by applying a function to a
    /// contained [`Err`] value, leaving an [`Ok`] value untouched.
    ///
    /// Like [`Result::map_err`].
    pub fn map_err<E2, F>(self, f: F) -> EncodeSigningDataResult<E2> where F: FnOnce(E) -> E2 {
        match self {
            EncodeSigningDataResult::SighashSingleBug => EncodeSigningDataResult::SighashSingleBug,
            EncodeSigningDataResult::WriteResult(Err(e)) => EncodeSigningDataResult::WriteResult(Err(f(e))),
            EncodeSigningDataResult::WriteResult(Ok(o)) => EncodeSigningDataResult::WriteResult(Ok(o)),
        }
    }
}

/// Groestlcoin transaction.
///
/// An authenticated movement of coins.
///
/// ### Groestlcoin Core References
///
/// * [CTtransaction definition](https://github.com/Groestlcoin/groestlcoin/blob/6bc186e7f3ca1c7c80f14cf58b777ab9f69d7049/src/primitives/transaction.h#L279)
///
/// ### Serialization notes
///
/// If any inputs have nonempty witnesses, the entire transaction is serialized
/// in the post-BIP141 Segwit format which includes a list of witnesses. If all
/// inputs have empty witnesses, the transaction is serialized in the pre-BIP141
/// format.
///
/// There is one major exception to this: to avoid deserialization ambiguity,
/// if the transaction has no inputs, it is serialized in the BIP141 style. Be
/// aware that this differs from the transaction format in PSBT, which _never_
/// uses BIP141. (Ordinarily there is no conflict, since in PSBT transactions
/// are always unsigned and therefore their inputs have empty witnesses.)
///
/// The specific ambiguity is that Segwit uses the flag bytes `0001` where an old
/// serializer would read the number of transaction inputs. The old serializer
/// would interpret this as "no inputs, one output", which means the transaction
/// is invalid, and simply reject it. Segwit further specifies that this encoding
/// should *only* be used when some input has a nonempty witness; that is,
/// witness-less transactions should be encoded in the traditional format.
///
/// However, in protocols where transactions may legitimately have 0 inputs, e.g.
/// when parties are cooperatively funding a transaction, the "00 means Segwit"
/// heuristic does not work. Since Segwit requires such a transaction be encoded
/// in the original transaction format (since it has no inputs and therefore
/// no input witnesses), a traditionally encoded transaction may have the `0001`
/// Segwit flag in it, which confuses most Segwit parsers including the one in
/// Groestlcoin Core.
///
/// We therefore deviate from the spec by always using the Segwit witness encoding
/// for 0-input transactions, which results in unambiguously parseable transactions.
#[derive(Clone, PartialEq, Eq, PartialOrd, Ord, Debug, Hash)]
#[cfg_attr(feature = "serde", derive(Serialize, Deserialize))]
#[cfg_attr(feature = "serde", serde(crate = "actual_serde"))]
pub struct Transaction {
    /// The protocol version, is currently expected to be 1 or 2 (BIP 68).
    pub version: i32,
    /// Block height or timestamp. Transaction cannot be included in a block until this height/time.
    ///
    /// ### Relevant BIPs
    ///
    /// * [BIP-65 OP_CHECKLOCKTIMEVERIFY](https://github.com/bitcoin/bips/blob/master/bip-0065.mediawiki)
    /// * [BIP-113 Median time-past as endpoint for lock-time calculations](https://github.com/bitcoin/bips/blob/master/bip-0113.mediawiki)
    pub lock_time: PackedLockTime,
    /// List of transaction inputs.
    pub input: Vec<TxIn>,
    /// List of transaction outputs.
    pub output: Vec<TxOut>,
}

impl Transaction {
    /// Computes a "normalized TXID" which does not include any signatures.
    /// This gives a way to identify a transaction that is "the same" as
    /// another in the sense of having same inputs and outputs.
    pub fn ntxid(&self) -> sha256d::Hash {
        let cloned_tx = Transaction {
            version: self.version,
            lock_time: self.lock_time,
            input: self.input.iter().map(|txin| TxIn { script_sig: Script::new(), witness: Witness::default(), .. *txin }).collect(),
            output: self.output.clone(),
        };
        cloned_tx.txid().into()
    }

    /// Computes the txid. For non-segwit transactions this will be identical
    /// to the output of `wtxid()`, but for segwit transactions,
    /// this will give the correct txid (not including witnesses) while `wtxid`
    /// will also hash witnesses.
    pub fn txid(&self) -> Txid {
        let mut enc = TxidInternal::engine();
        self.version.consensus_encode(&mut enc).expect("engines don't error");
        self.input.consensus_encode(&mut enc).expect("engines don't error");
        self.output.consensus_encode(&mut enc).expect("engines don't error");
        self.lock_time.consensus_encode(&mut enc).expect("engines don't error");
        Txid::from(TxidInternal::from_engine(enc))
    }

    /// Computes SegWit-version of the transaction id (wtxid). For transaction with the witness
    /// data this hash includes witness, for pre-witness transaction it is equal to the normal
    /// value returned by txid() function.
    pub fn wtxid(&self) -> Wtxid {
        let mut enc = WtxidInternal::engine();
        self.consensus_encode(&mut enc).expect("engines don't error");
        Wtxid::from(WtxidInternal::from_engine(enc))
    }

    /// Encodes the signing data from which a signature hash for a given input index with a given
    /// sighash flag can be computed.
    ///
    /// To actually produce a scriptSig, this hash needs to be run through an ECDSA signer, the
    /// [`EcdsaSighashType`] appended to the resulting sig, and a script written around this, but
    /// this is the general (and hard) part.
    ///
    /// The `sighash_type` supports an arbitrary `u32` value, instead of just [`EcdsaSighashType`],
    /// because internally 4 bytes are being hashed, even though only the lowest byte is appended to
    /// signature in a transaction.
    ///
    /// # Warning
    ///
    /// - Does NOT attempt to support OP_CODESEPARATOR. In general this would require evaluating
    /// `script_pubkey` to determine which separators get evaluated and which don't, which we don't
    /// have the information to determine.
    /// - Does NOT handle the sighash single bug (see "Return type" section)
    ///
    /// # Return type
    ///
    /// This function can't handle the SIGHASH_SINGLE bug internally, so it returns [`EncodeSigningDataResult`]
    /// that must be handled by the caller (see [`EncodeSigningDataResult::is_sighash_single_bug`]).
    ///
    /// # Panics
    ///
    /// If `input_index` is out of bounds (greater than or equal to `self.input.len()`).
    #[deprecated(since = "0.30.0", note = "Use SighashCache::legacy_encode_signing_data_to instead")]
    pub fn encode_signing_data_to<Write: io::Write, U: Into<u32>>(
        &self,
        writer: Write,
        input_index: usize,
        script_pubkey: &Script,
        sighash_type: U,
    ) -> EncodeSigningDataResult<io::Error> {
        use crate::util::sighash::{self, SighashCache};
        use EncodeSigningDataResult::*;

        assert!(input_index < self.input.len());  // Panic on OOB

        let cache = SighashCache::new(self);
        match cache.legacy_encode_signing_data_to(writer, input_index, script_pubkey, sighash_type) {
            SighashSingleBug =>  SighashSingleBug,
            WriteResult(res) => match res {
                Ok(()) => WriteResult(Ok(())),
                Err(e) => match e {
                    sighash::Error::Io(e) => WriteResult(Err(e.into())),
                    _ => unreachable!("we check input_index above")
                }
            }
        }
    }

    /// Computes a signature hash for a given input index with a given sighash flag.
    ///
    /// To actually produce a scriptSig, this hash needs to be run through an ECDSA signer, the
    /// [`EcdsaSighashType`] appended to the resulting sig, and a script written around this, but
    /// this is the general (and hard) part.
    ///
    /// The `sighash_type` supports an arbitrary `u32` value, instead of just [`EcdsaSighashType`],
    /// because internally 4 bytes are being hashed, even though only the lowest byte is appended to
    /// signature in a transaction.
    ///
    /// This function correctly handles the sighash single bug by returning the 'one array'. The
    /// sighash single bug becomes exploitable when one tries to sign a transaction with
    /// `SIGHASH_SINGLE` and there is not a corresponding output with the same index as the input.
    ///
    /// # Warning
    ///
    /// Does NOT attempt to support OP_CODESEPARATOR. In general this would require evaluating
    /// `script_pubkey` to determine which separators get evaluated and which don't, which we don't
    /// have the information to determine.
    ///
    /// # Panics
    ///
    /// If `input_index` is out of bounds (greater than or equal to `self.input.len()`).
    #[deprecated(since = "0.30.0", note = "Use SighashCache::legacy_signature_hash instead")]
    pub fn signature_hash(
        &self,
        input_index: usize,
        script_pubkey: &Script,
        sighash_u32: u32
    ) -> Sighash {
        assert!(input_index < self.input.len());  // Panic on OOB, enables expect below.

        let cache = crate::util::sighash::SighashCache::new(self);
        cache.legacy_signature_hash(input_index, script_pubkey, sighash_u32)
            .expect("cache method doesn't error")
    }

    /// Returns the "weight" of this transaction, as defined by BIP141.
    #[inline]
    #[deprecated(since = "0.28.0", note = "Please use `transaction::weight` instead.")]
    pub fn get_weight(&self) -> usize {
        self.weight()
    }

    /// Returns the "weight" of this transaction, as defined by BIP141.
    ///
    /// For transactions with an empty witness, this is simply the consensus-serialized size times
    /// four. For transactions with a witness, this is the non-witness consensus-serialized size
    /// multiplied by three plus the with-witness consensus-serialized size.
    #[inline]
    pub fn weight(&self) -> usize {
        self.scaled_size(WITNESS_SCALE_FACTOR)
    }

    /// Returns the regular byte-wise consensus-serialized size of this transaction.
    #[inline]
    #[deprecated(since = "0.28.0", note = "Please use `transaction::size` instead.")]
    pub fn get_size(&self) -> usize {
        self.size()
    }

    /// Returns the regular byte-wise consensus-serialized size of this transaction.
    #[inline]
    pub fn size(&self) -> usize {
        self.scaled_size(1)
    }

    /// Returns the "virtual size" (vsize) of this transaction.
    #[inline]
    #[deprecated(since = "0.28.0", note = "Please use `transaction::vsize` instead.")]
    pub fn get_vsize(&self) -> usize {
        self.vsize()
    }

    /// Returns the "virtual size" (vsize) of this transaction.
    ///
    /// Will be `ceil(weight / 4.0)`. Note this implements the virtual size as per [`BIP141`], which
    /// is different to what is implemented in Bitcoin Core. The computation should be the same for
    /// any remotely sane transaction, and a standardness-rule-correct version is available in the
    /// [`policy`] module.
    ///
    /// [`BIP141`]: https://github.com/bitcoin/bips/blob/master/bip-0141.mediawiki
    /// [`policy`]: ../policy/mod.rs.html
    #[inline]
    pub fn vsize(&self) -> usize {
        let weight = self.weight();
        (weight + WITNESS_SCALE_FACTOR - 1) / WITNESS_SCALE_FACTOR
    }

    /// Returns the size of this transaction excluding the witness data.
    #[deprecated(since = "0.28.0", note = "Please use `transaction::strippedsize` instead.")]
    pub fn get_strippedsize(&self) -> usize {
        self.strippedsize()
    }

    /// Returns the size of this transaction excluding the witness data.
    pub fn strippedsize(&self) -> usize {
        let mut input_size = 0;
        for input in &self.input {
            input_size += 32 + 4 + 4 + // outpoint (32+4) + nSequence
                VarInt(input.script_sig.len() as u64).len() +
                input.script_sig.len();
        }
        let mut output_size = 0;
        for output in &self.output {
            output_size += 8 + // value
                VarInt(output.script_pubkey.len() as u64).len() +
                output.script_pubkey.len();
        }
        let non_input_size =
        // version:
        4 +
        // count varints:
        VarInt(self.input.len() as u64).len() +
        VarInt(self.output.len() as u64).len() +
        output_size +
        // lock_time
        4;
        non_input_size + input_size
    }

    /// Internal utility function for size/weight functions.
    fn scaled_size(&self, scale_factor: usize) -> usize {
        let mut input_weight = 0;
        let mut inputs_with_witnesses = 0;
        for input in &self.input {
            input_weight += scale_factor*(32 + 4 + 4 + // outpoint (32+4) + nSequence
                VarInt(input.script_sig.len() as u64).len() +
                input.script_sig.len());
            if !input.witness.is_empty() {
                inputs_with_witnesses += 1;
                input_weight += input.witness.serialized_len();
            }
        }
        let mut output_size = 0;
        for output in &self.output {
            output_size += 8 + // value
                VarInt(output.script_pubkey.len() as u64).len() +
                output.script_pubkey.len();
        }
        let non_input_size =
        // version:
        4 +
        // count varints:
        VarInt(self.input.len() as u64).len() +
        VarInt(self.output.len() as u64).len() +
        output_size +
        // lock_time
        4;
        if inputs_with_witnesses == 0 {
            non_input_size * scale_factor + input_weight
        } else {
            non_input_size * scale_factor + input_weight + self.input.len() - inputs_with_witnesses + 2
        }
    }

    /// Shorthand for [`Self::verify_with_flags`] with flag [`groestlcoinconsensus::VERIFY_ALL`].
    #[cfg(feature="groestlcoinconsensus")]
    #[cfg_attr(docsrs, doc(cfg(feature = "groestlcoinconsensus")))]
    pub fn verify<S>(&self, spent: S) -> Result<(), script::Error>
    where
        S: FnMut(&OutPoint) -> Option<TxOut>
    {
        self.verify_with_flags(spent, groestlcoinconsensus::VERIFY_ALL)
    }

    /// Verify that this transaction is able to spend its inputs.
    /// The `spent` closure should not return the same [`TxOut`] twice!
    #[cfg(feature="groestlcoinconsensus")]
    #[cfg_attr(docsrs, doc(cfg(feature = "groestlcoinconsensus")))]
    pub fn verify_with_flags<S, F>(&self, mut spent: S, flags: F) -> Result<(), script::Error>
    where
        S: FnMut(&OutPoint) -> Option<TxOut>,
        F: Into<u32>
    {
        let tx = encode::serialize(self);
        let flags: u32 = flags.into();
        for (idx, input) in self.input.iter().enumerate() {
            if let Some(output) = spent(&input.previous_output) {
                output.script_pubkey.verify_with_flags(idx, crate::Amount::from_sat(output.value), tx.as_slice(), flags)?;
            } else {
                return Err(script::Error::UnknownSpentOutput(input.previous_output));
            }
        }
        Ok(())
    }

    /// Is this a coin base transaction?
    pub fn is_coin_base(&self) -> bool {
        self.input.len() == 1 && self.input[0].previous_output.is_null()
    }

    /// Returns `true` if the transaction itself opted in to be BIP-125-replaceable (RBF). This
    /// **does not** cover the case where a transaction becomes replaceable due to ancestors being
    /// RBF.
    pub fn is_explicitly_rbf(&self) -> bool {
        self.input.iter().any(|input| input.sequence.is_rbf())
    }

    /// Returns true if this [`Transaction`]'s absolute timelock is satisfied at `height`/`time`.
    ///
    /// # Returns
    ///
    /// By definition if the lock time is not enabled the transaction's absolute timelock is
    /// considered to be satisfied i.e., there are no timelock constraints restricting this
    /// transaction from being mined immediately.
    pub fn is_absolute_timelock_satisfied(&self, height: Height, time: Time) -> bool {
        if !self.is_lock_time_enabled() {
            return true;
        }
        LockTime::from(self.lock_time).is_satisfied_by(height, time)
    }

    /// Returns `true` if this transactions nLockTime is enabled ([BIP-65]).
    ///
    /// [BIP-65]: https://github.com/bitcoin/bips/blob/master/bip-0065.mediawiki
    pub fn is_lock_time_enabled(&self) -> bool {
        self.input.iter().any(|i| i.enables_lock_time())
    }
}

impl_consensus_encoding!(TxOut, value, script_pubkey);

impl Encodable for OutPoint {
    fn consensus_encode<W: io::Write + ?Sized>(&self, w: &mut W) -> Result<usize, io::Error> {
        let len = self.txid.consensus_encode(w)?;
        Ok(len + self.vout.consensus_encode(w)?)
    }
}
impl Decodable for OutPoint {
    fn consensus_decode<R: io::Read + ?Sized>(r: &mut R) -> Result<Self, encode::Error> {
        Ok(OutPoint {
            txid: Decodable::consensus_decode(r)?,
            vout: Decodable::consensus_decode(r)?,
        })
    }
}

impl Encodable for TxIn {
    fn consensus_encode<W: io::Write + ?Sized>(&self, w: &mut W) -> Result<usize, io::Error> {
        let mut len = 0;
        len += self.previous_output.consensus_encode(w)?;
        len += self.script_sig.consensus_encode(w)?;
        len += self.sequence.consensus_encode(w)?;
        Ok(len)
    }
}
impl Decodable for TxIn {
    #[inline]
    fn consensus_decode_from_finite_reader<R: io::Read + ?Sized>(r: &mut R) -> Result<Self, encode::Error> {
        Ok(TxIn {
            previous_output: Decodable::consensus_decode_from_finite_reader(r)?,
            script_sig: Decodable::consensus_decode_from_finite_reader(r)?,
            sequence: Decodable::consensus_decode_from_finite_reader(r)?,
            witness: Witness::default(),
        })
    }
}

impl Encodable for Sequence {
    fn consensus_encode<W: io::Write + ?Sized>(&self, w: &mut W) -> Result<usize, io::Error> {
        self.0.consensus_encode(w)
    }
}

impl Decodable for Sequence {
    fn consensus_decode<R: io::Read + ?Sized>(r: &mut R) -> Result<Self, encode::Error> {
        Decodable::consensus_decode(r).map(Sequence)
    }
}

impl Encodable for Transaction {
    fn consensus_encode<W: io::Write + ?Sized>(&self, w: &mut W) -> Result<usize, io::Error> {
        let mut len = 0;
        len += self.version.consensus_encode(w)?;
        // To avoid serialization ambiguity, no inputs means we use BIP141 serialization (see
        // `Transaction` docs for full explanation).
        let mut have_witness = self.input.is_empty();
        for input in &self.input {
            if !input.witness.is_empty() {
                have_witness = true;
                break;
            }
        }
        if !have_witness {
            len += self.input.consensus_encode(w)?;
            len += self.output.consensus_encode(w)?;
        } else {
            len += 0u8.consensus_encode(w)?;
            len += 1u8.consensus_encode(w)?;
            len += self.input.consensus_encode(w)?;
            len += self.output.consensus_encode(w)?;
            for input in &self.input {
                len += input.witness.consensus_encode(w)?;
            }
        }
        len += self.lock_time.consensus_encode(w)?;
        Ok(len)
    }
}

impl Decodable for Transaction {
    fn consensus_decode_from_finite_reader<R: io::Read + ?Sized>(r: &mut R) -> Result<Self, encode::Error> {
        let version = i32::consensus_decode_from_finite_reader(r)?;
        let input = Vec::<TxIn>::consensus_decode_from_finite_reader(r)?;
        // segwit
        if input.is_empty() {
            let segwit_flag = u8::consensus_decode_from_finite_reader(r)?;
            match segwit_flag {
                // BIP144 input witnesses
                1 => {
                    let mut input = Vec::<TxIn>::consensus_decode_from_finite_reader(r)?;
                    let output = Vec::<TxOut>::consensus_decode_from_finite_reader(r)?;
                    for txin in input.iter_mut() {
                        txin.witness = Decodable::consensus_decode_from_finite_reader(r)?;
                    }
                    if !input.is_empty() && input.iter().all(|input| input.witness.is_empty()) {
                        Err(encode::Error::ParseFailed("witness flag set but no witnesses present"))
                    } else {
                        Ok(Transaction {
                            version,
                            input,
                            output,
                            lock_time: Decodable::consensus_decode_from_finite_reader(r)?,
                        })
                    }
                }
                // We don't support anything else
                x => Err(encode::Error::UnsupportedSegwitFlag(x)),
            }
        // non-segwit
        } else {
            Ok(Transaction {
                version,
                input,
                output: Decodable::consensus_decode_from_finite_reader(r)?,
                lock_time: Decodable::consensus_decode_from_finite_reader(r)?,
            })
        }
    }
}

/// Legacy Hashtype of an input's signature
#[deprecated(since = "0.28.0", note = "Please use [`EcdsaSighashType`] instead")]
pub type SigHashType = EcdsaSighashType;

#[deprecated(since = "0.30.0", note = "use crate::NonStandardSighashType instead")]
pub use crate::util::sighash::NonStandardSighashType;
#[deprecated(since = "0.30.0", note = "use crate::EcdsaSighashType instead")]
pub use crate::util::sighash::EcdsaSighashType;
#[deprecated(since = "0.30.0", note = "use crate::SighashTypeParseError instead")]
pub use crate::util::sighash::SighashTypeParseError;

#[cfg(test)]
mod tests {
    use super::*;

    use core::str::FromStr;

    use crate::blockdata::constants::WITNESS_SCALE_FACTOR;
    use crate::blockdata::script::Script;
    use crate::blockdata::locktime::PackedLockTime;
    use crate::consensus::encode::serialize;
    use crate::consensus::encode::deserialize;

    use crate::hashes::hex::FromHex;

    use crate::hash_types::*;
    use crate::util::sighash::NonStandardSighashType;

    const SOME_TX: &str = "0100000001a15d57094aa7a21a28cb20b59aab8fc7d1149a3bdbcddba9c622e4f5f6a99ece010000006c493046022100f93bb0e7d8db7bd46e40132d1f8242026e045f03a0efe71bbb8e3f475e970d790221009337cd7f1f929f00cc6ff01f03729b069a7c21b59b1736ddfee5db5946c5da8c0121033b9b137ee87d5a812d6f506efdd37f0affa7ffc310711c06c7f3e097c9447c52ffffffff0100e1f505000000001976a9140389035a9225b3839e2bbf32d826a1e222031fd888ac00000000";

    #[test]
    fn encode_to_unsized_writer() {
        let mut buf = [0u8; 1024];
        let raw_tx = Vec::from_hex(SOME_TX).unwrap();
        let tx: Transaction = Decodable::consensus_decode(&mut raw_tx.as_slice()).unwrap();

        let size = tx.consensus_encode(&mut &mut buf[..]).unwrap();
        assert_eq!(size, SOME_TX.len() / 2);
        assert_eq!(raw_tx, &buf[..size]);
    }

    #[test]
    fn test_outpoint() {
        assert_eq!(OutPoint::from_str("i don't care"),
                   Err(ParseOutPointError::Format));
        assert_eq!(OutPoint::from_str("5df6e0e2761359d30a8275058e299fcc0381534545f55cf43e41983f5d4c9456:1:1"),
                   Err(ParseOutPointError::Format));
        assert_eq!(OutPoint::from_str("5df6e0e2761359d30a8275058e299fcc0381534545f55cf43e41983f5d4c9456:"),
                   Err(ParseOutPointError::Format));
        assert_eq!(OutPoint::from_str("5df6e0e2761359d30a8275058e299fcc0381534545f55cf43e41983f5d4c9456:11111111111"),
                   Err(ParseOutPointError::TooLong));
        assert_eq!(OutPoint::from_str("5df6e0e2761359d30a8275058e299fcc0381534545f55cf43e41983f5d4c9456:01"),
                   Err(ParseOutPointError::VoutNotCanonical));
        assert_eq!(OutPoint::from_str("5df6e0e2761359d30a8275058e299fcc0381534545f55cf43e41983f5d4c9456:+42"),
                   Err(ParseOutPointError::VoutNotCanonical));
        assert_eq!(OutPoint::from_str("i don't care:1"),
                   Err(ParseOutPointError::Txid(Txid::from_hex("i don't care").unwrap_err())));
        assert_eq!(OutPoint::from_str("5df6e0e2761359d30a8275058e299fcc0381534545f55cf43e41983f5d4c945X:1"),
                   Err(ParseOutPointError::Txid(Txid::from_hex("5df6e0e2761359d30a8275058e299fcc0381534545f55cf43e41983f5d4c945X").unwrap_err())));
        assert_eq!(OutPoint::from_str("5df6e0e2761359d30a8275058e299fcc0381534545f55cf43e41983f5d4c9456:lol"),
                   Err(ParseOutPointError::Vout(crate::parse::int::<u32, _>("lol").unwrap_err())));

        assert_eq!(OutPoint::from_str("5df6e0e2761359d30a8275058e299fcc0381534545f55cf43e41983f5d4c9456:42"),
                   Ok(OutPoint{
                       txid: Txid::from_hex("5df6e0e2761359d30a8275058e299fcc0381534545f55cf43e41983f5d4c9456").unwrap(),
                       vout: 42,
                   }));
        assert_eq!(OutPoint::from_str("5df6e0e2761359d30a8275058e299fcc0381534545f55cf43e41983f5d4c9456:0"),
                   Ok(OutPoint{
                       txid: Txid::from_hex("5df6e0e2761359d30a8275058e299fcc0381534545f55cf43e41983f5d4c9456").unwrap(),
                       vout: 0,
                   }));
    }

    #[test]
    fn test_txin() {
        let txin: Result<TxIn, _> = deserialize(&Vec::from_hex("a15d57094aa7a21a28cb20b59aab8fc7d1149a3bdbcddba9c622e4f5f6a99ece010000006c493046022100f93bb0e7d8db7bd46e40132d1f8242026e045f03a0efe71bbb8e3f475e970d790221009337cd7f1f929f00cc6ff01f03729b069a7c21b59b1736ddfee5db5946c5da8c0121033b9b137ee87d5a812d6f506efdd37f0affa7ffc310711c06c7f3e097c9447c52ffffffff").unwrap());
        assert!(txin.is_ok());
    }

    #[test]
    fn test_txin_default() {
        let txin = TxIn::default();
        assert_eq!(txin.previous_output, OutPoint::default());
        assert_eq!(txin.script_sig, Script::new());
        assert_eq!(txin.sequence, Sequence::from_consensus(0xFFFFFFFF));
        assert_eq!(txin.previous_output, OutPoint::default());
        assert_eq!(txin.witness.len(), 0);
    }

    #[test]
    fn test_is_coinbase () {
        use crate::network::constants::Network;
        use crate::blockdata::constants;

        let genesis = constants::genesis_block(Network::Groestlcoin);
        assert! (genesis.txdata[0].is_coin_base());
        let tx_bytes = Vec::from_hex("0100000001a15d57094aa7a21a28cb20b59aab8fc7d1149a3bdbcddba9c622e4f5f6a99ece010000006c493046022100f93bb0e7d8db7bd46e40132d1f8242026e045f03a0efe71bbb8e3f475e970d790221009337cd7f1f929f00cc6ff01f03729b069a7c21b59b1736ddfee5db5946c5da8c0121033b9b137ee87d5a812d6f506efdd37f0affa7ffc310711c06c7f3e097c9447c52ffffffff0100e1f505000000001976a9140389035a9225b3839e2bbf32d826a1e222031fd888ac00000000").unwrap();
        let tx: Transaction = deserialize(&tx_bytes).unwrap();
        assert!(!tx.is_coin_base());
    }

    #[test]
    fn test_nonsegwit_transaction() {
        let tx_bytes = Vec::from_hex("0100000001a15d57094aa7a21a28cb20b59aab8fc7d1149a3bdbcddba9c622e4f5f6a99ece010000006c493046022100f93bb0e7d8db7bd46e40132d1f8242026e045f03a0efe71bbb8e3f475e970d790221009337cd7f1f929f00cc6ff01f03729b069a7c21b59b1736ddfee5db5946c5da8c0121033b9b137ee87d5a812d6f506efdd37f0affa7ffc310711c06c7f3e097c9447c52ffffffff0100e1f505000000001976a9140389035a9225b3839e2bbf32d826a1e222031fd888ac00000000").unwrap();
        let tx: Result<Transaction, _> = deserialize(&tx_bytes);
        assert!(tx.is_ok());
        let realtx = tx.unwrap();
        // All these tests aren't really needed because if they fail, the hash check at the end
        // will also fail. But these will show you where the failure is so I'll leave them in.
        assert_eq!(realtx.version, 1);
        assert_eq!(realtx.input.len(), 1);
        // In particular this one is easy to get backward -- in bitcoin hashes are encoded
        // as little-endian 256-bit numbers rather than as data strings.
        assert_eq!(format!("{:x}", realtx.input[0].previous_output.txid),
                   "ce9ea9f6f5e422c6a9dbcddb3b9a14d1c78fab9ab520cb281aa2a74a09575da1".to_string());
        assert_eq!(realtx.input[0].previous_output.vout, 1);
        assert_eq!(realtx.output.len(), 1);
        assert_eq!(realtx.lock_time, PackedLockTime::ZERO);

        assert_eq!(format!("{:x}", realtx.txid()),
                   "196aa0d232576dd6809e4e2d9c1110f805abd9b5a22e6cf1d8a4fff3f9b503ea".to_string());
        assert_eq!(format!("{:x}", realtx.wtxid()),
                   "196aa0d232576dd6809e4e2d9c1110f805abd9b5a22e6cf1d8a4fff3f9b503ea".to_string());
        assert_eq!(realtx.weight(), tx_bytes.len()*WITNESS_SCALE_FACTOR);
        assert_eq!(realtx.size(), tx_bytes.len());
        assert_eq!(realtx.vsize(), tx_bytes.len());
        assert_eq!(realtx.strippedsize(), tx_bytes.len());
    }

    #[test]
    fn test_segwit_transaction() {
        let tx_bytes = Vec::from_hex(
            "02000000000101595895ea20179de87052b4046dfe6fd515860505d6511a9004cf12a1f93cac7c01000000\
            00ffffffff01deb807000000000017a9140f3444e271620c736808aa7b33e370bd87cb5a078702483045022\
            100fb60dad8df4af2841adc0346638c16d0b8035f5e3f3753b88db122e70c79f9370220756e6633b17fd271\
            0e626347d28d60b0a2d6cbb41de51740644b9fb3ba7751040121028fa937ca8cba2197a37c007176ed89410\
            55d3bcb8627d085e94553e62f057dcc00000000"
        ).unwrap();
        let tx: Result<Transaction, _> = deserialize(&tx_bytes);
        assert!(tx.is_ok());
        let realtx = tx.unwrap();
        // All these tests aren't really needed because if they fail, the hash check at the end
        // will also fail. But these will show you where the failure is so I'll leave them in.
        assert_eq!(realtx.version, 2);
        assert_eq!(realtx.input.len(), 1);
        // In particular this one is easy to get backward -- in bitcoin hashes are encoded
        // as little-endian 256-bit numbers rather than as data strings.
        assert_eq!(format!("{:x}", realtx.input[0].previous_output.txid),
                   "7cac3cf9a112cf04901a51d605058615d56ffe6d04b45270e89d1720ea955859".to_string());
        assert_eq!(realtx.input[0].previous_output.vout, 1);
        assert_eq!(realtx.output.len(), 1);
        assert_eq!(realtx.lock_time, PackedLockTime::ZERO);

        assert_eq!(format!("{:x}", realtx.txid()),
                   "4ca6adf8b9ae5b25f002b8b6ecf67ce9afd337132debe65c65c27236ad64c975".to_string());
        assert_eq!(format!("{:x}", realtx.wtxid()),
                   "faabcb9e6b6b7314699abb16fdc0d3935cc85796e252e20a3e67f9f41a1c2ef5".to_string());
        const EXPECTED_WEIGHT: usize = 442;
        assert_eq!(realtx.weight(), EXPECTED_WEIGHT);
        assert_eq!(realtx.size(), tx_bytes.len());
        assert_eq!(realtx.vsize(), 111);
        // Since
        //     size   =                        stripped_size + witness_size
        //     weight = WITNESS_SCALE_FACTOR * stripped_size + witness_size
        // then,
        //     stripped_size = (weight - size) / (WITNESS_SCALE_FACTOR - 1)
        let expected_strippedsize = (EXPECTED_WEIGHT - tx_bytes.len()) / (WITNESS_SCALE_FACTOR - 1);
        assert_eq!(realtx.strippedsize(), expected_strippedsize);
        // Construct a transaction without the witness data.
        let mut tx_without_witness = realtx;
        tx_without_witness.input.iter_mut().for_each(|input| input.witness.clear());
        assert_eq!(tx_without_witness.weight(), expected_strippedsize*WITNESS_SCALE_FACTOR);
        assert_eq!(tx_without_witness.size(), expected_strippedsize);
        assert_eq!(tx_without_witness.vsize(), expected_strippedsize);
        assert_eq!(tx_without_witness.strippedsize(), expected_strippedsize);
    }

    #[test]
    fn test_transaction_version() {
        let tx_bytes = Vec::from_hex("ffffff7f0100000000000000000000000000000000000000000000000000000000000000000000000000ffffffff0100f2052a01000000434104678afdb0fe5548271967f1a67130b7105cd6a828e03909a67962e0ea1f61deb649f6bc3f4cef38c4f35504e51ec112de5c384df7ba0b8d578a4c702b6bf11d5fac00000000").unwrap();
        let tx: Result<Transaction, _> = deserialize(&tx_bytes);
        assert!(tx.is_ok());
        let realtx = tx.unwrap();
        assert_eq!(realtx.version, 2147483647);

        let tx2_bytes = Vec::from_hex("000000800100000000000000000000000000000000000000000000000000000000000000000000000000ffffffff0100f2052a01000000434104678afdb0fe5548271967f1a67130b7105cd6a828e03909a67962e0ea1f61deb649f6bc3f4cef38c4f35504e51ec112de5c384df7ba0b8d578a4c702b6bf11d5fac00000000").unwrap();
        let tx2: Result<Transaction, _> = deserialize(&tx2_bytes);
        assert!(tx2.is_ok());
        let realtx2 = tx2.unwrap();
        assert_eq!(realtx2.version, -2147483648);
    }

    #[test]
    fn tx_no_input_deserialization() {
        let tx_bytes = Vec::from_hex(
            "010000000001000100e1f505000000001976a9140389035a9225b3839e2bbf32d826a1e222031fd888ac00000000"
        ).unwrap();
        let tx: Transaction = deserialize(&tx_bytes).expect("deserialize tx");

        assert_eq!(tx.input.len(), 0);
        assert_eq!(tx.output.len(), 1);

        let reser = serialize(&tx);
        assert_eq!(tx_bytes, reser);
    }

    #[test]
    fn test_ntxid() {
        let tx_bytes = Vec::from_hex("0100000001a15d57094aa7a21a28cb20b59aab8fc7d1149a3bdbcddba9c622e4f5f6a99ece010000006c493046022100f93bb0e7d8db7bd46e40132d1f8242026e045f03a0efe71bbb8e3f475e970d790221009337cd7f1f929f00cc6ff01f03729b069a7c21b59b1736ddfee5db5946c5da8c0121033b9b137ee87d5a812d6f506efdd37f0affa7ffc310711c06c7f3e097c9447c52ffffffff0100e1f505000000001976a9140389035a9225b3839e2bbf32d826a1e222031fd888ac00000000").unwrap();
        let mut tx: Transaction = deserialize(&tx_bytes).unwrap();

        let old_ntxid = tx.ntxid();
        assert_eq!(format!("{:x}", old_ntxid), "b7e72a7f5c2d72032bb11bcc46da00da904887d45fbfe5d17945fe5fb1d54131");
        // changing sigs does not affect it
        tx.input[0].script_sig = Script::new();
        assert_eq!(old_ntxid, tx.ntxid());
        // changing pks does
        tx.output[0].script_pubkey = Script::new();
        assert!(old_ntxid != tx.ntxid());
    }

    #[test]
    fn test_txid() {
        // segwit tx from Liquid integration tests, txid/hash from Core decoderawtransaction
        let tx_bytes = Vec::from_hex(
            "01000000000102ff34f95a672bb6a4f6ff4a7e90fa8c7b3be7e70ffc39bc99be3bda67942e836c00000000\
             23220020cde476664d3fa347b8d54ef3aee33dcb686a65ced2b5207cbf4ec5eda6b9b46e4f414d4c934ad8\
             1d330314e888888e3bd22c7dde8aac2ca9227b30d7c40093248af7812201000000232200200af6f6a071a6\
             9d5417e592ed99d256ddfd8b3b2238ac73f5da1b06fc0b2e79d54f414d4c0ba0c8f505000000001976a914\
             dcb5898d9036afad9209e6ff0086772795b1441088ac033c0f000000000017a914889f8c10ff2bd4bb9dab\
             b68c5c0d700a46925e6c87033c0f000000000017a914889f8c10ff2bd4bb9dabb68c5c0d700a46925e6c87\
             033c0f000000000017a914889f8c10ff2bd4bb9dabb68c5c0d700a46925e6c87033c0f000000000017a914\
             889f8c10ff2bd4bb9dabb68c5c0d700a46925e6c87033c0f000000000017a914889f8c10ff2bd4bb9dabb6\
             8c5c0d700a46925e6c87033c0f000000000017a914889f8c10ff2bd4bb9dabb68c5c0d700a46925e6c8703\
             3c0f000000000017a914889f8c10ff2bd4bb9dabb68c5c0d700a46925e6c87033c0f000000000017a91488\
             9f8c10ff2bd4bb9dabb68c5c0d700a46925e6c87033c0f000000000017a914889f8c10ff2bd4bb9dabb68c\
             5c0d700a46925e6c87033c0f000000000017a914889f8c10ff2bd4bb9dabb68c5c0d700a46925e6c870500\
             47304402200380b8663e727d7e8d773530ef85d5f82c0b067c97ae927800a0876a1f01d8e2022021ee611e\
             f6507dfd217add2cd60a8aea3cbcfec034da0bebf3312d19577b8c290147304402207bd9943ce1c2c5547b\
             120683fd05d78d23d73be1a5b5a2074ff586b9c853ed4202202881dcf435088d663c9af7b23efb3c03b9db\
             c0c899b247aa94a74d9b4b3c84f501483045022100ba12bba745af3f18f6e56be70f8382ca8e107d1ed5ce\
             aa3e8c360d5ecf78886f022069b38ebaac8fe6a6b97b497cbbb115f3176f7213540bef08f9292e5a72de52\
             de01695321023c9cd9c6950ffee24772be948a45dc5ef1986271e46b686cb52007bac214395a2102756e27\
             cb004af05a6e9faed81fd68ff69959e3c64ac8c9f6cd0e08fd0ad0e75d2103fa40da236bd82202a985a910\
             4e851080b5940812685769202a3b43e4a8b13e6a53ae050048304502210098b9687b81d725a7970d1eee91\
             ff6b89bc9832c2e0e3fb0d10eec143930b006f02206f77ce19dc58ecbfef9221f81daad90bb4f468df3912\
             12abc4f084fe2cc9bdef01483045022100e5479f81a3ad564103da5e2ec8e12f61f3ac8d312ab68763c1dd\
             d7bae94c20610220789b81b7220b27b681b1b2e87198897376ba9d033bc387f084c8b8310c8539c2014830\
             45022100aa1cc48a2d256c0e556616444cc08ae4959d464e5ffff2ae09e3550bdab6ce9f02207192d5e332\
             9a56ba7b1ead724634d104f1c3f8749fe6081e6233aee3e855817a016953210260de9cc68658c61af984e3\
             ab0281d17cfca1cc035966d335f474932d5e6c5422210355fbb768ce3ce39360277345dbb5f376e706459e\
             5a2b5e0e09a535e61690647021023222ceec58b94bd25925dd9743dae6b928737491bd940fc5dd7c6f5d5f\
             2adc1e53ae00000000"
        ).unwrap();
        let tx: Transaction = deserialize(&tx_bytes).unwrap();

        assert_eq!(format!("{:x}", tx.wtxid()), "6ebfbaf6d9512a2904bcbbedbeb9d04ca2b608f66ae4933ecd7835bd05e54e5f");
        assert_eq!(format!("{:x}", tx.txid()), "fc218401180869a3ede31cb450b482c9ff754a6bf14ced786c195ede5c64b9b5");
        assert_eq!(tx.weight(), 2718);

        // non-segwit tx from my mempool
        let tx_bytes = Vec::from_hex(
            "01000000010c7196428403d8b0c88fcb3ee8d64f56f55c8973c9ab7dd106bb4f3527f5888d000000006a47\
             30440220503a696f55f2c00eee2ac5e65b17767cd88ed04866b5637d3c1d5d996a70656d02202c9aff698f\
             343abb6d176704beda63fcdec503133ea4f6a5216b7f925fa9910c0121024d89b5a13d6521388969209df2\
             7a8469bd565aff10e8d42cef931fad5121bfb8ffffffff02b825b404000000001976a914ef79e7ee9fff98\
             bcfd08473d2b76b02a48f8c69088ac0000000000000000296a273236303039343836393731373233313237\
             3633313032313332353630353838373931323132373000000000"
        ).unwrap();
        let tx: Transaction = deserialize(&tx_bytes).unwrap();

        assert_eq!(format!("{:x}", tx.wtxid()), "5595ad140302c470502312de6d640590e3916453c9474ae3f176b464596c1df4");
        assert_eq!(format!("{:x}", tx.txid()), "5595ad140302c470502312de6d640590e3916453c9474ae3f176b464596c1df4");
    }

    #[test]
    #[cfg(feature = "serde")]
    fn test_txn_encode_decode() {
        let tx_bytes = Vec::from_hex("0100000001a15d57094aa7a21a28cb20b59aab8fc7d1149a3bdbcddba9c622e4f5f6a99ece010000006c493046022100f93bb0e7d8db7bd46e40132d1f8242026e045f03a0efe71bbb8e3f475e970d790221009337cd7f1f929f00cc6ff01f03729b069a7c21b59b1736ddfee5db5946c5da8c0121033b9b137ee87d5a812d6f506efdd37f0affa7ffc310711c06c7f3e097c9447c52ffffffff0100e1f505000000001976a9140389035a9225b3839e2bbf32d826a1e222031fd888ac00000000").unwrap();
        let tx: Transaction = deserialize(&tx_bytes).unwrap();
        serde_round_trip!(tx);
    }

    // Test decoding transaction `4be105f158ea44aec57bf12c5817d073a712ab131df6f37786872cfc70734188`
    // from testnet, which is the first BIP144-encoded transaction I encountered.
    #[test]
    #[cfg(feature = "serde")]
    fn test_segwit_tx_decode() {
        let tx_bytes = Vec::from_hex("010000000001010000000000000000000000000000000000000000000000000000000000000000ffffffff3603da1b0e00045503bd5704c7dd8a0d0ced13bb5785010800000000000a636b706f6f6c122f4e696e6a61506f6f6c2f5345475749542fffffffff02b4e5a212000000001976a914876fbb82ec05caa6af7a3b5e5a983aae6c6cc6d688ac0000000000000000266a24aa21a9edf91c46b49eb8a29089980f02ee6b57e7d63d33b18b4fddac2bcd7db2a39837040120000000000000000000000000000000000000000000000000000000000000000000000000").unwrap();
        let tx: Transaction = deserialize(&tx_bytes).unwrap();
        assert_eq!(tx.weight(), 780);
        serde_round_trip!(tx);

        let consensus_encoded = serialize(&tx);
        assert_eq!(consensus_encoded, tx_bytes);
    }

    #[test]
    fn test_sighashtype_fromstr_display() {
        let sighashtypes = vec![
            ("SIGHASH_ALL", EcdsaSighashType::All),
            ("SIGHASH_NONE", EcdsaSighashType::None),
            ("SIGHASH_SINGLE", EcdsaSighashType::Single),
            ("SIGHASH_ALL|SIGHASH_ANYONECANPAY", EcdsaSighashType::AllPlusAnyoneCanPay),
            ("SIGHASH_NONE|SIGHASH_ANYONECANPAY", EcdsaSighashType::NonePlusAnyoneCanPay),
            ("SIGHASH_SINGLE|SIGHASH_ANYONECANPAY", EcdsaSighashType::SinglePlusAnyoneCanPay)
        ];
        for (s, sht) in sighashtypes {
            assert_eq!(sht.to_string(), s);
            assert_eq!(EcdsaSighashType::from_str(s).unwrap(), sht);
        }
        let sht_mistakes = vec![
            "SIGHASH_ALL | SIGHASH_ANYONECANPAY",
            "SIGHASH_NONE |SIGHASH_ANYONECANPAY",
            "SIGHASH_SINGLE| SIGHASH_ANYONECANPAY",
            "SIGHASH_ALL SIGHASH_ANYONECANPAY",
            "SIGHASH_NONE |",
            "SIGHASH_SIGNLE",
            "sighash_none",
            "Sighash_none",
            "SigHash_None",
            "SigHash_NONE",
        ];
        for s in sht_mistakes {
            assert_eq!(EcdsaSighashType::from_str(s).unwrap_err().to_string(), format!("Unrecognized SIGHASH string '{}'", s));
        }
    }

    #[test]
    #[allow(deprecated)]
    fn test_sighashtype_standard() {
        let nonstandard_hashtype = 0x04;
        // This type is not well defined, by consensus it becomes ALL
        assert_eq!(EcdsaSighashType::from_u32_consensus(nonstandard_hashtype), EcdsaSighashType::All);
        // But it's policy-invalid to use it!
        assert_eq!(EcdsaSighashType::from_u32_standard(nonstandard_hashtype), Err(NonStandardSighashType(0x04)));
    }

    #[test]
    #[cfg(feature="groestlcoinconsensus")]
    #[ignore]
    fn test_transaction_verify () {
        use std::collections::HashMap;
        use crate::hashes::hex::FromHex;
        use crate::blockdata::script;
        use crate::blockdata::witness::Witness;

        // a random recent segwit transaction from blockchain using both old and segwit inputs
        let mut spending: Transaction = deserialize(Vec::from_hex("020000000001031cfbc8f54fbfa4a33a30068841371f80dbfe166211242213188428f437445c91000000006a47304402206fbcec8d2d2e740d824d3d36cc345b37d9f65d665a99f5bd5c9e8d42270a03a8022013959632492332200c2908459547bf8dbf97c65ab1a28dec377d6f1d41d3d63e012103d7279dfb90ce17fe139ba60a7c41ddf605b25e1c07a4ddcb9dfef4e7d6710f48feffffff476222484f5e35b3f0e43f65fc76e21d8be7818dd6a989c160b1e5039b7835fc00000000171600140914414d3c94af70ac7e25407b0689e0baa10c77feffffffa83d954a62568bbc99cc644c62eb7383d7c2a2563041a0aeb891a6a4055895570000000017160014795d04cc2d4f31480d9a3710993fbd80d04301dffeffffff06fef72f000000000017a91476fd7035cd26f1a32a5ab979e056713aac25796887a5000f00000000001976a914b8332d502a529571c6af4be66399cd33379071c588ac3fda0500000000001976a914fc1d692f8de10ae33295f090bea5fe49527d975c88ac522e1b00000000001976a914808406b54d1044c429ac54c0e189b0d8061667e088ac6eb68501000000001976a914dfab6085f3a8fb3e6710206a5a959313c5618f4d88acbba20000000000001976a914eb3026552d7e3f3073457d0bee5d4757de48160d88ac0002483045022100bee24b63212939d33d513e767bc79300051f7a0d433c3fcf1e0e3bf03b9eb1d70220588dc45a9ce3a939103b4459ce47500b64e23ab118dfc03c9caa7d6bfc32b9c601210354fd80328da0f9ae6eef2b3a81f74f9a6f66761fadf96f1d1d22b1fd6845876402483045022100e29c7e3a5efc10da6269e5fc20b6a1cb8beb92130cc52c67e46ef40aaa5cac5f0220644dd1b049727d991aece98a105563416e10a5ac4221abac7d16931842d5c322012103960b87412d6e169f30e12106bdf70122aabb9eb61f455518322a18b920a4dfa887d30700")
            .unwrap().as_slice()).unwrap();
        let spent1: Transaction = deserialize(Vec::from_hex("020000000001040aacd2c49f5f3c0968cfa8caf9d5761436d95385252e3abb4de8f5dcf8a582f20000000017160014bcadb2baea98af0d9a902e53a7e9adff43b191e9feffffff96cd3c93cac3db114aafe753122bd7d1afa5aa4155ae04b3256344ecca69d72001000000171600141d9984579ceb5c67ebfbfb47124f056662fe7adbfeffffffc878dd74d3a44072eae6178bb94b9253177db1a5aaa6d068eb0e4db7631762e20000000017160014df2a48cdc53dae1aba7aa71cb1f9de089d75aac3feffffffe49f99275bc8363f5f593f4eec371c51f62c34ff11cc6d8d778787d340d6896c0100000017160014229b3b297a0587e03375ab4174ef56eeb0968735feffffff03360d0f00000000001976a9149f44b06f6ee92ddbc4686f71afe528c09727a5c788ac24281b00000000001976a9140277b4f68ff20307a2a9f9b4487a38b501eb955888ac227c0000000000001976a9148020cd422f55eef8747a9d418f5441030f7c9c7788ac0247304402204aa3bd9682f9a8e101505f6358aacd1749ecf53a62b8370b97d59243b3d6984f02200384ad449870b0e6e89c92505880411285ecd41cf11e7439b973f13bad97e53901210205b392ffcb83124b1c7ce6dd594688198ef600d34500a7f3552d67947bbe392802473044022033dfd8d190a4ae36b9f60999b217c775b96eb10dee3a1ff50fb6a75325719106022005872e4e36d194e49ced2ebcf8bb9d843d842e7b7e0eb042f4028396088d292f012103c9d7cbf369410b090480de2aa15c6c73d91b9ffa7d88b90724614b70be41e98e0247304402207d952de9e59e4684efed069797e3e2d993e9f98ec8a9ccd599de43005fe3f713022076d190cc93d9513fc061b1ba565afac574e02027c9efbfa1d7b71ab8dbb21e0501210313ad44bc030cc6cb111798c2bf3d2139418d751c1e79ec4e837ce360cc03b97a024730440220029e75edb5e9413eb98d684d62a077b17fa5b7cc19349c1e8cc6c4733b7b7452022048d4b9cae594f03741029ff841e35996ef233701c1ea9aa55c301362ea2e2f68012103590657108a72feb8dc1dec022cf6a230bb23dc7aaa52f4032384853b9f8388baf9d20700")
            .unwrap().as_slice()).unwrap();
        let spent2: Transaction = deserialize(Vec::from_hex("0200000000010166c3d39490dc827a2594c7b17b7d37445e1f4b372179649cd2ce4475e3641bbb0100000017160014e69aa750e9bff1aca1e32e57328b641b611fc817fdffffff01e87c5d010000000017a914f3890da1b99e44cd3d52f7bcea6a1351658ea7be87024830450221009eb97597953dc288de30060ba02d4e91b2bde1af2ecf679c7f5ab5989549aa8002202a98f8c3bd1a5a31c0d72950dd6e2e3870c6c5819a6c3db740e91ebbbc5ef4800121023f3d3b8e74b807e32217dea2c75c8d0bd46b8665b3a2d9b3cb310959de52a09bc9d20700")
            .unwrap().as_slice()).unwrap();
        let spent3: Transaction = deserialize(Vec::from_hex("01000000027a1120a30cef95422638e8dab9dedf720ec614b1b21e451a4957a5969afb869d000000006a47304402200ecc318a829a6cad4aa9db152adbf09b0cd2de36f47b53f5dade3bc7ef086ca702205722cda7404edd6012eedd79b2d6f24c0a0c657df1a442d0a2166614fb164a4701210372f4b97b34e9c408741cd1fc97bcc7ffdda6941213ccfde1cb4075c0f17aab06ffffffffc23b43e5a18e5a66087c0d5e64d58e8e21fcf83ce3f5e4f7ecb902b0e80a7fb6010000006b483045022100f10076a0ea4b4cf8816ed27a1065883efca230933bf2ff81d5db6258691ff75202206b001ef87624e76244377f57f0c84bc5127d0dd3f6e0ef28b276f176badb223a01210309a3a61776afd39de4ed29b622cd399d99ecd942909c36a8696cfd22fc5b5a1affffffff0200127a000000000017a914f895e1dd9b29cb228e9b06a15204e3b57feaf7cc8769311d09000000001976a9144d00da12aaa51849d2583ae64525d4a06cd70fde88ac00000000")
            .unwrap().as_slice()).unwrap();

        let mut spent = HashMap::new();
        spent.insert(spent1.txid(), spent1);
        spent.insert(spent2.txid(), spent2);
        spent.insert(spent3.txid(), spent3);
        let mut spent2 = spent.clone();
        let mut spent3 = spent.clone();

        spending.verify(|point: &OutPoint| {
            if let Some(tx) = spent.remove(&point.txid) {
                return tx.output.get(point.vout as usize).cloned();
            }
            None
        }).unwrap();

        // test that we fail with repeated use of same input
        let mut double_spending = spending.clone();
        let re_use = double_spending.input[0].clone();
        double_spending.input.push(re_use);

        assert!(double_spending.verify(|point: &OutPoint| {
            if let Some(tx) = spent2.remove(&point.txid) {
                return tx.output.get(point.vout as usize).cloned();
            }
            None
        }).is_err());

        // test that we get a failure if we corrupt a signature
        let mut witness: Vec<_> = spending.input[1].witness.to_vec();
        witness[0][10] = 42;
        spending.input[1].witness = Witness::from_vec(witness);
        match spending.verify(|point: &OutPoint| {
            if let Some(tx) = spent3.remove(&point.txid) {
                return tx.output.get(point.vout as usize).cloned();
            }
            None
        }).err().unwrap() {
            script::Error::BitcoinConsensus(_) => {},
            _ => panic!("Wrong error type"),
        }
    }

    #[test]
    fn sequence_number_tests() {
        let seq_final = Sequence::from_consensus(0xFFFFFFFF);
        let seq_non_rbf = Sequence::from_consensus(0xFFFFFFFE);
        let block_time_lock = Sequence::from_consensus(0xFFFF);
        let unit_time_lock  = Sequence::from_consensus(0x40FFFF);
        let lock_time_disabled = Sequence::from_consensus(0x80000000);

        assert!(seq_final.is_final());
        assert!(!seq_final.is_rbf());
        assert!(!seq_final.is_relative_lock_time());
        assert!(!seq_non_rbf.is_rbf());
        assert!(block_time_lock.is_relative_lock_time());
        assert!(block_time_lock.is_height_locked());
        assert!(block_time_lock.is_rbf());
        assert!(unit_time_lock.is_relative_lock_time());
        assert!(unit_time_lock.is_time_locked());
        assert!(unit_time_lock.is_rbf());
        assert!(!lock_time_disabled.is_relative_lock_time());
    }
}

#[cfg(bench)]
mod benches {
    use super::Transaction;
    use crate::EmptyWrite;
    use crate::consensus::{deserialize, Encodable};
    use crate::hashes::hex::FromHex;
    use test::{black_box, Bencher};

    const SOME_TX: &str = "0100000001a15d57094aa7a21a28cb20b59aab8fc7d1149a3bdbcddba9c622e4f5f6a99ece010000006c493046022100f93bb0e7d8db7bd46e40132d1f8242026e045f03a0efe71bbb8e3f475e970d790221009337cd7f1f929f00cc6ff01f03729b069a7c21b59b1736ddfee5db5946c5da8c0121033b9b137ee87d5a812d6f506efdd37f0affa7ffc310711c06c7f3e097c9447c52ffffffff0100e1f505000000001976a9140389035a9225b3839e2bbf32d826a1e222031fd888ac00000000";

    #[bench]
    pub fn bench_transaction_size(bh: &mut Bencher) {
        let raw_tx = Vec::from_hex(SOME_TX).unwrap();

        let mut tx: Transaction = deserialize(&raw_tx).unwrap();

        bh.iter(|| {
            black_box(black_box(&mut tx).size());
        });
    }

    #[bench]
    pub fn bench_transaction_serialize(bh: &mut Bencher) {
        let raw_tx = Vec::from_hex(SOME_TX).unwrap();
        let tx: Transaction = deserialize(&raw_tx).unwrap();

        let mut data = Vec::with_capacity(raw_tx.len());

        bh.iter(|| {
            let result = tx.consensus_encode(&mut data);
            black_box(&result);
            data.clear();
        });
    }

    #[bench]
    pub fn bench_transaction_serialize_logic(bh: &mut Bencher) {
        let raw_tx = Vec::from_hex(SOME_TX).unwrap();
        let tx: Transaction = deserialize(&raw_tx).unwrap();

        bh.iter(|| {
            let size = tx.consensus_encode(&mut EmptyWrite);
            black_box(&size);
        });
    }

    #[bench]
    pub fn bench_transaction_deserialize(bh: &mut Bencher) {
        let raw_tx = Vec::from_hex(SOME_TX).unwrap();

        bh.iter(|| {
            let tx: Transaction = deserialize(&raw_tx).unwrap();
            black_box(&tx);
        });
    }
}<|MERGE_RESOLUTION|>--- conflicted
+++ resolved
@@ -72,13 +72,8 @@
     /// # Examples
     ///
     /// ```rust
-<<<<<<< HEAD
-    /// use groestlcoin::blockdata::constants::genesis_block;
+    /// use groestlcoin::constants::genesis_block;
     /// use groestlcoin::network::constants::Network;
-=======
-    /// use bitcoin::constants::genesis_block;
-    /// use bitcoin::network::constants::Network;
->>>>>>> 04223594
     ///
     /// let block = genesis_block(Network::Groestlcoin);
     /// let tx = &block.txdata[0];
