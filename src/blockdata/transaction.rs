--- conflicted
+++ resolved
@@ -54,9 +54,9 @@
 
 /// A reference to a transaction output.
 ///
-/// ### Bitcoin Core References
-///
-/// * [COutPoint definition](https://github.com/bitcoin/bitcoin/blob/345457b542b6a980ccfbc868af0970a6f91d1b82/src/primitives/transaction.h#L26)
+/// ### Groestlcoin Core References
+///
+/// * [COutPoint definition](https://github.com/Groestlcoin/groestlcoin/blob/6bc186e7f3ca1c7c80f14cf58b777ab9f69d7049/src/primitives/transaction.h#L26)
 #[derive(Copy, Clone, Debug, Eq, Hash, PartialEq, PartialOrd, Ord)]
 pub struct OutPoint {
     /// The referenced transaction's txid.
@@ -192,15 +192,15 @@
     }
 }
 
-/// Bitcoin transaction input.
+/// Groestlcoin transaction input.
 ///
 /// It contains the location of the previous transaction's output,
 /// that it spends and set of scripts that satisfy its spending
 /// conditions.
 ///
-/// ### Bitcoin Core References
-///
-/// * [CTxIn definition](https://github.com/bitcoin/bitcoin/blob/345457b542b6a980ccfbc868af0970a6f91d1b82/src/primitives/transaction.h#L65)
+/// ### Groestlcoin Core References
+///
+/// * [CTxIn definition](https://github.com/Groestlcoin/groestlcoin/blob/6bc186e7f3ca1c7c80f14cf58b777ab9f69d7049/src/primitives/transaction.h#L65)
 #[derive(Clone, PartialEq, Eq, PartialOrd, Ord, Debug, Hash)]
 #[cfg_attr(feature = "serde", derive(Serialize, Deserialize))]
 #[cfg_attr(feature = "serde", serde(crate = "actual_serde"))]
@@ -234,7 +234,7 @@
     }
 }
 
-/// Bitcoin transaction output.
+/// Groestlcoin transaction output.
 ///
 /// Defines new coins to be created as a result of the transaction,
 /// along with spending conditions ("script", aka "output script"),
@@ -242,9 +242,9 @@
 ///
 /// An output that is not yet spent by an input is called Unspent Transaction Output ("UTXO").
 ///
-/// ### Bitcoin Core References
-///
-/// * [CTxOut definition](https://github.com/bitcoin/bitcoin/blob/345457b542b6a980ccfbc868af0970a6f91d1b82/src/primitives/transaction.h#L148)
+/// ### Groestlcoin Core References
+///
+/// * [CTxOut definition](https://github.com/Groestlcoin/groestlcoin/blob/6bc186e7f3ca1c7c80f14cf58b777ab9f69d7049/src/primitives/transaction.h#L148)
 #[derive(Clone, PartialEq, Eq, PartialOrd, Ord, Debug, Hash)]
 #[cfg_attr(feature = "serde", derive(Serialize, Deserialize))]
 #[cfg_attr(feature = "serde", serde(crate = "actual_serde"))]
@@ -262,23 +262,15 @@
     }
 }
 
-<<<<<<< HEAD
-/// A Groestlcoin transaction, which describes an authenticated movement of coins.
-=======
-/// Bitcoin transaction.
+/// Groestlcoin transaction.
 ///
 /// An authenticated movement of coins.
 ///
-/// See [Bitcoin Wiki: Transaction][wiki-transaction] for more information.
-///
-/// [wiki-transaction]: https://en.bitcoin.it/wiki/Transaction
-///
-/// ### Bitcoin Core References
-///
-/// * [CTtransaction definition](https://github.com/bitcoin/bitcoin/blob/345457b542b6a980ccfbc868af0970a6f91d1b82/src/primitives/transaction.h#L279)
+/// ### Groestlcoin Core References
+///
+/// * [CTtransaction definition](https://github.com/Groestlcoin/groestlcoin/blob/6bc186e7f3ca1c7c80f14cf58b777ab9f69d7049/src/primitives/transaction.h#L279)
 ///
 /// ### Serialization notes
->>>>>>> 09b4198b
 ///
 /// If any inputs have nonempty witnesses, the entire transaction is serialized
 /// in the post-BIP141 Segwit format which includes a list of witnesses. If all
