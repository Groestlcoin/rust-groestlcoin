// Written in 2014 by Andrew Poelstra <apoelstra@wpsoftware.net>
// SPDX-License-Identifier: CC0-1.0

//! Groestlcoin blocks.
//!
//! A block is a bundle of transactions with a proof-of-work attached,
//! which commits to an earlier block to form the blockchain. This
//! module describes structures and functions needed to describe
//! these blocks and the blockchain.
//!

use crate::prelude::*;

use core::fmt;

use crate::util;
use crate::util::Error::{BlockBadTarget, BlockBadProofOfWork};
use crate::util::hash::bitcoin_merkle_root;
use crate::hashes::{Hash, HashEngine};
use crate::hash_types::{Wtxid, BlockHash, TxMerkleNode, WitnessMerkleNode, WitnessCommitment};
use crate::util::uint::Uint256;
use crate::consensus::{encode, Encodable, Decodable};
use crate::network::constants::Network;
use crate::blockdata::transaction::Transaction;
use crate::blockdata::constants::{max_target, WITNESS_SCALE_FACTOR};
use crate::blockdata::script;
use crate::VarInt;
use crate::internal_macros::impl_consensus_encoding;
use crate::io;

/// Groestlcoin block header.
///
/// Contains all the block's information except the actual transactions, but
/// including a root of a [merkle tree] commiting to all transactions in the block.
///
/// [merkle tree]: https://en.wikipedia.org/wiki/Merkle_tree
///
/// ### Groestlcoin Core References
///
/// * [CBlockHeader definition](https://github.com/Groestlcoin/groestlcoin/blob/6bc186e7f3ca1c7c80f14cf58b777ab9f69d7049/src/primitives/block.h#L20)
#[derive(Copy, PartialEq, Eq, Clone, Debug, PartialOrd, Ord, Hash)]
#[cfg_attr(feature = "serde", derive(Serialize, Deserialize))]
#[cfg_attr(feature = "serde", serde(crate = "actual_serde"))]
pub struct BlockHeader {
    /// Block version, now repurposed for soft fork signalling.
    pub version: BlockVersion,
    /// Reference to the previous block in the chain.
    pub prev_blockhash: BlockHash,
    /// The root hash of the merkle tree of transactions in the block.
    pub merkle_root: TxMerkleNode,
    /// The timestamp of the block, as claimed by the miner.
    pub time: u32,
    /// The target value below which the blockhash must lie, encoded as a
    /// a float (with well-defined rounding, of course).
    pub bits: u32,
    /// The nonce, selected to obtain a low enough blockhash.
    pub nonce: u32,
}

impl_consensus_encoding!(BlockHeader, version, prev_blockhash, merkle_root, time, bits, nonce);

impl BlockHeader {
    /// Returns the block hash.
    pub fn block_hash(&self) -> BlockHash {
        let mut engine = BlockHash::engine();
        self.consensus_encode(&mut engine).expect("engines don't error");
        BlockHash::from_engine(engine)
    }

    /// Computes the target [0, T] that a blockhash must land in to be valid.
    pub fn target(&self) -> Uint256 {
        Self::u256_from_compact_target(self.bits)
    }

    /// Computes the target value in [`Uint256`] format, from a compact representation.
    ///
    /// [`Uint256`]: ../../util/uint/struct.Uint256.html
    ///
    /// ```
    /// use groestlcoin::block::BlockHeader;
    ///
    /// assert_eq!(0x1d00ffff,
    ///     BlockHeader::compact_target_from_u256(
    ///         &BlockHeader::u256_from_compact_target(0x1d00ffff)
    ///     )
    /// );
    /// ```
    pub fn u256_from_compact_target(bits: u32) -> Uint256 {
        // This is a floating-point "compact" encoding originally used by
        // OpenSSL, which satoshi put into consensus code, so we're stuck
        // with it. The exponent needs to have 3 subtracted from it, hence
        // this goofy decoding code:
        let (mant, expt) = {
            let unshifted_expt = bits >> 24;
            if unshifted_expt <= 3 {
                ((bits & 0xFFFFFF) >> (8 * (3 - unshifted_expt as usize)), 0)
            } else {
                (bits & 0xFFFFFF, 8 * ((bits >> 24) - 3))
            }
        };

        // The mantissa is signed but may not be negative
        if mant > 0x7FFFFF {
            Default::default()
        } else {
            Uint256::from_u64(mant as u64).unwrap() << (expt as usize)
        }
    }

    /// Computes the target value in float format from Uint256 format.
    pub fn compact_target_from_u256(value: &Uint256) -> u32 {
        let mut size = (value.bits() + 7) / 8;
        let mut compact = if size <= 3 {
            (value.low_u64() << (8 * (3 - size))) as u32
        } else {
            let bn = *value >> (8 * (size - 3));
            bn.low_u32()
        };

        if (compact & 0x00800000) != 0 {
            compact >>= 8;
            size += 1;
        }

        compact | (size << 24) as u32
    }

    /// Computes the popular "difficulty" measure for mining.
    pub fn difficulty(&self, network: Network) -> u64 {
        (max_target(network) / self.target()).low_u64()
    }

    /// Checks that the proof-of-work for the block is valid, returning the block hash.
    pub fn validate_pow(&self, required_target: &Uint256) -> Result<BlockHash, util::Error> {
        let target = &self.target();
        if target != required_target {
            return Err(BlockBadTarget);
        }
        let block_hash = self.block_hash();
        let mut ret = [0u64; 4];
        util::endian::bytes_to_u64_slice_le(block_hash.as_inner(), &mut ret);
        let hash = &Uint256(ret);
        if hash <= target { Ok(block_hash) } else { Err(BlockBadProofOfWork) }
    }

    /// Returns the total work of the block.
    pub fn work(&self) -> Uint256 {
        // 2**256 / (target + 1) == ~target / (target+1) + 1    (eqn shamelessly stolen from bitcoind)
        let mut ret = !self.target();
        let mut ret1 = self.target();
        ret1.increment();
        ret = ret / ret1;
        ret.increment();
        ret
    }
}

<<<<<<< HEAD
/// Groestlcoin block.
=======
/// Bitcoin block version number
///
/// Originally used as a protocol version, but repurposed for soft-fork signaling.
///
/// The inner value is a signed integer in Bitcoin Core for historical reasons, if version bits is
/// being used the top three bits must be 001, this gives us a useful range of [0x20000000...0x3FFFFFFF].
///
/// > When a block nVersion does not have top bits 001, it is treated as if all bits are 0 for the purposes of deployments.
///
/// ### Relevant BIPs
///
/// * [BIP9 - Version bits with timeout and delay](https://github.com/bitcoin/bips/blob/master/bip-0009.mediawiki) (current usage)
/// * [BIP34 - Block v2, Height in Coinbase](https://github.com/bitcoin/bips/blob/master/bip-0034.mediawiki)
#[derive(Copy, PartialEq, Eq, Clone, Debug, PartialOrd, Ord, Hash)]
#[cfg_attr(feature = "serde", derive(Serialize, Deserialize))]
#[cfg_attr(feature = "serde", serde(crate = "actual_serde"))]
pub struct BlockVersion(pub i32);

impl BlockVersion {
    /// BIP-9 compatible version number that does not signal for any softforks.
    pub const NO_SOFT_FORK_SIGNALLING: Self = Self(Self::USE_VERSION_BITS as i32);
    /// BIP-9 soft fork signal bits mask.
    const VERSION_BITS_MASK: u32 = 0x1FFF_FFFF;
    /// 32bit value starting with `001` to use version bits.
    /// 
    /// The value has the top three bits `001` which enables the use of version bits to signal for soft forks.
    const USE_VERSION_BITS: u32 = 0x2000_0000;

    /// Check whether the version number is signalling a soft fork at the given bit.
    ///
    /// A block is signalling for a soft fork under BIP-9 if the first 3 bits are `001` and
    /// the version bit for the specific soft fork is toggled on.
    pub fn is_signalling_soft_fork(&self, bit: u8) -> bool {
        // Only bits [0, 28] inclusive are used for signalling.
        if bit > 28 {
            return false;
        }

        // To signal using version bits, the first three bits must be `001`.
        if (self.0 as u32) & !Self::VERSION_BITS_MASK != Self::USE_VERSION_BITS {
            return false;
        }

        // The bit is set if signalling a soft fork.
        (self.0 as u32 & Self::VERSION_BITS_MASK) & (1 << bit) > 0
    }
}

impl Default for BlockVersion {
    fn default() -> BlockVersion {
        Self::NO_SOFT_FORK_SIGNALLING
    }
}

impl Encodable for BlockVersion {
    fn consensus_encode<W: io::Write + ?Sized>(&self, w: &mut W) -> Result<usize, io::Error> {
        self.0.consensus_encode(w)
    }
}

impl Decodable for BlockVersion {
    fn consensus_decode<R: io::Read + ?Sized>(r: &mut R) -> Result<Self, encode::Error> {
        Decodable::consensus_decode(r).map(BlockVersion)
    }
}

/// Bitcoin block.
>>>>>>> ed9012c2
///
/// A collection of transactions with an attached proof of work.
///
/// ### Groestlcoin Core References
///
/// * [CBlock definition](https://github.com/Groestlcoin/groestlcoin/blob/6bc186e7f3ca1c7c80f14cf58b777ab9f69d7049/src/primitives/block.h)
#[derive(PartialEq, Eq, Clone, Debug)]
#[cfg_attr(feature = "serde", derive(Serialize, Deserialize))]
#[cfg_attr(feature = "serde", serde(crate = "actual_serde"))]
pub struct Block {
    /// The block header
    pub header: BlockHeader,
    /// List of transactions contained in the block
    pub txdata: Vec<Transaction>
}

impl_consensus_encoding!(Block, header, txdata);

impl Block {
    /// Returns the block hash.
    pub fn block_hash(&self) -> BlockHash {
        self.header.block_hash()
    }

    /// check if merkle root of header matches merkle root of the transaction list
    pub fn check_merkle_root(&self) -> bool {
        match self.compute_merkle_root() {
            Some(merkle_root) => self.header.merkle_root == merkle_root,
            None => false,
        }
    }

    /// Checks if witness commitment in coinbase matches the transaction list.
    pub fn check_witness_commitment(&self) -> bool {
        const MAGIC: [u8; 6] = [0x6a, 0x24, 0xaa, 0x21, 0xa9, 0xed];
        // Witness commitment is optional if there are no transactions using SegWit in the block.
        if self.txdata.iter().all(|t| t.input.iter().all(|i| i.witness.is_empty())) {
            return true;
        }

        if self.txdata.is_empty() {
            return false;
        }

        let coinbase = &self.txdata[0];
        if !coinbase.is_coin_base() {
            return false;
        }

        // Commitment is in the last output that starts with magic bytes.
        if let Some(pos) = coinbase.output.iter()
            .rposition(|o| o.script_pubkey.len () >= 38 && o.script_pubkey[0..6] ==  MAGIC)
        {
            let commitment = WitnessCommitment::from_slice(&coinbase.output[pos].script_pubkey.as_bytes()[6..38]).unwrap();
            // Witness reserved value is in coinbase input witness.
            let witness_vec: Vec<_> = coinbase.input[0].witness.iter().collect();
            if witness_vec.len() == 1 && witness_vec[0].len() == 32 {
                if let Some(witness_root) = self.witness_root() {
                    return commitment == Self::compute_witness_commitment(&witness_root, witness_vec[0]);
                }
            }
        }

        false
    }

    /// Computes the transaction merkle root.
    pub fn compute_merkle_root(&self) -> Option<TxMerkleNode> {
        let hashes = self.txdata.iter().map(|obj| obj.txid().as_hash());
        bitcoin_merkle_root(hashes).map(|h| h.into())
    }

    /// Calculate the transaction merkle root.
    #[deprecated(since = "0.28.0", note = "Please use `block::compute_merkle_root` instead.")]
    pub fn merkle_root(&self) -> Option<TxMerkleNode> {
        self.compute_merkle_root()
    }

    /// Computes the witness commitment for the block's transaction list.
    pub fn compute_witness_commitment(witness_root: &WitnessMerkleNode, witness_reserved_value: &[u8]) -> WitnessCommitment {
        let mut encoder = WitnessCommitment::engine();
        witness_root.consensus_encode(&mut encoder).expect("engines don't error");
        encoder.input(witness_reserved_value);
        WitnessCommitment::from_engine(encoder)
    }

    /// Computes the merkle root of transactions hashed for witness.
    pub fn witness_root(&self) -> Option<WitnessMerkleNode> {
        let hashes = self.txdata.iter().enumerate().map(|(i, t)| {
            if i == 0 {
                // Replace the first hash with zeroes.
                Wtxid::all_zeros().as_hash()
            } else {
                t.wtxid().as_hash()
            }
        });
        bitcoin_merkle_root(hashes).map(|h| h.into())
    }

    /// base_size == size of header + size of encoded transaction count.
    fn base_size(&self) -> usize {
        80 + VarInt(self.txdata.len() as u64).len()
    }

    /// Returns the size of the block.
    #[deprecated(since = "0.28.0", note = "Please use `block::size` instead.")]
    pub fn get_size(&self) -> usize {
        self.size()
    }

    /// Returns the size of the block.
    ///
    /// size == size of header + size of encoded transaction count + total size of transactions.
    pub fn size(&self) -> usize {
        let txs_size: usize = self.txdata.iter().map(Transaction::size).sum();
        self.base_size() + txs_size
    }

    /// Returns the strippedsize of the block.
    #[deprecated(since = "0.28.0", note = "Please use `transaction::strippedsize` instead.")]
    pub fn get_strippedsize(&self) -> usize {
        self.strippedsize()
    }

    /// Returns the strippedsize of the block.
    pub fn strippedsize(&self) -> usize {
        let txs_size: usize = self.txdata.iter().map(Transaction::strippedsize).sum();
        self.base_size() + txs_size
    }

    /// Returns the weight of the block.
    #[deprecated(since = "0.28.0", note = "Please use `transaction::weight` instead.")]
    pub fn get_weight(&self) -> usize {
        self.weight()
    }

    /// Returns the weight of the block.
    pub fn weight(&self) -> usize {
        let base_weight = WITNESS_SCALE_FACTOR * self.base_size();
        let txs_weight: usize = self.txdata.iter().map(Transaction::weight).sum();
        base_weight + txs_weight
    }

    /// Returns the coinbase transaction, if one is present.
    pub fn coinbase(&self) -> Option<&Transaction> {
        self.txdata.first()
    }

    /// Returns the block height, as encoded in the coinbase transaction according to BIP34.
    pub fn bip34_block_height(&self) -> Result<u64, Bip34Error> {
        // Citing the spec:
        // Add height as the first item in the coinbase transaction's scriptSig,
        // and increase block version to 2. The format of the height is
        // "serialized CScript" -- first byte is number of bytes in the number
        // (will be 0x03 on main net for the next 150 or so years with 2^23-1
        // blocks), following bytes are little-endian representation of the
        // number (including a sign bit). Height is the height of the mined
        // block in the block chain, where the genesis block is height zero (0).

        if self.header.version < BlockVersion(2) {
            return Err(Bip34Error::Unsupported);
        }

        let cb = self.coinbase().ok_or(Bip34Error::NotPresent)?;
        let input = cb.input.first().ok_or(Bip34Error::NotPresent)?;
        let push = input.script_sig.instructions_minimal().next().ok_or(Bip34Error::NotPresent)?;
        match push.map_err(|_| Bip34Error::NotPresent)? {
            script::Instruction::PushBytes(b) if b.len() <= 8 => {
                // Expand the push to exactly 8 bytes (LE).
                let mut full = [0; 8];
                full[0..b.len()].copy_from_slice(b);
                Ok(util::endian::slice_to_u64_le(&full))
            }
            script::Instruction::PushBytes(b) if b.len() > 8 => {
                Err(Bip34Error::UnexpectedPush(b.to_vec()))
            }
            _ => Err(Bip34Error::NotPresent),
        }
    }
}

/// An error when looking up a BIP34 block height.
#[derive(Debug, Clone, PartialEq, Eq)]
#[non_exhaustive]
pub enum Bip34Error {
    /// The block does not support BIP34 yet.
    Unsupported,
    /// No push was present where the BIP34 push was expected.
    NotPresent,
    /// The BIP34 push was larger than 8 bytes.
    UnexpectedPush(Vec<u8>),
}

impl fmt::Display for Bip34Error {
    fn fmt(&self, f: &mut fmt::Formatter) -> fmt::Result {
        match *self {
            Bip34Error::Unsupported => write!(f, "block doesn't support BIP34"),
            Bip34Error::NotPresent => write!(f, "BIP34 push not present in block's coinbase"),
            Bip34Error::UnexpectedPush(ref p) => {
                write!(f, "unexpected byte push of > 8 bytes: {:?}", p)
            }
        }
    }
}

#[cfg(feature = "std")]
#[cfg_attr(docsrs, doc(cfg(feature = "std")))]
impl std::error::Error for Bip34Error {
    fn source(&self) -> Option<&(dyn std::error::Error + 'static)> {
        use self::Bip34Error::*;

        match self {
            Unsupported | NotPresent | UnexpectedPush(_) => None,
        }
    }
}

#[cfg(test)]
mod tests {
    use crate::hashes::hex::FromHex;

    use crate::blockdata::block::{Block, BlockHeader, BlockVersion};
    use crate::consensus::encode::{deserialize, serialize};
    use crate::util::uint::Uint256;
    use crate::util::Error::{BlockBadTarget, BlockBadProofOfWork};
    use crate::network::constants::Network;

    #[test]
    fn test_coinbase_and_bip34() {
        // testnet block 100,000
        let block_hex = "0200000035ab154183570282ce9afc0b494c9fc6a3cfea05aa8c1add2ecc56490000000038ba3d78e4500a5a7570dbe61960398add4410d278b21cd9708e6d9743f374d544fc055227f1001c29c1ea3b0101000000010000000000000000000000000000000000000000000000000000000000000000ffffffff3703a08601000427f1001c046a510100522cfabe6d6d0000000000000000000068692066726f6d20706f6f6c7365727665726aac1eeeed88ffffffff0100f2052a010000001976a914912e2b234f941f30b18afbb4fa46171214bf66c888ac00000000";
        let block: Block = deserialize(&Vec::<u8>::from_hex(block_hex).unwrap()).unwrap();

        let cb_txid = "9ba1552009af3956649bf0cbf8d751aa12aee992e16d1c3965bf7eee76d405fc";
        assert_eq!(block.coinbase().unwrap().txid().to_string(), cb_txid);

        assert_eq!(block.bip34_block_height(), Ok(100_000));


        // block with 9-byte bip34 push
        let bad_hex = "0200000035ab154183570282ce9afc0b494c9fc6a3cfea05aa8c1add2ecc56490000000038ba3d78e4500a5a7570dbe61960398add4410d278b21cd9708e6d9743f374d544fc055227f1001c29c1ea3b0101000000010000000000000000000000000000000000000000000000000000000000000000ffffffff3d09a08601112233445566000427f1001c046a510100522cfabe6d6d0000000000000000000068692066726f6d20706f6f6c7365727665726aac1eeeed88ffffffff0100f2052a010000001976a914912e2b234f941f30b18afbb4fa46171214bf66c888ac00000000";
        let bad: Block = deserialize(&Vec::<u8>::from_hex(bad_hex).unwrap()).unwrap();

        let push = Vec::<u8>::from_hex("a08601112233445566").unwrap();
        assert_eq!(bad.bip34_block_height(), Err(super::Bip34Error::UnexpectedPush(push)));
    }

    #[test]
    fn block_test() {
        // Mainnet block 00000000021c22618cd341745bf6e8d9562398fb7e4a88253476d715c126227e
        let some_block = Vec::from_hex("7000000054e62863a89f1c737a8c9647c3843d16bcfd81c9b0048653b459df0200000000755988c47b18539187e9d050453781266ddd193820e94c72eff0b7562185f52578154053ab1d031c18d135000101000000010000000000000000000000000000000000000000000000000000000000000000ffffffff2602204e062f503253482f04df15405308f800029f4b0000000d2f7374726174756d506f6f6c2f00000000010000a7340b0000001976a9141aad02bd83c154bf91c9a51e70c5b28dc3720b8188ac00000000").unwrap();
        let cutoff_block = Vec::from_hex("7000000054e62863a89f1c737a8c9647c3843d16bcfd81c9b0048653b459df0200000000755988c47b18539187e9d050453781266ddd193820e94c72eff0b7562185f52578154053ab1d031c18d135000101000000010000000000000000000000000000000000000000000000000000000000000000ffffffff2602204e062f503253482f04df15405308f800029f4b0000000d2f7374726174756d506f6f6c2f00000000010000a7340b0000001976a9141aad02bd83c154bf91c9a51e70c5b28dc3720b8188ac").unwrap();

        let prevhash = Vec::from_hex("54e62863a89f1c737a8c9647c3843d16bcfd81c9b0048653b459df0200000000").unwrap();
        let merkle = Vec::from_hex("755988c47b18539187e9d050453781266ddd193820e94c72eff0b7562185f525").unwrap();
        let work = Uint256([0x5228d4dedau64, 0, 0, 0]);

        let decode: Result<Block, _> = deserialize(&some_block);
        let bad_decode: Result<Block, _> = deserialize(&cutoff_block);

        assert!(decode.is_ok());
        assert!(bad_decode.is_err());
        let real_decode = decode.unwrap();
<<<<<<< HEAD
        assert_eq!(real_decode.header.version, 112);
=======
        assert_eq!(real_decode.header.version, BlockVersion(1));
>>>>>>> ed9012c2
        assert_eq!(serialize(&real_decode.header.prev_blockhash), prevhash);
        assert_eq!(real_decode.header.merkle_root, real_decode.compute_merkle_root().unwrap());
        assert_eq!(serialize(&real_decode.header.merkle_root), merkle);
        assert_eq!(real_decode.header.time, 1396708728);
        assert_eq!(real_decode.header.bits, 0x1c031dab);
        assert_eq!(real_decode.header.nonce, 3526936);
        assert_eq!(real_decode.header.work(), work);
        assert_eq!(real_decode.header.validate_pow(&real_decode.header.target()).unwrap(), real_decode.block_hash());
        assert_eq!(real_decode.header.difficulty(Network::Groestlcoin), 82);
        // [test] TODO: check the transaction data

        assert_eq!(real_decode.size(), some_block.len());
        assert_eq!(real_decode.strippedsize(), some_block.len());
        assert_eq!(real_decode.weight(), some_block.len() * 4);

        // should be also ok for a non-witness block as commitment is optional in that case
        assert!(real_decode.check_witness_commitment());

        assert_eq!(serialize(&real_decode), some_block);
    }

    // Check testnet block 000000000000045e0b1660b6445b5e5c5ab63c9a4f956be7e1e69be04fa4497b
    #[test] #[ignore]
    fn segwit_block_test() {
        let segwit_block = include_bytes!("../../test_data/testnet_block_000000000000045e0b1660b6445b5e5c5ab63c9a4f956be7e1e69be04fa4497b.raw").to_vec();

        let decode: Result<Block, _> = deserialize(&segwit_block);

        let prevhash = Vec::from_hex("51f4bcc013edd897566497e64c35735d4320f52e4c64b59a4007000000000000").unwrap();
        let merkle = Vec::from_hex("163c9ba874a3e94426b379e769bdfd4df93117114c14d14111dd7f1aa0a375c9").unwrap();
        let work = Uint256([0x6b9fa222841d9u64, 0, 0, 0]);

        assert!(decode.is_ok());
        let real_decode = decode.unwrap();
        assert_eq!(real_decode.header.version, BlockVersion(BlockVersion::USE_VERSION_BITS as i32));  // VERSIONBITS but no bits set
        assert_eq!(serialize(&real_decode.header.prev_blockhash), prevhash);
        assert_eq!(serialize(&real_decode.header.merkle_root), merkle);
        assert_eq!(real_decode.header.merkle_root, real_decode.compute_merkle_root().unwrap());
        assert_eq!(real_decode.header.time, 1644213054);
        assert_eq!(real_decode.header.bits, 0x1a260eff);
        assert_eq!(real_decode.header.nonce, 121839433);
        assert_eq!(real_decode.header.work(), work);
        assert_eq!(real_decode.header.validate_pow(&real_decode.header.target()).unwrap(), real_decode.block_hash());
        assert_eq!(real_decode.header.difficulty(Network::Testnet), 440819);
        // [test] TODO: check the transaction data

        assert_eq!(real_decode.size(), segwit_block.len());
        assert_eq!(real_decode.strippedsize(), 385);
        assert_eq!(real_decode.weight(), 1685);

        assert!(real_decode.check_witness_commitment());

        assert_eq!(serialize(&real_decode), segwit_block);
    }

    #[test]
    fn block_version_test() {
        let block = Vec::from_hex("ffffff7f0000000000000000000000000000000000000000000000000000000000000000000000000000000000000000000000000000000000000000000000000000000000000000000000000000000000").unwrap();
        let decode: Result<Block, _> = deserialize(&block);
        assert!(decode.is_ok());
        let real_decode = decode.unwrap();
        assert_eq!(real_decode.header.version, BlockVersion(2147483647));

        let block2 = Vec::from_hex("000000800000000000000000000000000000000000000000000000000000000000000000000000000000000000000000000000000000000000000000000000000000000000000000000000000000000000").unwrap();
        let decode2: Result<Block, _> = deserialize(&block2);
        assert!(decode2.is_ok());
        let real_decode2 = decode2.unwrap();
        assert_eq!(real_decode2.header.version, BlockVersion(-2147483648));
    }

    #[test]
    fn validate_pow_test() {
        let some_header = Vec::from_hex("7000000054e62863a89f1c737a8c9647c3843d16bcfd81c9b0048653b459df0200000000755988c47b18539187e9d050453781266ddd193820e94c72eff0b7562185f52578154053ab1d031c18d13500").unwrap();
        let some_header: BlockHeader = deserialize(&some_header).expect("Can't deserialize correct block header");
        assert_eq!(some_header.validate_pow(&some_header.target()).unwrap(), some_header.block_hash());

        // test with zero target
        match some_header.validate_pow(&Uint256::default()) {
            Err(BlockBadTarget) => (),
            _ => panic!("unexpected result from validate_pow"),
        }

        // test with modified header
        let mut invalid_header: BlockHeader = some_header;
        invalid_header.version.0 += 1;
        match invalid_header.validate_pow(&invalid_header.target()) {
            Err(BlockBadProofOfWork) => (),
            _ => panic!("unexpected result from validate_pow"),
        }
    }

    #[test]
    fn compact_roundrtip_test() {
        let some_header = Vec::from_hex("010000004ddccd549d28f385ab457e98d1b11ce80bfea2c5ab93015ade4973e400000000bf4473e53794beae34e64fccc471dace6ae544180816f89591894e0f417a914cd74d6e49ffff001d323b3a7b").unwrap();

        let header: BlockHeader = deserialize(&some_header).expect("Can't deserialize correct block header");

        assert_eq!(header.bits, BlockHeader::compact_target_from_u256(&header.target()));
    }

    #[test]
    fn soft_fork_signalling() {
        for i in 0..31 {
            let version_int = (0x20000000u32 ^ 1<<i) as i32;
            let version = BlockVersion(version_int);
            if i < 29 {
                assert!(version.is_signalling_soft_fork(i));
            } else {
                assert!(!version.is_signalling_soft_fork(i));
            }
        }

        let segwit_signal = BlockVersion(0x20000000 ^ 1<<1);
        assert!(!segwit_signal.is_signalling_soft_fork(0));
        assert!(segwit_signal.is_signalling_soft_fork(1));
        assert!(!segwit_signal.is_signalling_soft_fork(2));
    }
}

#[cfg(bench)]
mod benches {
    use super::Block;
    use crate::EmptyWrite;
    use crate::consensus::{deserialize, Encodable, Decodable};
    use test::{black_box, Bencher};

    #[bench]
    pub fn bench_stream_reader(bh: &mut Bencher) {
        let big_block = include_bytes!("../../test_data/mainnet_block_000000000000000000000c835b2adcaedc20fdf6ee440009c249452c726dafae.raw");
        assert_eq!(big_block.len(), 1_381_836);
        let big_block = black_box(big_block);

        bh.iter(|| {
            let mut reader = &big_block[..];
            let block = Block::consensus_decode(&mut reader).unwrap();
            black_box(&block);
        });
    }

    #[bench]
    pub fn bench_block_serialize(bh: &mut Bencher) {
        let raw_block = include_bytes!("../../test_data/mainnet_block_000000000000000000000c835b2adcaedc20fdf6ee440009c249452c726dafae.raw");

        let block: Block = deserialize(&raw_block[..]).unwrap();

        let mut data = Vec::with_capacity(raw_block.len());

        bh.iter(|| {
            let result = block.consensus_encode(&mut data);
            black_box(&result);
            data.clear();
        });
    }

    #[bench]
    pub fn bench_block_serialize_logic(bh: &mut Bencher) {
        let raw_block = include_bytes!("../../test_data/mainnet_block_000000000000000000000c835b2adcaedc20fdf6ee440009c249452c726dafae.raw");

        let block: Block = deserialize(&raw_block[..]).unwrap();

        bh.iter(|| {
            let size = block.consensus_encode(&mut EmptyWrite);
            black_box(&size);
        });
    }

    #[bench]
    pub fn bench_block_deserialize(bh: &mut Bencher) {
        let raw_block = include_bytes!("../../test_data/mainnet_block_000000000000000000000c835b2adcaedc20fdf6ee440009c249452c726dafae.raw");

        bh.iter(|| {
            let block: Block = deserialize(&raw_block[..]).unwrap();
            black_box(&block);
        });
    }
}<|MERGE_RESOLUTION|>--- conflicted
+++ resolved
@@ -155,9 +155,6 @@
     }
 }
 
-<<<<<<< HEAD
-/// Groestlcoin block.
-=======
 /// Bitcoin block version number
 ///
 /// Originally used as a protocol version, but repurposed for soft-fork signaling.
@@ -182,7 +179,7 @@
     /// BIP-9 soft fork signal bits mask.
     const VERSION_BITS_MASK: u32 = 0x1FFF_FFFF;
     /// 32bit value starting with `001` to use version bits.
-    /// 
+    ///
     /// The value has the top three bits `001` which enables the use of version bits to signal for soft forks.
     const USE_VERSION_BITS: u32 = 0x2000_0000;
 
@@ -225,7 +222,6 @@
 }
 
 /// Bitcoin block.
->>>>>>> ed9012c2
 ///
 /// A collection of transactions with an attached proof of work.
 ///
@@ -489,11 +485,7 @@
         assert!(decode.is_ok());
         assert!(bad_decode.is_err());
         let real_decode = decode.unwrap();
-<<<<<<< HEAD
-        assert_eq!(real_decode.header.version, 112);
-=======
-        assert_eq!(real_decode.header.version, BlockVersion(1));
->>>>>>> ed9012c2
+        assert_eq!(real_decode.header.version, BlockVersion(112));
         assert_eq!(serialize(&real_decode.header.prev_blockhash), prevhash);
         assert_eq!(real_decode.header.merkle_root, real_decode.compute_merkle_root().unwrap());
         assert_eq!(serialize(&real_decode.header.merkle_root), merkle);
