// Rust Bitcoin Library
// Written in 2014 by
//     Andrew Poelstra <apoelstra@wpsoftware.net>
//
// To the extent possible under law, the author(s) have dedicated all
// copyright and related and neighboring rights to this software to
// the public domain worldwide. This software is distributed without
// any warranty.
//
// You should have received a copy of the CC0 Public Domain Dedication
// along with this software.
// If not, see <http://creativecommons.org/publicdomain/zero/1.0/>.
//

//! Groestlcoin Block
//!
//! A block is a bundle of transactions with a proof-of-work attached,
//! which commits to an earlier block to form the blockchain. This
//! module describes structures and functions needed to describe
//! these blocks and the blockchain.
//!

use prelude::*;

use core::fmt;

use util;
use util::Error::{BlockBadTarget, BlockBadProofOfWork};
use util::hash::bitcoin_merkle_root;
use hashes::{Hash, HashEngine};
use hash_types::{Wtxid, BlockHash, TxMerkleNode, WitnessMerkleNode, WitnessCommitment};
use util::uint::Uint256;
use consensus::encode::Encodable;
use network::constants::Network;
use blockdata::transaction::Transaction;
use blockdata::constants::{max_target, WITNESS_SCALE_FACTOR};
use blockdata::script;
use VarInt;

/// A block header, which contains all the block's information except
/// the actual transactions
#[derive(Copy, PartialEq, Eq, Clone, Debug)]
#[cfg_attr(feature = "serde", derive(Serialize, Deserialize))]
pub struct BlockHeader {
    /// The protocol version. Should always be 1.
    pub version: i32,
    /// Reference to the previous block in the chain
    pub prev_blockhash: BlockHash,
    /// The root hash of the merkle tree of transactions in the block
    pub merkle_root: TxMerkleNode,
    /// The timestamp of the block, as claimed by the miner
    pub time: u32,
    /// The target value below which the blockhash must lie, encoded as a
    /// a float (with well-defined rounding, of course)
    pub bits: u32,
    /// The nonce, selected to obtain a low enough blockhash
    pub nonce: u32,
}

<<<<<<< HEAD
/// A Groestlcoin block, which is a collection of transactions with an attached
=======
impl_consensus_encoding!(BlockHeader, version, prev_blockhash, merkle_root, time, bits, nonce);

impl BlockHeader {
    /// Return the block hash.
    pub fn block_hash(&self) -> BlockHash {
        let mut engine = BlockHash::engine();
        self.consensus_encode(&mut engine).expect("engines don't error");
        BlockHash::from_engine(engine)
    }

    /// Computes the target [0, T] that a blockhash must land in to be valid
    pub fn target(&self) -> Uint256 {
        Self::u256_from_compact_target(self.bits)
    }

    /// Computes the target value in [`Uint256`] format, from a compact representation.
    ///
    /// [`Uint256`]: ../../util/uint/struct.Uint256.html
    ///
    /// ```
    /// use bitcoin::blockdata::block::BlockHeader;
    ///
    /// assert_eq!(0x1d00ffff,
    ///     BlockHeader::compact_target_from_u256(
    ///         &BlockHeader::u256_from_compact_target(0x1d00ffff)
    ///     )
    /// );
    /// ```
    pub fn u256_from_compact_target(bits: u32) -> Uint256 {
        // This is a floating-point "compact" encoding originally used by
        // OpenSSL, which satoshi put into consensus code, so we're stuck
        // with it. The exponent needs to have 3 subtracted from it, hence
        // this goofy decoding code:
        let (mant, expt) = {
            let unshifted_expt = bits >> 24;
            if unshifted_expt <= 3 {
                ((bits & 0xFFFFFF) >> (8 * (3 - unshifted_expt as usize)), 0)
            } else {
                (bits & 0xFFFFFF, 8 * ((bits >> 24) - 3))
            }
        };

        // The mantissa is signed but may not be negative
        if mant > 0x7FFFFF {
            Default::default()
        } else {
            Uint256::from_u64(mant as u64).unwrap() << (expt as usize)
        }
    }

    /// Computes the target value in float format from Uint256 format.
    pub fn compact_target_from_u256(value: &Uint256) -> u32 {
        let mut size = (value.bits() + 7) / 8;
        let mut compact = if size <= 3 {
            (value.low_u64() << (8 * (3 - size))) as u32
        } else {
            let bn = *value >> (8 * (size - 3));
            bn.low_u32()
        };

        if (compact & 0x00800000) != 0 {
            compact >>= 8;
            size += 1;
        }

        compact | (size << 24) as u32
    }

    /// Compute the popular "difficulty" measure for mining
    pub fn difficulty(&self, network: Network) -> u64 {
        (max_target(network) / self.target()).low_u64()
    }

    /// Checks that the proof-of-work for the block is valid, returning the block hash.
    pub fn validate_pow(&self, required_target: &Uint256) -> Result<BlockHash, util::Error> {
        let target = &self.target();
        if target != required_target {
            return Err(BlockBadTarget);
        }
        let block_hash = self.block_hash();
        let mut ret = [0u64; 4];
        util::endian::bytes_to_u64_slice_le(block_hash.as_inner(), &mut ret);
        let hash = &Uint256(ret);
        if hash <= target { Ok(block_hash) } else { Err(BlockBadProofOfWork) }
    }

    /// Returns the total work of the block
    pub fn work(&self) -> Uint256 {
        // 2**256 / (target + 1) == ~target / (target+1) + 1    (eqn shamelessly stolen from bitcoind)
        let mut ret = !self.target();
        let mut ret1 = self.target();
        ret1.increment();
        ret = ret / ret1;
        ret.increment();
        ret
    }
}

/// A Bitcoin block, which is a collection of transactions with an attached
>>>>>>> 50980114
/// proof of work.
#[derive(PartialEq, Eq, Clone, Debug)]
#[cfg_attr(feature = "serde", derive(Serialize, Deserialize))]
pub struct Block {
    /// The block header
    pub header: BlockHeader,
    /// List of transactions contained in the block
    pub txdata: Vec<Transaction>
}

impl_consensus_encoding!(Block, header, txdata);

impl Block {
    /// Return the block hash.
    pub fn block_hash(&self) -> BlockHash {
        self.header.block_hash()
    }

    /// check if merkle root of header matches merkle root of the transaction list
    pub fn check_merkle_root (&self) -> bool {
        self.header.merkle_root == self.merkle_root()
    }

    /// check if witness commitment in coinbase is matching the transaction list
    pub fn check_witness_commitment(&self) -> bool {

        // witness commitment is optional if there are no transactions using SegWit in the block
        if self.txdata.iter().all(|t| t.input.iter().all(|i| i.witness.is_empty())) {
            return true;
        }
        if !self.txdata.is_empty() {
            let coinbase = &self.txdata[0];
            if coinbase.is_coin_base() {
                // commitment is in the last output that starts with below magic
                if let Some(pos) = coinbase.output.iter()
                    .rposition(|o| {
                        o.script_pubkey.len () >= 38 &&
                        o.script_pubkey[0..6] == [0x6a, 0x24, 0xaa, 0x21, 0xa9, 0xed] }) {
                    let commitment = WitnessCommitment::from_slice(&coinbase.output[pos].script_pubkey.as_bytes()[6..38]).unwrap();
                    // witness reserved value is in coinbase input witness
                    if coinbase.input[0].witness.len() == 1 && coinbase.input[0].witness[0].len() == 32 {
                        let witness_root = self.witness_root();
                        return commitment == Self::compute_witness_commitment(&witness_root, coinbase.input[0].witness[0].as_slice())
                    }
                }
            }
        }
        false
    }

    /// Calculate the transaction merkle root.
    pub fn merkle_root(&self) -> TxMerkleNode {
        let hashes = self.txdata.iter().map(|obj| obj.txid().as_hash());
        bitcoin_merkle_root(hashes).into()
    }

    /// compute witness commitment for the transaction list
    pub fn compute_witness_commitment (witness_root: &WitnessMerkleNode, witness_reserved_value: &[u8]) -> WitnessCommitment {
        let mut encoder = WitnessCommitment::engine();
        witness_root.consensus_encode(&mut encoder).unwrap();
        encoder.input(witness_reserved_value);
        WitnessCommitment::from_engine(encoder)
    }

    /// Merkle root of transactions hashed for witness
    pub fn witness_root(&self) -> WitnessMerkleNode {
        let hashes = self.txdata.iter().enumerate().map(|(i, t)|
            if i == 0 {
                // Replace the first hash with zeroes.
                Wtxid::default().as_hash()
            } else {
                t.wtxid().as_hash()
            }
        );
        bitcoin_merkle_root(hashes).into()
    }

    /// Get the size of the block
    pub fn get_size(&self) -> usize {
        // The size of the header + the size of the varint with the tx count + the txs themselves
        let base_size = 80 + VarInt(self.txdata.len() as u64).len();
        let txs_size: usize = self.txdata.iter().map(Transaction::get_size).sum();
        base_size + txs_size
    }

    /// Get the weight of the block
    pub fn get_weight(&self) -> usize {
        let base_weight = WITNESS_SCALE_FACTOR * (80 + VarInt(self.txdata.len() as u64).len());
        let txs_weight: usize = self.txdata.iter().map(Transaction::get_weight).sum();
        base_weight + txs_weight
    }

    /// Get the coinbase transaction, if one is present.
    pub fn coinbase(&self) -> Option<&Transaction> {
        self.txdata.first()
    }

    /// Get the block height as encoded into the coinbase according to BIP34.
    /// Returns [None] if not present.
    pub fn bip34_block_height(&self) -> Result<u64, Bip34Error> {
        // Citing the spec:
        // Add height as the first item in the coinbase transaction's scriptSig,
        // and increase block version to 2. The format of the height is
        // "serialized CScript" -- first byte is number of bytes in the number
        // (will be 0x03 on main net for the next 150 or so years with 2^23-1
        // blocks), following bytes are little-endian representation of the
        // number (including a sign bit). Height is the height of the mined
        // block in the block chain, where the genesis block is height zero (0).

        if self.header.version < 2 {
            return Err(Bip34Error::Unsupported);
        }

        let cb = self.coinbase().ok_or(Bip34Error::NotPresent)?;
        let input = cb.input.first().ok_or(Bip34Error::NotPresent)?;
        let push = input.script_sig.instructions_minimal().next().ok_or(Bip34Error::NotPresent)?;
        match push.map_err(|_| Bip34Error::NotPresent)? {
            script::Instruction::PushBytes(b) if b.len() <= 8 => {
                // Expand the push to exactly 8 bytes (LE).
                let mut full = [0; 8];
                full[0..b.len()].copy_from_slice(&b[..]);
                Ok(util::endian::slice_to_u64_le(&full))
            }
            script::Instruction::PushBytes(b) if b.len() > 8 => {
                Err(Bip34Error::UnexpectedPush(b.to_vec()))
            }
            _ => Err(Bip34Error::NotPresent),
        }
    }
}

/// An error when looking up a BIP34 block height.
#[derive(Debug, Clone, PartialEq, Eq)]
pub enum Bip34Error {
    /// The block does not support BIP34 yet.
    Unsupported,
    /// No push was present where the BIP34 push was expected.
    NotPresent,
    /// The BIP34 push was larger than 8 bytes.
    UnexpectedPush(Vec<u8>),
}

impl fmt::Display for Bip34Error {
    fn fmt(&self, f: &mut fmt::Formatter) -> fmt::Result {
        match *self {
            Bip34Error::Unsupported => write!(f, "block doesn't support BIP34"),
            Bip34Error::NotPresent => write!(f, "BIP34 push not present in block's coinbase"),
            Bip34Error::UnexpectedPush(ref p) => {
                write!(f, "unexpected byte push of > 8 bytes: {:?}", p)
            }
        }
    }
}

#[cfg(feature = "std")]
impl ::std::error::Error for Bip34Error {}

#[cfg(test)]
mod tests {
    use hashes::hex::FromHex;

    use blockdata::block::{Block, BlockHeader};
    use consensus::encode::{deserialize, serialize};
    use util::uint::Uint256;
    use util::Error::{BlockBadTarget, BlockBadProofOfWork};
    use network::constants::Network;

    #[test]
    fn test_coinbase_and_bip34() {
        // testnet block 100,000
        let block_hex = "0200000035ab154183570282ce9afc0b494c9fc6a3cfea05aa8c1add2ecc56490000000038ba3d78e4500a5a7570dbe61960398add4410d278b21cd9708e6d9743f374d544fc055227f1001c29c1ea3b0101000000010000000000000000000000000000000000000000000000000000000000000000ffffffff3703a08601000427f1001c046a510100522cfabe6d6d0000000000000000000068692066726f6d20706f6f6c7365727665726aac1eeeed88ffffffff0100f2052a010000001976a914912e2b234f941f30b18afbb4fa46171214bf66c888ac00000000";
        let block: Block = deserialize(&Vec::<u8>::from_hex(block_hex).unwrap()).unwrap();

        let cb_txid = "d574f343976d8e70d91cb278d21044dd8a396019e6db70755a0a50e4783dba38";
        assert_eq!(block.coinbase().unwrap().txid().to_string(), cb_txid);

        assert_eq!(block.bip34_block_height(), Ok(100_000));


        // block with 9-byte bip34 push
        let bad_hex = "0200000035ab154183570282ce9afc0b494c9fc6a3cfea05aa8c1add2ecc56490000000038ba3d78e4500a5a7570dbe61960398add4410d278b21cd9708e6d9743f374d544fc055227f1001c29c1ea3b0101000000010000000000000000000000000000000000000000000000000000000000000000ffffffff3d09a08601112233445566000427f1001c046a510100522cfabe6d6d0000000000000000000068692066726f6d20706f6f6c7365727665726aac1eeeed88ffffffff0100f2052a010000001976a914912e2b234f941f30b18afbb4fa46171214bf66c888ac00000000";
        let bad: Block = deserialize(&Vec::<u8>::from_hex(bad_hex).unwrap()).unwrap();

        let push = Vec::<u8>::from_hex("a08601112233445566").unwrap();
        assert_eq!(bad.bip34_block_height(), Err(super::Bip34Error::UnexpectedPush(push)));
    }

    #[test]
    fn block_test() {
        // Mainnet block 00000000b0c5a240b2a61d2e75692224efd4cbecdf6eaf4cc2cf477ca7c270e7
        let some_block = Vec::from_hex("010000004ddccd549d28f385ab457e98d1b11ce80bfea2c5ab93015ade4973e400000000bf4473e53794beae34e64fccc471dace6ae544180816f89591894e0f417a914cd74d6e49ffff001d323b3a7b0201000000010000000000000000000000000000000000000000000000000000000000000000ffffffff0804ffff001d026e04ffffffff0100f2052a0100000043410446ef0102d1ec5240f0d061a4246c1bdef63fc3dbab7733052fbbf0ecd8f41fc26bf049ebb4f9527f374280259e7cfa99c48b0e3f39c51347a19a5819651503a5ac00000000010000000321f75f3139a013f50f315b23b0c9a2b6eac31e2bec98e5891c924664889942260000000049483045022100cb2c6b346a978ab8c61b18b5e9397755cbd17d6eb2fe0083ef32e067fa6c785a02206ce44e613f31d9a6b0517e46f3db1576e9812cc98d159bfdaf759a5014081b5c01ffffffff79cda0945903627c3da1f85fc95d0b8ee3e76ae0cfdc9a65d09744b1f8fc85430000000049483045022047957cdd957cfd0becd642f6b84d82f49b6cb4c51a91f49246908af7c3cfdf4a022100e96b46621f1bffcf5ea5982f88cef651e9354f5791602369bf5a82a6cd61a62501fffffffffe09f5fe3ffbf5ee97a54eb5e5069e9da6b4856ee86fc52938c2f979b0f38e82000000004847304402204165be9a4cbab8049e1af9723b96199bfd3e85f44c6b4c0177e3962686b26073022028f638da23fc003760861ad481ead4099312c60030d4cb57820ce4d33812a5ce01ffffffff01009d966b01000000434104ea1feff861b51fe3f5f8a3b12d0f4712db80e919548a80839fc47c6a21e66d957e9c5d8cd108c7a2d2324bad71f9904ac0ae7336507d785b17a2c115e427a32fac00000000").unwrap();
        let cutoff_block = Vec::from_hex("010000004ddccd549d28f385ab457e98d1b11ce80bfea2c5ab93015ade4973e400000000bf4473e53794beae34e64fccc471dace6ae544180816f89591894e0f417a914cd74d6e49ffff001d323b3a7b0201000000010000000000000000000000000000000000000000000000000000000000000000ffffffff0804ffff001d026e04ffffffff0100f2052a0100000043410446ef0102d1ec5240f0d061a4246c1bdef63fc3dbab7733052fbbf0ecd8f41fc26bf049ebb4f9527f374280259e7cfa99c48b0e3f39c51347a19a5819651503a5ac00000000010000000321f75f3139a013f50f315b23b0c9a2b6eac31e2bec98e5891c924664889942260000000049483045022100cb2c6b346a978ab8c61b18b5e9397755cbd17d6eb2fe0083ef32e067fa6c785a02206ce44e613f31d9a6b0517e46f3db1576e9812cc98d159bfdaf759a5014081b5c01ffffffff79cda0945903627c3da1f85fc95d0b8ee3e76ae0cfdc9a65d09744b1f8fc85430000000049483045022047957cdd957cfd0becd642f6b84d82f49b6cb4c51a91f49246908af7c3cfdf4a022100e96b46621f1bffcf5ea5982f88cef651e9354f5791602369bf5a82a6cd61a62501fffffffffe09f5fe3ffbf5ee97a54eb5e5069e9da6b4856ee86fc52938c2f979b0f38e82000000004847304402204165be9a4cbab8049e1af9723b96199bfd3e85f44c6b4c0177e3962686b26073022028f638da23fc003760861ad481ead4099312c60030d4cb57820ce4d33812a5ce01ffffffff01009d966b01000000434104ea1feff861b51fe3f5f8a3b12d0f4712db80e919548a80839fc47c6a21e66d957e9c5d8cd108c7a2d2324bad71f9904ac0ae7336507d785b17a2c115e427a32fac").unwrap();

        let prevhash = Vec::from_hex("4ddccd549d28f385ab457e98d1b11ce80bfea2c5ab93015ade4973e400000000").unwrap();
        let merkle = Vec::from_hex("bf4473e53794beae34e64fccc471dace6ae544180816f89591894e0f417a914c").unwrap();
        let work = Uint256([0x100010001u64, 0, 0, 0]);

        let decode: Result<Block, _> = deserialize(&some_block);
        let bad_decode: Result<Block, _> = deserialize(&cutoff_block);

        assert!(decode.is_ok());
        assert!(bad_decode.is_err());
        let real_decode = decode.unwrap();
        assert_eq!(real_decode.header.version, 1);
        assert_eq!(serialize(&real_decode.header.prev_blockhash), prevhash);
        assert_eq!(real_decode.header.merkle_root, real_decode.merkle_root());
        assert_eq!(serialize(&real_decode.header.merkle_root), merkle);
        assert_eq!(real_decode.header.time, 1231965655);
        assert_eq!(real_decode.header.bits, 486604799);
        assert_eq!(real_decode.header.nonce, 2067413810);
        assert_eq!(real_decode.header.work(), work);
        assert_eq!(real_decode.header.validate_pow(&real_decode.header.target()).unwrap(), real_decode.block_hash());
        assert_eq!(real_decode.header.difficulty(Network::Bitcoin), 1);
        // [test] TODO: check the transaction data

        assert_eq!(real_decode.get_size(), some_block.len());
        assert_eq!(real_decode.get_weight(), some_block.len() * 4);

        // should be also ok for a non-witness block as commitment is optional in that case
        assert!(real_decode.check_witness_commitment());

        assert_eq!(serialize(&real_decode), some_block);
    }

    // Check testnet block 000000000000045e0b1660b6445b5e5c5ab63c9a4f956be7e1e69be04fa4497b
    #[test]
    fn segwit_block_test() {
        let segwit_block = Vec::from_hex("000000202aa2f2ca794ccbd40c16e2f3333f6b8b683f9e7179b2c4d7490600000000000010bc26e70a2f672ad420a6153dd0c28b40a6002c55531bfc99bf8994a8e8f67e5503bd5750d4061a4ed90a700f010000000001010000000000000000000000000000000000000000000000000000000000000000ffffffff3603da1b0e00045503bd5704c7dd8a0d0ced13bb5785010800000000000a636b706f6f6c122f4e696e6a61506f6f6c2f5345475749542fffffffff02b4e5a212000000001976a914876fbb82ec05caa6af7a3b5e5a983aae6c6cc6d688ac0000000000000000266a24aa21a9edf91c46b49eb8a29089980f02ee6b57e7d63d33b18b4fddac2bcd7db2a3983704012000000000000000000000000000000000000000000000000000000000000000000000000001000000017e4f81175332a733e26d4ba4e29f53f67b7a5d7c2adebb276e447ca71d130b55000000006b483045022100cac809cd1a3d9ad5d5e31a84e2e1d8ec5542841e4d14c6b52e8b38cbe1ff1728022064470b7fb0c2efeccb2e84bfa36ec5f9e434c84b1101c00f7ee32f726371b7410121020e62280798b6b8c37f068df0915b0865b63fabc401c2457cbc3ef96887dd3647ffffffff02ca2f780c000000001976a914c6b5545b3592cb477d709896fa705592c9b6113a88ac663b2a06000000001976a914e7c1345fc8f87c68170b3aa798a956c2fe6a9eff88ac0000000001000000011e99f5a785e677e017d36b50aa4fd10010ffd039f38f42f447ca8895250e121f01000000d90047304402200d3d296ad641a281dd5c0d68b9ab0d1ad5f7052bec148c1fb81fb1ba69181ec502201a372bb16fb8e054ee9bef41e300d292153830f841a4db0ab7f7407f6581b9bc01473044022002584f313ae990236b6bebb82fbbb006a2b02a448dd5c93434428991eae960d60220491d67d2660c4dde19025cf86e5164a559e2c79c3b98b40e146fab974acd24690147522102632178d046673c9729d828cfee388e121f497707f810c131e0d3fc0fe0bd66d62103a0951ec7d3a9da9de171617026442fcd30f34d66100fab539853b43f508787d452aeffffffff0240420f000000000017a9140ffdcf96700455074292a821c74922e8652993998788997bc60000000017a9148ce5408cfeaddb7ccb2545ded41ef478109454848700000000010000000113100b09e6a78d63ec4850654ab0f68806de29710b09172eddfef730652b155501000000da00473044022015389408e3446a3f36a05060e0e4a3c8b92ff3901ba2511aa944ec91a537a1cb022045a33b6ec47605b1718ed2e753263e54918edbf6126508ff039621fb928d28a001483045022100bb952fde81f216f7063575c0bb2bedc050ce08c96d9b437ea922f5eb98c882da02201b7cbf3a2f94ea4c5eb7f0df3af2ebcafa8705af7f410ab5d3d4bac13d6bc6120147522102632178d046673c9729d828cfee388e121f497707f810c131e0d3fc0fe0bd66d62103a0951ec7d3a9da9de171617026442fcd30f34d66100fab539853b43f508787d452aeffffffff0240420f000000000017a914d3db9a20312c3ab896a316eb108dbd01e47e17d687e0ba7ac60000000017a9148ce5408cfeaddb7ccb2545ded41ef47810945484870000000001000000016e3cca1599cde54878e2f27f434df69df0afd1f313cb6e38c08d3ffb57f97a6c01000000da0048304502210095623b70ec3194fa4037a1c1106c2580caedc390e25e5b330bbeb3111e8184bc02205ae973c4a4454be2a3a03beb66297143c1044a3c4743742c5cdd1d516a1ad3040147304402202f3d6d89996f5b42773dd6ebaf367f1af1f3a95c7c7b487ec040131c40f4a4a30220524ffbb0b563f37b3eb1341228f792e8f84111b7c4a9f49cdd998e052ee42efa0147522102632178d046673c9729d828cfee388e121f497707f810c131e0d3fc0fe0bd66d62103a0951ec7d3a9da9de171617026442fcd30f34d66100fab539853b43f508787d452aeffffffff0240420f000000000017a9141ade6b95896dde8ec4dee9e59af8849d3797348e8728af7ac60000000017a9148ce5408cfeaddb7ccb2545ded41ef47810945484870000000001000000011d9dc3a5df9b5b2eeb2bd11a2db243be9e8cc23e2f180bf317d32a499904c15501000000db00483045022100ebbd1c9a8ce626edbb1a7881df81e872ef8c6424feda36faa8a5745157400c6a02206eb463bc8acd5ea06a289e86115e1daae0c2cf10d9cbbd199e1311170d5543ef01483045022100809411a917dc8cf4f3a777f0388fdea6de06243ef7691e500c60abd1c7f19ae602205255d2b1191d8adedb77b814ccb66471eb8486cb4ff8727824254ee5589f176b0147522102632178d046673c9729d828cfee388e121f497707f810c131e0d3fc0fe0bd66d62103a0951ec7d3a9da9de171617026442fcd30f34d66100fab539853b43f508787d452aeffffffff0240420f000000000017a914759a49c772347be81c49517f9e1e6def6a88d4dd87800b85c60000000017a9148ce5408cfeaddb7ccb2545ded41ef47810945484870000000001000000018c51902affd8e5247dfcc2e5d0528a3815f53c8b6d2c200ff290b2b2b486d7704f0000006a47304402201be0d485f6a3ce871be80064c593c5327b3fd7e450f05ab7fae38385bc40cfbe02206e2a6c9970b5d1d10207892376733757486634fce4f352e772149c486857612101210350c33bc9a790c9495195761577b34912a949b73d5bc5ae5343f5ba08b33220ccffffffff0110270000000000001976a9142ab1c62710a7bdfdb4bb6394bbedc58b32b4d5a388ac0000000001000000018c51902affd8e5247dfcc2e5d0528a3815f53c8b6d2c200ff290b2b2b486d7704e0000006b483045022100ccc8c0ac90bdb0402842aec91830c765cdead7a728552a6a34de7d13a6dab28e02206c96f8640cf3444054e9632b197be30598a09c3d5defcd95750bdb922a60d64801210350c33bc9a790c9495195761577b34912a949b73d5bc5ae5343f5ba08b33220ccffffffff0110270000000000001976a9142ab1c62710a7bdfdb4bb6394bbedc58b32b4d5a388ac0000000001000000011b436669c06cbf3442e21a2fe3edc20cd3cf13c358c53234bc4d88bfd8c4bd2a000000006a47304402204a63410ee13db52c7609ab08e25b7fe3c608cc21cc1755ad13460685eb55193202204cd1ea80c06a81571119be0b8cccd96ef7cdd90f62c1fe2d538622feb08e22ba0121024baa8b67cc9ed8a97d90895e3716b25469b67cb26d3324d7aff213f507764765ffffffff010000000000000000306a2e516d64523365345261445653324d436a736e536171734a5753324465655446624238354541794a4d5843784c7934000000000100000001be4a95ed36316cada5118b1982e4cb4a07f93e7a4153e227466f1cb0776de995000000006b483045022100a22d5251deea0470806bab817013d675a63cd52218d6e477ab0c9d601d018b7f022042121b46afcdcd0c66f189398212b66085e88c6973ae560f1810c13e55e2bee40121024baa8b67cc9ed8a97d90895e3716b25469b67cb26d3324d7aff213f507764765ffffffff010000000000000000306a2e516d57484d57504e5248515872504c7338554c586b4d483746745356413675366b5a6b4a4e3851796e4e583751340000000001000000016c061a65b49edec21acdbc22f97dc853aa872302aeef13fabf0bf6807de1b8bd010000006b483045022100dd80381f2d158b4dad7f98d2d97317c533fb36e737542473feb05fa74d0b73bb02207097d4331196069167e525b61d132532292fd75cc039a5839c04c2545d427e2b0121035e9a597df8b417bef66811882a2844604fc591c427f642628f0fef46be19a4c9feffffff0280a4bf07000000001976a914573b9106e16ee0b5c143dc40f0724f77dd0e282088ac9533b22c000000001976a9149c4da607efb1d759d33da71778bc6cafa56acb5988acd31b0e0001000000017dae20994b69b28534e5b22f3d7c50f9d7541348cbf6f43fcc654263ebaf8f68000000006b483045022100a85300eb94b24b044877d0b0d61e08e16dbc82ec7d69c723a8a45519f95c35b002203d78376e6bee31b455c097557af7fe4d6b620bc74269e9a75e2aad2b545abddb012103b0d08aba2a5ac6cf2788fda941c386040e35e49d3a57d2aefb16c0438fb98acbfeffffff022222305f000000001976a914cfda30dd836b596db6a9c230c45ae2179107f04888ac80a4bf07000000001976a91442dfcf5823aacb185844e663873c35fb98bfd21b88acd31b0e000100000002ad3e85e4af30678a330f8941ed7a9ca17cd0236368d238cac4e9ff09c466fed1020000006b483045022100d1196c48a0392e09592f1b96b4aec32ab0cecb6fd17b1d0c85ab3250a2fe45d9022059217c82f684fcdecdbe660a2077ea956dfbbb964d2648bc1e8ae0f0fe565449012103b64e32e5f62e03701428fb1e3151e9a57f149c67708f6164a235c8199fe17cc2ffffffff34f0a71c1c2cd610522e9c18c67931cded5e9647d4419c49b99715e2a0795f3d020000006a4730440220316e81d8242abf3c5f885d200feca12c3adb63cf2cd4dc74602f7b8b0cba50340220210d525758df77ccdca6908311c1895275e07bbb29b45963a19252acde55873f012103b64e32e5f62e03701428fb1e3151e9a57f149c67708f6164a235c8199fe17cc2ffffffff0510270000000000001976a914449d2394dde057bc199f23fb8aa2e400f344611788ac10270000000000001976a914449d2394dde057bc199f23fb8aa2e400f344611788aca0860100000000001976a91413d35ad337dd80a055757e5ea0a45b59fee3060c88ac70110100000000001976a91413d35ad337dd80a055757e5ea0a45b59fee3060c88ac0000000000000000026a000000000001000000018e33fecc2ddbd86c5ea919f7bd5a5acf8a09f3e0cdaaaf4f08c5ef095161ef1100000000fdfe0000483045022100d2489b225d39b7d8b6767a6928c8029a2a1297c08fdf00d683ba0c1987e7d7000220176cb66c8a243806bb7421f658325a69a51c82c0c3314e37f2400f33626390210148304502210096cfa57662a545830d0e29610becd41ea031e256339913718ce18dbb1a27bdb00220482911c851d15adcd37097dff99a9ff1f97d953bcebc528835118f447412553e014c695221028d9889862b29430278c084b5c4090b7b807b31e047bcd212ebc2c4e43fc0e3c52103160949a7c8c81f2c25d7763f57eb1cb407d867c5b7c290331bd2dc4b1182c6d32103fbef3b60914bda9173765902013a251ec89450c75d0b5a96a143db1dabf98d9553aeffffffff0220e8891c0100000017a914d996715e081c50f8f6b1b4e7fb6ca214f9924fdf87809698000000000017a9145611d812263f32960228cb5f85329bce4770a218870000000001000000017720507dcbe6c69f652b0c0ce19406f482372d1a8abc05d45fb7acf97fb80eec00000000fdfe00004830450221009821d8e117de44b1202c829c0f5063997acf007cf9b561c6fb8d1212cddb6c40022010ff5067b0d9d4eca2da0ceb876e9a16f1a2142da866d3042a7bae8968813e8001483045022100dea759d14a8a1c5da5f3dcc5509871aaa2c1e3be03752c1b858d80fa4227163702205183d70cc28dcb6df9b037714c8b6442ef84e0ddce07711a30c731e9f0925090014c695221028d70ea66fe7a7def282df7b2b498007e5072933e42c18f63ce85975dcbcf1a8821037e8f842b1e47e21d88002c5aab2559212a4c2c9dbe5ef5347f2a29afd0510ec1210251259cb9fd4f6206488408286e4475c9c9fe887e57a3e32ae4da222778a2aedf53aeffffffff023380cb020000000017a9143b5a7e85b22656a34d43187ac8dd09acd7109d2487809698000000000017a914b9b4b555f594a34deec3ad61d5c5f3738b17ee158700000000").unwrap();

        let decode: Result<Block, _> = deserialize(&segwit_block);

        let prevhash = Vec::from_hex("2aa2f2ca794ccbd40c16e2f3333f6b8b683f9e7179b2c4d74906000000000000").unwrap();
        let merkle = Vec::from_hex("10bc26e70a2f672ad420a6153dd0c28b40a6002c55531bfc99bf8994a8e8f67e").unwrap();
        let work = Uint256([0x257c3becdacc64u64, 0, 0, 0]);

        assert!(decode.is_ok());
        let real_decode = decode.unwrap();
        assert_eq!(real_decode.header.version, 0x20000000);  // VERSIONBITS but no bits set
        assert_eq!(serialize(&real_decode.header.prev_blockhash), prevhash);
        assert_eq!(serialize(&real_decode.header.merkle_root), merkle);
        assert_eq!(real_decode.header.merkle_root, real_decode.merkle_root());
        assert_eq!(real_decode.header.time, 1472004949);
        assert_eq!(real_decode.header.bits, 0x1a06d450);
        assert_eq!(real_decode.header.nonce, 1879759182);
        assert_eq!(real_decode.header.work(), work);
        assert_eq!(real_decode.header.validate_pow(&real_decode.header.target()).unwrap(), real_decode.block_hash());
        assert_eq!(real_decode.header.difficulty(Network::Testnet), 2456598);
        // [test] TODO: check the transaction data

        assert_eq!(real_decode.get_size(), segwit_block.len());
        assert_eq!(real_decode.get_weight(), 17168);

        assert!(real_decode.check_witness_commitment());

        assert_eq!(serialize(&real_decode), segwit_block);
    }

    #[test]
    fn block_version_test() {
        let block = Vec::from_hex("ffffff7f0000000000000000000000000000000000000000000000000000000000000000000000000000000000000000000000000000000000000000000000000000000000000000000000000000000000").unwrap();
        let decode: Result<Block, _> = deserialize(&block);
        assert!(decode.is_ok());
        let real_decode = decode.unwrap();
        assert_eq!(real_decode.header.version, 2147483647);

        let block2 = Vec::from_hex("000000800000000000000000000000000000000000000000000000000000000000000000000000000000000000000000000000000000000000000000000000000000000000000000000000000000000000").unwrap();
        let decode2: Result<Block, _> = deserialize(&block2);
        assert!(decode2.is_ok());
        let real_decode2 = decode2.unwrap();
        assert_eq!(real_decode2.header.version, -2147483648);
    }

    #[test]
    fn validate_pow_test() {
        let some_header = Vec::from_hex("010000004ddccd549d28f385ab457e98d1b11ce80bfea2c5ab93015ade4973e400000000bf4473e53794beae34e64fccc471dace6ae544180816f89591894e0f417a914cd74d6e49ffff001d323b3a7b").unwrap();
        let some_header: BlockHeader = deserialize(&some_header).expect("Can't deserialize correct block header");
        assert_eq!(some_header.validate_pow(&some_header.target()).unwrap(), some_header.block_hash());

        // test with zero target
        match some_header.validate_pow(&Uint256::default()) {
            Err(BlockBadTarget) => (),
            _ => assert!(false)
        }

        // test with modified header
        let mut invalid_header: BlockHeader = some_header.clone();
        invalid_header.version = invalid_header.version + 1;
        match invalid_header.validate_pow(&invalid_header.target()) {
            Err(BlockBadProofOfWork) => (),
            _ => assert!(false)
        }
    }

    #[test]
    fn compact_roundrtip_test() {
        let some_header = Vec::from_hex("010000004ddccd549d28f385ab457e98d1b11ce80bfea2c5ab93015ade4973e400000000bf4473e53794beae34e64fccc471dace6ae544180816f89591894e0f417a914cd74d6e49ffff001d323b3a7b").unwrap();

        let header: BlockHeader = deserialize(&some_header).expect("Can't deserialize correct block header");

        assert_eq!(header.bits, BlockHeader::compact_target_from_u256(&header.target()));
    }
}

#[cfg(all(test, feature = "unstable"))]
mod benches {
    use super::Block;
    use EmptyWrite;
    use consensus::{deserialize, Encodable};
    use hashes::hex::FromHex;
    use test::{black_box, Bencher};

    const SOME_BLOCK: &'static str = "000000202aa2f2ca794ccbd40c16e2f3333f6b8b683f9e7179b2c4d7490600000000000010bc26e70a2f672ad420a6153dd0c28b40a6002c55531bfc99bf8994a8e8f67e5503bd5750d4061a4ed90a700f010000000001010000000000000000000000000000000000000000000000000000000000000000ffffffff3603da1b0e00045503bd5704c7dd8a0d0ced13bb5785010800000000000a636b706f6f6c122f4e696e6a61506f6f6c2f5345475749542fffffffff02b4e5a212000000001976a914876fbb82ec05caa6af7a3b5e5a983aae6c6cc6d688ac0000000000000000266a24aa21a9edf91c46b49eb8a29089980f02ee6b57e7d63d33b18b4fddac2bcd7db2a3983704012000000000000000000000000000000000000000000000000000000000000000000000000001000000017e4f81175332a733e26d4ba4e29f53f67b7a5d7c2adebb276e447ca71d130b55000000006b483045022100cac809cd1a3d9ad5d5e31a84e2e1d8ec5542841e4d14c6b52e8b38cbe1ff1728022064470b7fb0c2efeccb2e84bfa36ec5f9e434c84b1101c00f7ee32f726371b7410121020e62280798b6b8c37f068df0915b0865b63fabc401c2457cbc3ef96887dd3647ffffffff02ca2f780c000000001976a914c6b5545b3592cb477d709896fa705592c9b6113a88ac663b2a06000000001976a914e7c1345fc8f87c68170b3aa798a956c2fe6a9eff88ac0000000001000000011e99f5a785e677e017d36b50aa4fd10010ffd039f38f42f447ca8895250e121f01000000d90047304402200d3d296ad641a281dd5c0d68b9ab0d1ad5f7052bec148c1fb81fb1ba69181ec502201a372bb16fb8e054ee9bef41e300d292153830f841a4db0ab7f7407f6581b9bc01473044022002584f313ae990236b6bebb82fbbb006a2b02a448dd5c93434428991eae960d60220491d67d2660c4dde19025cf86e5164a559e2c79c3b98b40e146fab974acd24690147522102632178d046673c9729d828cfee388e121f497707f810c131e0d3fc0fe0bd66d62103a0951ec7d3a9da9de171617026442fcd30f34d66100fab539853b43f508787d452aeffffffff0240420f000000000017a9140ffdcf96700455074292a821c74922e8652993998788997bc60000000017a9148ce5408cfeaddb7ccb2545ded41ef478109454848700000000010000000113100b09e6a78d63ec4850654ab0f68806de29710b09172eddfef730652b155501000000da00473044022015389408e3446a3f36a05060e0e4a3c8b92ff3901ba2511aa944ec91a537a1cb022045a33b6ec47605b1718ed2e753263e54918edbf6126508ff039621fb928d28a001483045022100bb952fde81f216f7063575c0bb2bedc050ce08c96d9b437ea922f5eb98c882da02201b7cbf3a2f94ea4c5eb7f0df3af2ebcafa8705af7f410ab5d3d4bac13d6bc6120147522102632178d046673c9729d828cfee388e121f497707f810c131e0d3fc0fe0bd66d62103a0951ec7d3a9da9de171617026442fcd30f34d66100fab539853b43f508787d452aeffffffff0240420f000000000017a914d3db9a20312c3ab896a316eb108dbd01e47e17d687e0ba7ac60000000017a9148ce5408cfeaddb7ccb2545ded41ef47810945484870000000001000000016e3cca1599cde54878e2f27f434df69df0afd1f313cb6e38c08d3ffb57f97a6c01000000da0048304502210095623b70ec3194fa4037a1c1106c2580caedc390e25e5b330bbeb3111e8184bc02205ae973c4a4454be2a3a03beb66297143c1044a3c4743742c5cdd1d516a1ad3040147304402202f3d6d89996f5b42773dd6ebaf367f1af1f3a95c7c7b487ec040131c40f4a4a30220524ffbb0b563f37b3eb1341228f792e8f84111b7c4a9f49cdd998e052ee42efa0147522102632178d046673c9729d828cfee388e121f497707f810c131e0d3fc0fe0bd66d62103a0951ec7d3a9da9de171617026442fcd30f34d66100fab539853b43f508787d452aeffffffff0240420f000000000017a9141ade6b95896dde8ec4dee9e59af8849d3797348e8728af7ac60000000017a9148ce5408cfeaddb7ccb2545ded41ef47810945484870000000001000000011d9dc3a5df9b5b2eeb2bd11a2db243be9e8cc23e2f180bf317d32a499904c15501000000db00483045022100ebbd1c9a8ce626edbb1a7881df81e872ef8c6424feda36faa8a5745157400c6a02206eb463bc8acd5ea06a289e86115e1daae0c2cf10d9cbbd199e1311170d5543ef01483045022100809411a917dc8cf4f3a777f0388fdea6de06243ef7691e500c60abd1c7f19ae602205255d2b1191d8adedb77b814ccb66471eb8486cb4ff8727824254ee5589f176b0147522102632178d046673c9729d828cfee388e121f497707f810c131e0d3fc0fe0bd66d62103a0951ec7d3a9da9de171617026442fcd30f34d66100fab539853b43f508787d452aeffffffff0240420f000000000017a914759a49c772347be81c49517f9e1e6def6a88d4dd87800b85c60000000017a9148ce5408cfeaddb7ccb2545ded41ef47810945484870000000001000000018c51902affd8e5247dfcc2e5d0528a3815f53c8b6d2c200ff290b2b2b486d7704f0000006a47304402201be0d485f6a3ce871be80064c593c5327b3fd7e450f05ab7fae38385bc40cfbe02206e2a6c9970b5d1d10207892376733757486634fce4f352e772149c486857612101210350c33bc9a790c9495195761577b34912a949b73d5bc5ae5343f5ba08b33220ccffffffff0110270000000000001976a9142ab1c62710a7bdfdb4bb6394bbedc58b32b4d5a388ac0000000001000000018c51902affd8e5247dfcc2e5d0528a3815f53c8b6d2c200ff290b2b2b486d7704e0000006b483045022100ccc8c0ac90bdb0402842aec91830c765cdead7a728552a6a34de7d13a6dab28e02206c96f8640cf3444054e9632b197be30598a09c3d5defcd95750bdb922a60d64801210350c33bc9a790c9495195761577b34912a949b73d5bc5ae5343f5ba08b33220ccffffffff0110270000000000001976a9142ab1c62710a7bdfdb4bb6394bbedc58b32b4d5a388ac0000000001000000011b436669c06cbf3442e21a2fe3edc20cd3cf13c358c53234bc4d88bfd8c4bd2a000000006a47304402204a63410ee13db52c7609ab08e25b7fe3c608cc21cc1755ad13460685eb55193202204cd1ea80c06a81571119be0b8cccd96ef7cdd90f62c1fe2d538622feb08e22ba0121024baa8b67cc9ed8a97d90895e3716b25469b67cb26d3324d7aff213f507764765ffffffff010000000000000000306a2e516d64523365345261445653324d436a736e536171734a5753324465655446624238354541794a4d5843784c7934000000000100000001be4a95ed36316cada5118b1982e4cb4a07f93e7a4153e227466f1cb0776de995000000006b483045022100a22d5251deea0470806bab817013d675a63cd52218d6e477ab0c9d601d018b7f022042121b46afcdcd0c66f189398212b66085e88c6973ae560f1810c13e55e2bee40121024baa8b67cc9ed8a97d90895e3716b25469b67cb26d3324d7aff213f507764765ffffffff010000000000000000306a2e516d57484d57504e5248515872504c7338554c586b4d483746745356413675366b5a6b4a4e3851796e4e583751340000000001000000016c061a65b49edec21acdbc22f97dc853aa872302aeef13fabf0bf6807de1b8bd010000006b483045022100dd80381f2d158b4dad7f98d2d97317c533fb36e737542473feb05fa74d0b73bb02207097d4331196069167e525b61d132532292fd75cc039a5839c04c2545d427e2b0121035e9a597df8b417bef66811882a2844604fc591c427f642628f0fef46be19a4c9feffffff0280a4bf07000000001976a914573b9106e16ee0b5c143dc40f0724f77dd0e282088ac9533b22c000000001976a9149c4da607efb1d759d33da71778bc6cafa56acb5988acd31b0e0001000000017dae20994b69b28534e5b22f3d7c50f9d7541348cbf6f43fcc654263ebaf8f68000000006b483045022100a85300eb94b24b044877d0b0d61e08e16dbc82ec7d69c723a8a45519f95c35b002203d78376e6bee31b455c097557af7fe4d6b620bc74269e9a75e2aad2b545abddb012103b0d08aba2a5ac6cf2788fda941c386040e35e49d3a57d2aefb16c0438fb98acbfeffffff022222305f000000001976a914cfda30dd836b596db6a9c230c45ae2179107f04888ac80a4bf07000000001976a91442dfcf5823aacb185844e663873c35fb98bfd21b88acd31b0e000100000002ad3e85e4af30678a330f8941ed7a9ca17cd0236368d238cac4e9ff09c466fed1020000006b483045022100d1196c48a0392e09592f1b96b4aec32ab0cecb6fd17b1d0c85ab3250a2fe45d9022059217c82f684fcdecdbe660a2077ea956dfbbb964d2648bc1e8ae0f0fe565449012103b64e32e5f62e03701428fb1e3151e9a57f149c67708f6164a235c8199fe17cc2ffffffff34f0a71c1c2cd610522e9c18c67931cded5e9647d4419c49b99715e2a0795f3d020000006a4730440220316e81d8242abf3c5f885d200feca12c3adb63cf2cd4dc74602f7b8b0cba50340220210d525758df77ccdca6908311c1895275e07bbb29b45963a19252acde55873f012103b64e32e5f62e03701428fb1e3151e9a57f149c67708f6164a235c8199fe17cc2ffffffff0510270000000000001976a914449d2394dde057bc199f23fb8aa2e400f344611788ac10270000000000001976a914449d2394dde057bc199f23fb8aa2e400f344611788aca0860100000000001976a91413d35ad337dd80a055757e5ea0a45b59fee3060c88ac70110100000000001976a91413d35ad337dd80a055757e5ea0a45b59fee3060c88ac0000000000000000026a000000000001000000018e33fecc2ddbd86c5ea919f7bd5a5acf8a09f3e0cdaaaf4f08c5ef095161ef1100000000fdfe0000483045022100d2489b225d39b7d8b6767a6928c8029a2a1297c08fdf00d683ba0c1987e7d7000220176cb66c8a243806bb7421f658325a69a51c82c0c3314e37f2400f33626390210148304502210096cfa57662a545830d0e29610becd41ea031e256339913718ce18dbb1a27bdb00220482911c851d15adcd37097dff99a9ff1f97d953bcebc528835118f447412553e014c695221028d9889862b29430278c084b5c4090b7b807b31e047bcd212ebc2c4e43fc0e3c52103160949a7c8c81f2c25d7763f57eb1cb407d867c5b7c290331bd2dc4b1182c6d32103fbef3b60914bda9173765902013a251ec89450c75d0b5a96a143db1dabf98d9553aeffffffff0220e8891c0100000017a914d996715e081c50f8f6b1b4e7fb6ca214f9924fdf87809698000000000017a9145611d812263f32960228cb5f85329bce4770a218870000000001000000017720507dcbe6c69f652b0c0ce19406f482372d1a8abc05d45fb7acf97fb80eec00000000fdfe00004830450221009821d8e117de44b1202c829c0f5063997acf007cf9b561c6fb8d1212cddb6c40022010ff5067b0d9d4eca2da0ceb876e9a16f1a2142da866d3042a7bae8968813e8001483045022100dea759d14a8a1c5da5f3dcc5509871aaa2c1e3be03752c1b858d80fa4227163702205183d70cc28dcb6df9b037714c8b6442ef84e0ddce07711a30c731e9f0925090014c695221028d70ea66fe7a7def282df7b2b498007e5072933e42c18f63ce85975dcbcf1a8821037e8f842b1e47e21d88002c5aab2559212a4c2c9dbe5ef5347f2a29afd0510ec1210251259cb9fd4f6206488408286e4475c9c9fe887e57a3e32ae4da222778a2aedf53aeffffffff023380cb020000000017a9143b5a7e85b22656a34d43187ac8dd09acd7109d2487809698000000000017a914b9b4b555f594a34deec3ad61d5c5f3738b17ee158700000000";

    #[bench]
    pub fn bench_block_serialize(bh: &mut Bencher) {
        let raw_block = Vec::from_hex(SOME_BLOCK).unwrap();

        let block: Block = deserialize(&raw_block).unwrap();

        let mut data = Vec::with_capacity(raw_block.len());

        bh.iter(|| {
            let result = block.consensus_encode(&mut data);
            black_box(&result);
            data.clear();
        });
    }

    #[bench]
    pub fn bench_block_serialize_logic(bh: &mut Bencher) {
        let raw_block = Vec::from_hex(SOME_BLOCK).unwrap();

        let block: Block = deserialize(&raw_block).unwrap();

        bh.iter(|| {
            let size = block.consensus_encode(&mut EmptyWrite);
            black_box(&size);
        });
    }

    #[bench]
    pub fn bench_block_deserialize(bh: &mut Bencher) {
        let raw_block = Vec::from_hex(SOME_BLOCK).unwrap();

        bh.iter(|| {
            let block: Block = deserialize(&raw_block).unwrap();
            black_box(&block);
        });
    }
}<|MERGE_RESOLUTION|>--- conflicted
+++ resolved
@@ -57,9 +57,6 @@
     pub nonce: u32,
 }
 
-<<<<<<< HEAD
-/// A Groestlcoin block, which is a collection of transactions with an attached
-=======
 impl_consensus_encoding!(BlockHeader, version, prev_blockhash, merkle_root, time, bits, nonce);
 
 impl BlockHeader {
@@ -158,8 +155,7 @@
     }
 }
 
-/// A Bitcoin block, which is a collection of transactions with an attached
->>>>>>> 50980114
+/// A Groestlcoin block, which is a collection of transactions with an attached
 /// proof of work.
 #[derive(PartialEq, Eq, Clone, Debug)]
 #[cfg_attr(feature = "serde", derive(Serialize, Deserialize))]
