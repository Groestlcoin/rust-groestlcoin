--- conflicted
+++ resolved
@@ -182,22 +182,13 @@
         assert_eq!(gen.input[0].previous_output.txid, Default::default());
         assert_eq!(gen.input[0].previous_output.vout, 0xFFFFFFFF);
         assert_eq!(serialize(&gen.input[0].script_sig),
-<<<<<<< HEAD
-                   hex_decode("3a04ffff001d0104325072657373757265206d75737420626520707574206f6e20566c6164696d697220507574696e206f766572204372696d6561").unwrap());
-=======
-                   Vec::from_hex("4d04ffff001d0104455468652054696d65732030332f4a616e2f32303039204368616e63656c6c6f72206f6e206272696e6b206f66207365636f6e64206261696c6f757420666f722062616e6b73").unwrap());
->>>>>>> 50980114
+                   Vec::from_hex("3a04ffff001d0104325072657373757265206d75737420626520707574206f6e20566c6164696d697220507574696e206f766572204372696d6561").unwrap());
 
         assert_eq!(gen.input[0].sequence, MAX_SEQUENCE);
         assert_eq!(gen.output.len(), 1);
         assert_eq!(serialize(&gen.output[0].script_pubkey),
-<<<<<<< HEAD
-                   hex_decode("434104678afdb0fe5548271967f1a67130b7105cd6a828e03909a67962e0ea1f61deb649f6bc3f4cef38c4f35504e51ec112de5c384df7ba0b8d578a4c702b6bf11d5fac").unwrap());
-        assert_eq!(gen.output[0].value, 0 * COIN_VALUE);
-=======
                    Vec::from_hex("434104678afdb0fe5548271967f1a67130b7105cd6a828e03909a67962e0ea1f61deb649f6bc3f4cef38c4f35504e51ec112de5c384df7ba0b8d578a4c702b6bf11d5fac").unwrap());
         assert_eq!(gen.output[0].value, 50 * COIN_VALUE);
->>>>>>> 50980114
         assert_eq!(gen.lock_time, 0);
 
         assert_eq!(format!("{:x}", gen.wtxid()),
@@ -211,21 +202,12 @@
         assert_eq!(gen.header.version, 112);
         assert_eq!(gen.header.prev_blockhash, Default::default());
         assert_eq!(format!("{:x}", gen.header.merkle_root),
-<<<<<<< HEAD
                    "3ce968df58f9c8a752306c4b7264afab93149dbc578bd08a42c446caaa6628bb".to_string());
-        assert_eq!(gen.header.time, 1395342829);
-        assert_eq!(gen.header.bits, 0x1e0fffff);
-        assert_eq!(gen.header.nonce, 220035);
-        assert_eq!(format!("{:x}", gen.header.bitcoin_hash()),
-                   "00000ac5927c594d49cc0bdb81759d0da8297eb614683d3acb62f0703b639023".to_string());
-=======
-                   "4a5e1e4baab89f3a32518a88c31bc87f618f76673e2cc77ab2127b7afdeda33b".to_string());
         assert_eq!(gen.header.time, 1231006505);
         assert_eq!(gen.header.bits, 0x1d00ffff);
         assert_eq!(gen.header.nonce, 2083236893);
         assert_eq!(format!("{:x}", gen.header.block_hash()),
-                   "000000000019d6689c085ae165831e934ff763ae46a2a6c172b3f1b60a8ce26f".to_string());
->>>>>>> 50980114
+                   "00000ac5927c594d49cc0bdb81759d0da8297eb614683d3acb62f0703b639023".to_string());
     }
 
     #[test]
@@ -234,21 +216,12 @@
         assert_eq!(gen.header.version, 3);
         assert_eq!(gen.header.prev_blockhash, Default::default());
         assert_eq!(format!("{:x}", gen.header.merkle_root),
-<<<<<<< HEAD
                   "3ce968df58f9c8a752306c4b7264afab93149dbc578bd08a42c446caaa6628bb".to_string());
-        assert_eq!(gen.header.time, 1440000002);
-        assert_eq!(gen.header.bits, 0x1e00ffff);
-        assert_eq!(gen.header.nonce, 6556309);
-        assert_eq!(format!("{:x}", gen.header.bitcoin_hash()),
-                   "000000ffbb50fc9898cdd36ec163e6ba23230164c0052a28876255b7dcf2cd36".to_string());
-=======
-                  "4a5e1e4baab89f3a32518a88c31bc87f618f76673e2cc77ab2127b7afdeda33b".to_string());
         assert_eq!(gen.header.time, 1296688602);
         assert_eq!(gen.header.bits, 0x1d00ffff);
         assert_eq!(gen.header.nonce, 414098458);
         assert_eq!(format!("{:x}", gen.header.block_hash()),
-                   "000000000933ea01ad0ee984209779baaec3ced90fa3f408719526f8d77f4943".to_string());
->>>>>>> 50980114
+                   "000000ffbb50fc9898cdd36ec163e6ba23230164c0052a28876255b7dcf2cd36".to_string());
     }
 
     #[test]
