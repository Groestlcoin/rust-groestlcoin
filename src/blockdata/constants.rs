// Rust Bitcoin Library
// Written in 2014 by
//     Andrew Poelstra <apoelstra@wpsoftware.net>
//
// To the extent possible under law, the author(s) have dedicated all
// copyright and related and neighboring rights to this software to
// the public domain worldwide. This software is distributed without
// any warranty.
//
// You should have received a copy of the CC0 Public Domain Dedication
// along with this software.
// If not, see <http://creativecommons.org/publicdomain/zero/1.0/>.
//

//! Blockdata constants.
//!
//! This module provides various constants relating to the blockchain and
//! consensus code. In particular, it defines the genesis block and its
//! single transaction.
//!

use crate::prelude::*;

use core::default::Default;

use crate::hashes::hex::{self, HexIterator};
use crate::hashes::sha256d;
use crate::blockdata::opcodes;
use crate::blockdata::script;
use crate::blockdata::transaction::{OutPoint, Transaction, TxOut, TxIn};
use crate::blockdata::block::{Block, BlockHeader};
use crate::blockdata::witness::Witness;
use crate::network::constants::Network;
use crate::util::uint::Uint256;

/// The maximum allowable sequence number
pub const MAX_SEQUENCE: u32 = 0xFFFFFFFF;
/// How many gros are in "one groestlcoin"
pub const COIN_VALUE: u64 = 100_000_000;
/// How many seconds between blocks we expect on average
pub const TARGET_BLOCK_SPACING: u32 = 60;
/// How many blocks between diffchanges
pub const DIFFCHANGE_INTERVAL: u32 = 1;
/// How much time on average should occur between diffchanges
pub const DIFFCHANGE_TIMESPAN: u32 = 1;
/// The maximum allowed weight for a block, see BIP 141 (network rule)
pub const MAX_BLOCK_WEIGHT: u32 = 4_000_000;
/// The minimum transaction weight for a valid serialized transaction
pub const MIN_TRANSACTION_WEIGHT: u32 = 4 * 60;
/// The factor that non-witness serialization data is multiplied by during weight calculation
pub const WITNESS_SCALE_FACTOR: usize = 4;
/// The maximum allowed number of signature check operations in a block
pub const MAX_BLOCK_SIGOPS_COST: i64 = 80_000;
/// Mainnet (groestlcoin) pubkey address prefix.
pub const PUBKEY_ADDRESS_PREFIX_MAIN: u8 = 36; // 0x24
/// Mainnet (groestlcoin) script address prefix.
pub const SCRIPT_ADDRESS_PREFIX_MAIN: u8 = 5; // 0x05
/// Test (tesnet, signet, regtest) pubkey address prefix.
pub const PUBKEY_ADDRESS_PREFIX_TEST: u8 = 111; // 0x6f
/// Test (tesnet, signet, regtest) script address prefix.
pub const SCRIPT_ADDRESS_PREFIX_TEST: u8 = 196; // 0xc4
/// The maximum allowed script size.
pub const MAX_SCRIPT_ELEMENT_SIZE: usize = 520;
/// How may blocks between halvings.
pub const SUBSIDY_HALVING_INTERVAL: u32 = 210_000;

/// In Groestlcoind this is insanely described as ~((u256)0 >> 32)
pub fn max_target(_: Network) -> Uint256 {
    Uint256::from_u64(0xFFFF).unwrap() << 208
}

/// The maximum value allowed in an output (useful for sanity checking,
/// since keeping everything below this value should prevent overflows
/// if you are doing anything remotely sane with monetary values).
pub fn max_money(_: Network) -> u64 {
    105_000_000 * COIN_VALUE
}

/// Constructs and returns the coinbase (and only) transaction of the Groestlcoin genesis block
fn bitcoin_genesis_tx() -> Transaction {
    // Base
    let mut ret = Transaction {
        version: 1,
        lock_time: 0,
        input: vec![],
        output: vec![],
    };

    // Inputs
    let in_script = script::Builder::new().push_scriptint(486604799)
                                          .push_scriptint(4)
                                          .push_slice(b"Pressure must be put on Vladimir Putin over Crimea")
                                          .into_script();
    ret.input.push(TxIn {
        previous_output: OutPoint::null(),
        script_sig: in_script,
        sequence: MAX_SEQUENCE,
        witness: Witness::default(),
    });

    // Outputs
    let script_bytes: Result<Vec<u8>, hex::Error> =
        HexIterator::new("04678afdb0fe5548271967f1a67130b7105cd6a828e03909a67962e0ea1f61deb649f6bc3f4cef38c4f35504e51ec112de5c384df7ba0b8d578a4c702b6bf11d5f").unwrap()
            .collect();
    let out_script = script::Builder::new()
        .push_slice(script_bytes.unwrap().as_slice())
        .push_opcode(opcodes::all::OP_CHECKSIG)
        .into_script();
    ret.output.push(TxOut {
        value: 0,
        script_pubkey: out_script
    });

    // end
    ret
}

/// Constructs and returns the genesis block
pub fn genesis_block(network: Network) -> Block {
    let txdata = vec![bitcoin_genesis_tx()];
    let hash: sha256d::Hash = txdata[0].txid().into();
    let merkle_root = hash.into();
    match network {
        Network::Groestlcoin => {
            Block {
                header: BlockHeader {
                    version: 112,
                    prev_blockhash: Default::default(),
                    merkle_root,
                    time: 1395342829,
                    bits: 0x1e0fffff,
                    nonce: 220035
                },
                txdata,
            }
        }
        Network::Testnet => {
            Block {
                header: BlockHeader {
                    version: 3,
                    prev_blockhash: Default::default(),
                    merkle_root,
                    time: 1440000002,
                    bits: 0x1e00ffff,
                    nonce: 6556309
                },
                txdata,
            }
        }
        Network::Signet => {
            Block {
                header: BlockHeader {
                    version: 3,
                    prev_blockhash: Default::default(),
                    merkle_root,
                    time: 1606082400,
                    bits: 0x1e00ffff,
                    nonce: 14675970
                },
                txdata,
            }
        }
        Network::Regtest => {
            Block {
                header: BlockHeader {
                    version: 3,
                    prev_blockhash: Default::default(),
                    merkle_root,
                    time: 1440000002,
                    bits: 0x1e00ffff,
                    nonce: 6556309
                },
                txdata,
            }
        }
    }
}

// Mainnet value can be verified at https://github.com/lightning/bolts/blob/master/00-introduction.md
const GENESIS_BLOCK_HASH_BITCOIN: [u8; 32] = [35, 144, 99, 59, 112, 240, 98, 203, 58, 61, 104, 20, 182, 126, 41, 168, 13, 157, 117, 129, 219, 11, 204, 73, 77, 89, 124, 146, 197, 10, 0, 0];
const GENESIS_BLOCK_HASH_TESTNET: [u8; 32] = [54, 205, 242, 220, 183, 85, 98, 135, 40, 42, 5, 192, 100, 1, 35, 35, 186, 230, 99, 193, 110, 211, 205, 152, 152, 252, 80, 187, 255, 0, 0, 0];
const GENESIS_BLOCK_HASH_SIGNET: [u8; 32] = [49, 171, 20, 187, 146, 53, 242, 162, 235, 108, 135, 123, 81, 175, 87, 67, 37, 140, 129, 231, 233, 205, 198, 147, 121, 162, 162, 202, 127, 0, 0, 0];
const GENESIS_BLOCK_HASH_REGTEST: [u8; 32] = [54, 205, 242, 220, 183, 85, 98, 135, 40, 42, 5, 192, 100, 1, 35, 35, 186, 230, 99, 193, 110, 211, 205, 152, 152, 252, 80, 187, 255, 0, 0, 0];

/// The uniquely identifying hash of the target blockchain.
#[derive(Copy, Clone, PartialEq, Eq, PartialOrd, Ord, Hash)]
pub struct ChainHash([u8; 32]);
impl_array_newtype!(ChainHash, u8, 32);
impl_bytes_newtype!(ChainHash, 32);

impl ChainHash {
    /// Returns the hash of the `network` genesis block for use as a chain hash.
    ///
    /// See [BOLT 0](https://github.com/lightning/bolts/blob/ffeece3dab1c52efdb9b53ae476539320fa44938/00-introduction.md#chain_hash)
    /// for specification.
    pub fn using_genesis_block(network: Network) -> Self {
        match network {
            Network::Groestlcoin => ChainHash(GENESIS_BLOCK_HASH_BITCOIN),
            Network::Testnet => ChainHash(GENESIS_BLOCK_HASH_TESTNET),
            Network::Signet => ChainHash(GENESIS_BLOCK_HASH_SIGNET),
            Network::Regtest => ChainHash(GENESIS_BLOCK_HASH_REGTEST),
        }
    }
}

#[cfg(test)]
mod test {
    use core::default::Default;
    use super::*;
    use crate::hashes::hex::{ToHex, FromHex};
    use crate::network::constants::Network;
    use crate::consensus::encode::serialize;

    #[test]
    fn bitcoin_genesis_first_transaction() {
        let gen = bitcoin_genesis_tx();

        assert_eq!(gen.version, 1);
        assert_eq!(gen.input.len(), 1);
        assert_eq!(gen.input[0].previous_output.txid, Default::default());
        assert_eq!(gen.input[0].previous_output.vout, 0xFFFFFFFF);
        assert_eq!(serialize(&gen.input[0].script_sig),
                   Vec::from_hex("3a04ffff001d0104325072657373757265206d75737420626520707574206f6e20566c6164696d697220507574696e206f766572204372696d6561").unwrap());

        assert_eq!(gen.input[0].sequence, MAX_SEQUENCE);
        assert_eq!(gen.output.len(), 1);
        assert_eq!(serialize(&gen.output[0].script_pubkey),
                   Vec::from_hex("434104678afdb0fe5548271967f1a67130b7105cd6a828e03909a67962e0ea1f61deb649f6bc3f4cef38c4f35504e51ec112de5c384df7ba0b8d578a4c702b6bf11d5fac").unwrap());
        assert_eq!(gen.output[0].value, 0 * COIN_VALUE);
        assert_eq!(gen.lock_time, 0);

<<<<<<< HEAD
        assert_eq!(format!("{:x}", gen.wtxid()),
                   "3ce968df58f9c8a752306c4b7264afab93149dbc578bd08a42c446caaa6628bb".to_string());
=======
        assert_eq!(gen.wtxid().to_hex(), "4a5e1e4baab89f3a32518a88c31bc87f618f76673e2cc77ab2127b7afdeda33b");
>>>>>>> 97c680db
    }

    #[test]
    fn bitcoin_genesis_full_block() {
        let gen = genesis_block(Network::Groestlcoin);

        assert_eq!(gen.header.version, 112);
        assert_eq!(gen.header.prev_blockhash, Default::default());
<<<<<<< HEAD
        assert_eq!(format!("{:x}", gen.header.merkle_root),
                   "3ce968df58f9c8a752306c4b7264afab93149dbc578bd08a42c446caaa6628bb".to_string());
        assert_eq!(gen.header.time, 1395342829);
        assert_eq!(gen.header.bits, 0x1e0fffff);
        assert_eq!(gen.header.nonce, 220035);
        assert_eq!(format!("{:x}", gen.header.block_hash()),
                   "00000ac5927c594d49cc0bdb81759d0da8297eb614683d3acb62f0703b639023".to_string());
=======
        assert_eq!(gen.header.merkle_root.to_hex(), "4a5e1e4baab89f3a32518a88c31bc87f618f76673e2cc77ab2127b7afdeda33b");

        assert_eq!(gen.header.time, 1231006505);
        assert_eq!(gen.header.bits, 0x1d00ffff);
        assert_eq!(gen.header.nonce, 2083236893);
        assert_eq!(gen.header.block_hash().to_hex(), "000000000019d6689c085ae165831e934ff763ae46a2a6c172b3f1b60a8ce26f");
>>>>>>> 97c680db
    }

    #[test]
    fn testnet_genesis_full_block() {
        let gen = genesis_block(Network::Testnet);
        assert_eq!(gen.header.version, 3);
        assert_eq!(gen.header.prev_blockhash, Default::default());
<<<<<<< HEAD
        assert_eq!(format!("{:x}", gen.header.merkle_root),
                  "3ce968df58f9c8a752306c4b7264afab93149dbc578bd08a42c446caaa6628bb".to_string());
        assert_eq!(gen.header.time, 1440000002);
        assert_eq!(gen.header.bits, 0x1e00ffff);
        assert_eq!(gen.header.nonce, 6556309);
        assert_eq!(format!("{:x}", gen.header.block_hash()),
                   "000000ffbb50fc9898cdd36ec163e6ba23230164c0052a28876255b7dcf2cd36".to_string());
=======
        assert_eq!(gen.header.merkle_root.to_hex(), "4a5e1e4baab89f3a32518a88c31bc87f618f76673e2cc77ab2127b7afdeda33b");
        assert_eq!(gen.header.time, 1296688602);
        assert_eq!(gen.header.bits, 0x1d00ffff);
        assert_eq!(gen.header.nonce, 414098458);
        assert_eq!(gen.header.block_hash().to_hex(), "000000000933ea01ad0ee984209779baaec3ced90fa3f408719526f8d77f4943");
>>>>>>> 97c680db
    }

    #[test]
    fn signet_genesis_full_block() {
        let gen = genesis_block(Network::Signet);
        assert_eq!(gen.header.version, 3);
        assert_eq!(gen.header.prev_blockhash, Default::default());
<<<<<<< HEAD
        assert_eq!(format!("{:x}", gen.header.merkle_root),
                  "3ce968df58f9c8a752306c4b7264afab93149dbc578bd08a42c446caaa6628bb".to_string());
        assert_eq!(gen.header.time, 1606082400);
        assert_eq!(gen.header.bits, 0x1e00ffff);
        assert_eq!(gen.header.nonce, 14675970);
        assert_eq!(format!("{:x}", gen.header.block_hash()),
                   "0000007fcaa2a27993c6cde9e7818c254357af517b876ceba2f23592bb14ab31".to_string());
=======
        assert_eq!(gen.header.merkle_root.to_hex(), "4a5e1e4baab89f3a32518a88c31bc87f618f76673e2cc77ab2127b7afdeda33b");
        assert_eq!(gen.header.time, 1598918400);
        assert_eq!(gen.header.bits, 0x1e0377ae);
        assert_eq!(gen.header.nonce, 52613770);
        assert_eq!(gen.header.block_hash().to_hex(), "00000008819873e925422c1ff0f99f7cc9bbb232af63a077a480a3633bee1ef6");
>>>>>>> 97c680db
    }

    // The *_chain_hash tests are sanity/regression tests, they verify that the const byte array
    // representing the genesis block is the same as that created by hashing the genesis block.
    fn chain_hash_and_genesis_block(network: Network) {
        use hashes::{sha256, Hash};

        // The genesis block hash is a double-groestl and it is displayed backwards.
        let genesis_hash = genesis_block(network).block_hash();
        // We abuse the sha256 hash here so we get a LowerHex impl that does not print the hex backwards.
        let hash = sha256::Hash::from_slice(&genesis_hash.into_inner()).unwrap();
        let want = format!("{:02x}", hash);

        let chain_hash = ChainHash::using_genesis_block(network);
        let got = format!("{:02x}", chain_hash);

        // Compare strings because the spec specifically states how the chain hash must encode to hex.
        assert_eq!(got, want);
    }

    macro_rules! chain_hash_genesis_block {
        ($($test_name:ident, $network:expr);* $(;)*) => {
            $(
                #[test]
                fn $test_name() {
                    chain_hash_and_genesis_block($network);
                }
            )*
        }
    }

    chain_hash_genesis_block! {
        mainnet_chain_hash_genesis_block, Network::Groestlcoin;
        testnet_chain_hash_genesis_block, Network::Testnet;
        signet_chain_hash_genesis_block, Network::Signet;
        regtest_chain_hash_genesis_block, Network::Regtest;
    }

    // Test vector taken from: https://github.com/lightning/bolts/blob/master/00-introduction.md
    #[test]
    fn mainnet_chain_hash_test_vector() {
<<<<<<< HEAD
        let got = format!("{:x}", ChainHash::using_genesis_block(Network::Groestlcoin));
        let want = "2390633b70f062cb3a3d6814b67e29a80d9d7581db0bcc494d597c92c50a0000";
=======
        let got = ChainHash::using_genesis_block(Network::Bitcoin).to_hex();
        let want = "6fe28c0ab6f1b372c1a6a246ae63f74f931e8365e15a089c68d6190000000000";
>>>>>>> 97c680db
        assert_eq!(got, want);
    }
}<|MERGE_RESOLUTION|>--- conflicted
+++ resolved
@@ -229,12 +229,7 @@
         assert_eq!(gen.output[0].value, 0 * COIN_VALUE);
         assert_eq!(gen.lock_time, 0);
 
-<<<<<<< HEAD
-        assert_eq!(format!("{:x}", gen.wtxid()),
-                   "3ce968df58f9c8a752306c4b7264afab93149dbc578bd08a42c446caaa6628bb".to_string());
-=======
-        assert_eq!(gen.wtxid().to_hex(), "4a5e1e4baab89f3a32518a88c31bc87f618f76673e2cc77ab2127b7afdeda33b");
->>>>>>> 97c680db
+        assert_eq!(gen.wtxid().to_hex(), "3ce968df58f9c8a752306c4b7264afab93149dbc578bd08a42c446caaa6628bb");
     }
 
     #[test]
@@ -243,22 +238,12 @@
 
         assert_eq!(gen.header.version, 112);
         assert_eq!(gen.header.prev_blockhash, Default::default());
-<<<<<<< HEAD
-        assert_eq!(format!("{:x}", gen.header.merkle_root),
-                   "3ce968df58f9c8a752306c4b7264afab93149dbc578bd08a42c446caaa6628bb".to_string());
+        assert_eq!(gen.header.merkle_root.to_hex(), "3ce968df58f9c8a752306c4b7264afab93149dbc578bd08a42c446caaa6628bb");
+
         assert_eq!(gen.header.time, 1395342829);
         assert_eq!(gen.header.bits, 0x1e0fffff);
         assert_eq!(gen.header.nonce, 220035);
-        assert_eq!(format!("{:x}", gen.header.block_hash()),
-                   "00000ac5927c594d49cc0bdb81759d0da8297eb614683d3acb62f0703b639023".to_string());
-=======
-        assert_eq!(gen.header.merkle_root.to_hex(), "4a5e1e4baab89f3a32518a88c31bc87f618f76673e2cc77ab2127b7afdeda33b");
-
-        assert_eq!(gen.header.time, 1231006505);
-        assert_eq!(gen.header.bits, 0x1d00ffff);
-        assert_eq!(gen.header.nonce, 2083236893);
-        assert_eq!(gen.header.block_hash().to_hex(), "000000000019d6689c085ae165831e934ff763ae46a2a6c172b3f1b60a8ce26f");
->>>>>>> 97c680db
+        assert_eq!(gen.header.block_hash().to_hex(), "00000ac5927c594d49cc0bdb81759d0da8297eb614683d3acb62f0703b639023");
     }
 
     #[test]
@@ -266,21 +251,11 @@
         let gen = genesis_block(Network::Testnet);
         assert_eq!(gen.header.version, 3);
         assert_eq!(gen.header.prev_blockhash, Default::default());
-<<<<<<< HEAD
-        assert_eq!(format!("{:x}", gen.header.merkle_root),
-                  "3ce968df58f9c8a752306c4b7264afab93149dbc578bd08a42c446caaa6628bb".to_string());
+        assert_eq!(gen.header.merkle_root.to_hex(), "3ce968df58f9c8a752306c4b7264afab93149dbc578bd08a42c446caaa6628bb");
         assert_eq!(gen.header.time, 1440000002);
         assert_eq!(gen.header.bits, 0x1e00ffff);
         assert_eq!(gen.header.nonce, 6556309);
-        assert_eq!(format!("{:x}", gen.header.block_hash()),
-                   "000000ffbb50fc9898cdd36ec163e6ba23230164c0052a28876255b7dcf2cd36".to_string());
-=======
-        assert_eq!(gen.header.merkle_root.to_hex(), "4a5e1e4baab89f3a32518a88c31bc87f618f76673e2cc77ab2127b7afdeda33b");
-        assert_eq!(gen.header.time, 1296688602);
-        assert_eq!(gen.header.bits, 0x1d00ffff);
-        assert_eq!(gen.header.nonce, 414098458);
-        assert_eq!(gen.header.block_hash().to_hex(), "000000000933ea01ad0ee984209779baaec3ced90fa3f408719526f8d77f4943");
->>>>>>> 97c680db
+        assert_eq!(gen.header.block_hash().to_hex(), "000000ffbb50fc9898cdd36ec163e6ba23230164c0052a28876255b7dcf2cd36");
     }
 
     #[test]
@@ -288,21 +263,11 @@
         let gen = genesis_block(Network::Signet);
         assert_eq!(gen.header.version, 3);
         assert_eq!(gen.header.prev_blockhash, Default::default());
-<<<<<<< HEAD
-        assert_eq!(format!("{:x}", gen.header.merkle_root),
-                  "3ce968df58f9c8a752306c4b7264afab93149dbc578bd08a42c446caaa6628bb".to_string());
+        assert_eq!(gen.header.merkle_root.to_hex(), "3ce968df58f9c8a752306c4b7264afab93149dbc578bd08a42c446caaa6628bb");
         assert_eq!(gen.header.time, 1606082400);
         assert_eq!(gen.header.bits, 0x1e00ffff);
         assert_eq!(gen.header.nonce, 14675970);
-        assert_eq!(format!("{:x}", gen.header.block_hash()),
-                   "0000007fcaa2a27993c6cde9e7818c254357af517b876ceba2f23592bb14ab31".to_string());
-=======
-        assert_eq!(gen.header.merkle_root.to_hex(), "4a5e1e4baab89f3a32518a88c31bc87f618f76673e2cc77ab2127b7afdeda33b");
-        assert_eq!(gen.header.time, 1598918400);
-        assert_eq!(gen.header.bits, 0x1e0377ae);
-        assert_eq!(gen.header.nonce, 52613770);
-        assert_eq!(gen.header.block_hash().to_hex(), "00000008819873e925422c1ff0f99f7cc9bbb232af63a077a480a3633bee1ef6");
->>>>>>> 97c680db
+        assert_eq!(gen.header.block_hash().to_hex(), "0000007fcaa2a27993c6cde9e7818c254357af517b876ceba2f23592bb14ab31");
     }
 
     // The *_chain_hash tests are sanity/regression tests, they verify that the const byte array
@@ -344,13 +309,8 @@
     // Test vector taken from: https://github.com/lightning/bolts/blob/master/00-introduction.md
     #[test]
     fn mainnet_chain_hash_test_vector() {
-<<<<<<< HEAD
-        let got = format!("{:x}", ChainHash::using_genesis_block(Network::Groestlcoin));
+        let got = ChainHash::using_genesis_block(Network::Groestlcoin).to_hex();
         let want = "2390633b70f062cb3a3d6814b67e29a80d9d7581db0bcc494d597c92c50a0000";
-=======
-        let got = ChainHash::using_genesis_block(Network::Bitcoin).to_hex();
-        let want = "6fe28c0ab6f1b372c1a6a246ae63f74f931e8365e15a089c68d6190000000000";
->>>>>>> 97c680db
         assert_eq!(got, want);
     }
 }