// Written in 2014 by Andrew Poelstra <apoelstra@wpsoftware.net>
// SPDX-License-Identifier: CC0-1.0

//! Blockdata constants.
//!
//! This module provides various constants relating to the blockchain and
//! consensus code. In particular, it defines the genesis block and its
//! single transaction.
//!

use crate::prelude::*;

use core::default::Default;

use crate::hashes::hex::{self, HexIterator};
use crate::hashes::{Hash, sha256d};
use crate::blockdata::opcodes;
use crate::blockdata::script;
use crate::blockdata::transaction::{OutPoint, Transaction, TxOut, TxIn};
use crate::blockdata::block::{Block, BlockHeader};
use crate::blockdata::witness::Witness;
use crate::network::constants::Network;
use crate::util::uint::Uint256;

/// The maximum allowable sequence number
pub const MAX_SEQUENCE: u32 = 0xFFFFFFFF;
/// How many gros are in "one groestlcoin"
pub const COIN_VALUE: u64 = 100_000_000;
/// How many seconds between blocks we expect on average
pub const TARGET_BLOCK_SPACING: u32 = 60;
/// How many blocks between diffchanges
pub const DIFFCHANGE_INTERVAL: u32 = 1;
/// How much time on average should occur between diffchanges
pub const DIFFCHANGE_TIMESPAN: u32 = 1;
/// The maximum allowed weight for a block, see BIP 141 (network rule)
pub const MAX_BLOCK_WEIGHT: u32 = 4_000_000;
/// The minimum transaction weight for a valid serialized transaction
pub const MIN_TRANSACTION_WEIGHT: u32 = 4 * 60;
/// The factor that non-witness serialization data is multiplied by during weight calculation
pub const WITNESS_SCALE_FACTOR: usize = 4;
/// The maximum allowed number of signature check operations in a block
pub const MAX_BLOCK_SIGOPS_COST: i64 = 80_000;
/// Mainnet (groestlcoin) pubkey address prefix.
pub const PUBKEY_ADDRESS_PREFIX_MAIN: u8 = 36; // 0x24
/// Mainnet (groestlcoin) script address prefix.
pub const SCRIPT_ADDRESS_PREFIX_MAIN: u8 = 5; // 0x05
/// Test (tesnet, signet, regtest) pubkey address prefix.
pub const PUBKEY_ADDRESS_PREFIX_TEST: u8 = 111; // 0x6f
/// Test (tesnet, signet, regtest) script address prefix.
pub const SCRIPT_ADDRESS_PREFIX_TEST: u8 = 196; // 0xc4
/// The maximum allowed script size.
pub const MAX_SCRIPT_ELEMENT_SIZE: usize = 520;
/// How may blocks between halvings.
pub const SUBSIDY_HALVING_INTERVAL: u32 = 210_000;

/// In Groestlcoind this is insanely described as ~((u256)0 >> 32)
pub fn max_target(_: Network) -> Uint256 {
    Uint256::from_u64(0xFFFF).unwrap() << 208
}

/// The maximum value allowed in an output (useful for sanity checking,
/// since keeping everything below this value should prevent overflows
/// if you are doing anything remotely sane with monetary values).
pub fn max_money(_: Network) -> u64 {
    105_000_000 * COIN_VALUE
}

/// Constructs and returns the coinbase (and only) transaction of the Groestlcoin genesis block
fn bitcoin_genesis_tx() -> Transaction {
    // Base
    let mut ret = Transaction {
        version: 1,
        lock_time: 0,
        input: vec![],
        output: vec![],
    };

    // Inputs
    let in_script = script::Builder::new().push_scriptint(486604799)
                                          .push_scriptint(4)
                                          .push_slice(b"Pressure must be put on Vladimir Putin over Crimea")
                                          .into_script();
    ret.input.push(TxIn {
        previous_output: OutPoint::null(),
        script_sig: in_script,
        sequence: MAX_SEQUENCE,
        witness: Witness::default(),
    });

    // Outputs
    let script_bytes: Result<Vec<u8>, hex::Error> =
        HexIterator::new("04678afdb0fe5548271967f1a67130b7105cd6a828e03909a67962e0ea1f61deb649f6bc3f4cef38c4f35504e51ec112de5c384df7ba0b8d578a4c702b6bf11d5f").unwrap()
            .collect();
    let out_script = script::Builder::new()
        .push_slice(script_bytes.unwrap().as_slice())
        .push_opcode(opcodes::all::OP_CHECKSIG)
        .into_script();
    ret.output.push(TxOut {
        value: 0,
        script_pubkey: out_script
    });

    // end
    ret
}

/// Constructs and returns the genesis block
pub fn genesis_block(network: Network) -> Block {
    let txdata = vec![bitcoin_genesis_tx()];
    let hash: sha256d::Hash = txdata[0].txid().into();
    let merkle_root = hash.into();
    match network {
        Network::Groestlcoin => {
            Block {
                header: BlockHeader {
<<<<<<< HEAD
                    version: 112,
                    prev_blockhash: Default::default(),
=======
                    version: 1,
                    prev_blockhash: Hash::all_zeros(),
>>>>>>> ed00c2aa
                    merkle_root,
                    time: 1395342829,
                    bits: 0x1e0fffff,
                    nonce: 220035
                },
                txdata,
            }
        }
        Network::Testnet => {
            Block {
                header: BlockHeader {
<<<<<<< HEAD
                    version: 3,
                    prev_blockhash: Default::default(),
=======
                    version: 1,
                    prev_blockhash: Hash::all_zeros(),
>>>>>>> ed00c2aa
                    merkle_root,
                    time: 1440000002,
                    bits: 0x1e00ffff,
                    nonce: 6556309
                },
                txdata,
            }
        }
        Network::Signet => {
            Block {
                header: BlockHeader {
<<<<<<< HEAD
                    version: 3,
                    prev_blockhash: Default::default(),
=======
                    version: 1,
                    prev_blockhash: Hash::all_zeros(),
>>>>>>> ed00c2aa
                    merkle_root,
                    time: 1606082400,
                    bits: 0x1e00ffff,
                    nonce: 14675970
                },
                txdata,
            }
        }
        Network::Regtest => {
            Block {
                header: BlockHeader {
<<<<<<< HEAD
                    version: 3,
                    prev_blockhash: Default::default(),
=======
                    version: 1,
                    prev_blockhash: Hash::all_zeros(),
>>>>>>> ed00c2aa
                    merkle_root,
                    time: 1440000002,
                    bits: 0x1e00ffff,
                    nonce: 6556309
                },
                txdata,
            }
        }
    }
}

// Mainnet value can be verified at https://github.com/lightning/bolts/blob/master/00-introduction.md
const GENESIS_BLOCK_HASH_BITCOIN: [u8; 32] = [35, 144, 99, 59, 112, 240, 98, 203, 58, 61, 104, 20, 182, 126, 41, 168, 13, 157, 117, 129, 219, 11, 204, 73, 77, 89, 124, 146, 197, 10, 0, 0];
const GENESIS_BLOCK_HASH_TESTNET: [u8; 32] = [54, 205, 242, 220, 183, 85, 98, 135, 40, 42, 5, 192, 100, 1, 35, 35, 186, 230, 99, 193, 110, 211, 205, 152, 152, 252, 80, 187, 255, 0, 0, 0];
const GENESIS_BLOCK_HASH_SIGNET: [u8; 32] = [49, 171, 20, 187, 146, 53, 242, 162, 235, 108, 135, 123, 81, 175, 87, 67, 37, 140, 129, 231, 233, 205, 198, 147, 121, 162, 162, 202, 127, 0, 0, 0];
const GENESIS_BLOCK_HASH_REGTEST: [u8; 32] = [54, 205, 242, 220, 183, 85, 98, 135, 40, 42, 5, 192, 100, 1, 35, 35, 186, 230, 99, 193, 110, 211, 205, 152, 152, 252, 80, 187, 255, 0, 0, 0];

/// The uniquely identifying hash of the target blockchain.
#[derive(Copy, Clone, PartialEq, Eq, PartialOrd, Ord, Hash)]
pub struct ChainHash([u8; 32]);
impl_array_newtype!(ChainHash, u8, 32);
impl_bytes_newtype!(ChainHash, 32);

impl ChainHash {
    /// Returns the hash of the `network` genesis block for use as a chain hash.
    ///
    /// See [BOLT 0](https://github.com/lightning/bolts/blob/ffeece3dab1c52efdb9b53ae476539320fa44938/00-introduction.md#chain_hash)
    /// for specification.
    pub fn using_genesis_block(network: Network) -> Self {
        match network {
            Network::Groestlcoin => ChainHash(GENESIS_BLOCK_HASH_BITCOIN),
            Network::Testnet => ChainHash(GENESIS_BLOCK_HASH_TESTNET),
            Network::Signet => ChainHash(GENESIS_BLOCK_HASH_SIGNET),
            Network::Regtest => ChainHash(GENESIS_BLOCK_HASH_REGTEST),
        }
    }
}

#[cfg(test)]
mod test {
    use super::*;
    use crate::hashes::hex::{ToHex, FromHex};
    use crate::network::constants::Network;
    use crate::consensus::encode::serialize;

    #[test]
    fn bitcoin_genesis_first_transaction() {
        let gen = bitcoin_genesis_tx();

        assert_eq!(gen.version, 1);
        assert_eq!(gen.input.len(), 1);
        assert_eq!(gen.input[0].previous_output.txid, Hash::all_zeros());
        assert_eq!(gen.input[0].previous_output.vout, 0xFFFFFFFF);
        assert_eq!(serialize(&gen.input[0].script_sig),
                   Vec::from_hex("3a04ffff001d0104325072657373757265206d75737420626520707574206f6e20566c6164696d697220507574696e206f766572204372696d6561").unwrap());

        assert_eq!(gen.input[0].sequence, MAX_SEQUENCE);
        assert_eq!(gen.output.len(), 1);
        assert_eq!(serialize(&gen.output[0].script_pubkey),
                   Vec::from_hex("434104678afdb0fe5548271967f1a67130b7105cd6a828e03909a67962e0ea1f61deb649f6bc3f4cef38c4f35504e51ec112de5c384df7ba0b8d578a4c702b6bf11d5fac").unwrap());
        assert_eq!(gen.output[0].value, 0 * COIN_VALUE);
        assert_eq!(gen.lock_time, 0);

        assert_eq!(gen.wtxid().to_hex(), "3ce968df58f9c8a752306c4b7264afab93149dbc578bd08a42c446caaa6628bb");
    }

    #[test]
    fn bitcoin_genesis_full_block() {
        let gen = genesis_block(Network::Groestlcoin);

<<<<<<< HEAD
        assert_eq!(gen.header.version, 112);
        assert_eq!(gen.header.prev_blockhash, Default::default());
        assert_eq!(gen.header.merkle_root.to_hex(), "3ce968df58f9c8a752306c4b7264afab93149dbc578bd08a42c446caaa6628bb");
=======
        assert_eq!(gen.header.version, 1);
        assert_eq!(gen.header.prev_blockhash, Hash::all_zeros());
        assert_eq!(gen.header.merkle_root.to_hex(), "4a5e1e4baab89f3a32518a88c31bc87f618f76673e2cc77ab2127b7afdeda33b");
>>>>>>> ed00c2aa

        assert_eq!(gen.header.time, 1395342829);
        assert_eq!(gen.header.bits, 0x1e0fffff);
        assert_eq!(gen.header.nonce, 220035);
        assert_eq!(gen.header.block_hash().to_hex(), "00000ac5927c594d49cc0bdb81759d0da8297eb614683d3acb62f0703b639023");
    }

    #[test]
    fn testnet_genesis_full_block() {
        let gen = genesis_block(Network::Testnet);
<<<<<<< HEAD
        assert_eq!(gen.header.version, 3);
        assert_eq!(gen.header.prev_blockhash, Default::default());
        assert_eq!(gen.header.merkle_root.to_hex(), "3ce968df58f9c8a752306c4b7264afab93149dbc578bd08a42c446caaa6628bb");
        assert_eq!(gen.header.time, 1440000002);
        assert_eq!(gen.header.bits, 0x1e00ffff);
        assert_eq!(gen.header.nonce, 6556309);
        assert_eq!(gen.header.block_hash().to_hex(), "000000ffbb50fc9898cdd36ec163e6ba23230164c0052a28876255b7dcf2cd36");
=======
        assert_eq!(gen.header.version, 1);
        assert_eq!(gen.header.prev_blockhash, Hash::all_zeros());
        assert_eq!(gen.header.merkle_root.to_hex(), "4a5e1e4baab89f3a32518a88c31bc87f618f76673e2cc77ab2127b7afdeda33b");
        assert_eq!(gen.header.time, 1296688602);
        assert_eq!(gen.header.bits, 0x1d00ffff);
        assert_eq!(gen.header.nonce, 414098458);
        assert_eq!(gen.header.block_hash().to_hex(), "000000000933ea01ad0ee984209779baaec3ced90fa3f408719526f8d77f4943");
>>>>>>> ed00c2aa
    }

    #[test]
    fn signet_genesis_full_block() {
        let gen = genesis_block(Network::Signet);
<<<<<<< HEAD
        assert_eq!(gen.header.version, 3);
        assert_eq!(gen.header.prev_blockhash, Default::default());
        assert_eq!(gen.header.merkle_root.to_hex(), "3ce968df58f9c8a752306c4b7264afab93149dbc578bd08a42c446caaa6628bb");
        assert_eq!(gen.header.time, 1606082400);
        assert_eq!(gen.header.bits, 0x1e00ffff);
        assert_eq!(gen.header.nonce, 14675970);
        assert_eq!(gen.header.block_hash().to_hex(), "0000007fcaa2a27993c6cde9e7818c254357af517b876ceba2f23592bb14ab31");
=======
        assert_eq!(gen.header.version, 1);
        assert_eq!(gen.header.prev_blockhash, Hash::all_zeros());
        assert_eq!(gen.header.merkle_root.to_hex(), "4a5e1e4baab89f3a32518a88c31bc87f618f76673e2cc77ab2127b7afdeda33b");
        assert_eq!(gen.header.time, 1598918400);
        assert_eq!(gen.header.bits, 0x1e0377ae);
        assert_eq!(gen.header.nonce, 52613770);
        assert_eq!(gen.header.block_hash().to_hex(), "00000008819873e925422c1ff0f99f7cc9bbb232af63a077a480a3633bee1ef6");
>>>>>>> ed00c2aa
    }

    // The *_chain_hash tests are sanity/regression tests, they verify that the const byte array
    // representing the genesis block is the same as that created by hashing the genesis block.
    fn chain_hash_and_genesis_block(network: Network) {
        use crate::hashes::sha256;

        // The genesis block hash is a double-groestl and it is displayed backwards.
        let genesis_hash = genesis_block(network).block_hash();
        // We abuse the sha256 hash here so we get a LowerHex impl that does not print the hex backwards.
        let hash = sha256::Hash::from_slice(&genesis_hash.into_inner()).unwrap();
        let want = format!("{:02x}", hash);

        let chain_hash = ChainHash::using_genesis_block(network);
        let got = format!("{:02x}", chain_hash);

        // Compare strings because the spec specifically states how the chain hash must encode to hex.
        assert_eq!(got, want);
    }

    macro_rules! chain_hash_genesis_block {
        ($($test_name:ident, $network:expr);* $(;)*) => {
            $(
                #[test]
                fn $test_name() {
                    chain_hash_and_genesis_block($network);
                }
            )*
        }
    }

    chain_hash_genesis_block! {
        mainnet_chain_hash_genesis_block, Network::Groestlcoin;
        testnet_chain_hash_genesis_block, Network::Testnet;
        signet_chain_hash_genesis_block, Network::Signet;
        regtest_chain_hash_genesis_block, Network::Regtest;
    }

    // Test vector taken from: https://github.com/lightning/bolts/blob/master/00-introduction.md
    #[test]
    fn mainnet_chain_hash_test_vector() {
        let got = ChainHash::using_genesis_block(Network::Groestlcoin).to_hex();
        let want = "2390633b70f062cb3a3d6814b67e29a80d9d7581db0bcc494d597c92c50a0000";
        assert_eq!(got, want);
    }
}<|MERGE_RESOLUTION|>--- conflicted
+++ resolved
@@ -113,13 +113,8 @@
         Network::Groestlcoin => {
             Block {
                 header: BlockHeader {
-<<<<<<< HEAD
                     version: 112,
-                    prev_blockhash: Default::default(),
-=======
-                    version: 1,
                     prev_blockhash: Hash::all_zeros(),
->>>>>>> ed00c2aa
                     merkle_root,
                     time: 1395342829,
                     bits: 0x1e0fffff,
@@ -131,13 +126,8 @@
         Network::Testnet => {
             Block {
                 header: BlockHeader {
-<<<<<<< HEAD
                     version: 3,
-                    prev_blockhash: Default::default(),
-=======
-                    version: 1,
                     prev_blockhash: Hash::all_zeros(),
->>>>>>> ed00c2aa
                     merkle_root,
                     time: 1440000002,
                     bits: 0x1e00ffff,
@@ -149,13 +139,8 @@
         Network::Signet => {
             Block {
                 header: BlockHeader {
-<<<<<<< HEAD
                     version: 3,
-                    prev_blockhash: Default::default(),
-=======
-                    version: 1,
                     prev_blockhash: Hash::all_zeros(),
->>>>>>> ed00c2aa
                     merkle_root,
                     time: 1606082400,
                     bits: 0x1e00ffff,
@@ -167,13 +152,8 @@
         Network::Regtest => {
             Block {
                 header: BlockHeader {
-<<<<<<< HEAD
                     version: 3,
-                    prev_blockhash: Default::default(),
-=======
-                    version: 1,
                     prev_blockhash: Hash::all_zeros(),
->>>>>>> ed00c2aa
                     merkle_root,
                     time: 1440000002,
                     bits: 0x1e00ffff,
@@ -244,15 +224,9 @@
     fn bitcoin_genesis_full_block() {
         let gen = genesis_block(Network::Groestlcoin);
 
-<<<<<<< HEAD
         assert_eq!(gen.header.version, 112);
-        assert_eq!(gen.header.prev_blockhash, Default::default());
+        assert_eq!(gen.header.prev_blockhash, Hash::all_zeros());
         assert_eq!(gen.header.merkle_root.to_hex(), "3ce968df58f9c8a752306c4b7264afab93149dbc578bd08a42c446caaa6628bb");
-=======
-        assert_eq!(gen.header.version, 1);
-        assert_eq!(gen.header.prev_blockhash, Hash::all_zeros());
-        assert_eq!(gen.header.merkle_root.to_hex(), "4a5e1e4baab89f3a32518a88c31bc87f618f76673e2cc77ab2127b7afdeda33b");
->>>>>>> ed00c2aa
 
         assert_eq!(gen.header.time, 1395342829);
         assert_eq!(gen.header.bits, 0x1e0fffff);
@@ -263,45 +237,25 @@
     #[test]
     fn testnet_genesis_full_block() {
         let gen = genesis_block(Network::Testnet);
-<<<<<<< HEAD
         assert_eq!(gen.header.version, 3);
-        assert_eq!(gen.header.prev_blockhash, Default::default());
+        assert_eq!(gen.header.prev_blockhash, Hash::all_zeros());
         assert_eq!(gen.header.merkle_root.to_hex(), "3ce968df58f9c8a752306c4b7264afab93149dbc578bd08a42c446caaa6628bb");
         assert_eq!(gen.header.time, 1440000002);
         assert_eq!(gen.header.bits, 0x1e00ffff);
         assert_eq!(gen.header.nonce, 6556309);
         assert_eq!(gen.header.block_hash().to_hex(), "000000ffbb50fc9898cdd36ec163e6ba23230164c0052a28876255b7dcf2cd36");
-=======
-        assert_eq!(gen.header.version, 1);
-        assert_eq!(gen.header.prev_blockhash, Hash::all_zeros());
-        assert_eq!(gen.header.merkle_root.to_hex(), "4a5e1e4baab89f3a32518a88c31bc87f618f76673e2cc77ab2127b7afdeda33b");
-        assert_eq!(gen.header.time, 1296688602);
-        assert_eq!(gen.header.bits, 0x1d00ffff);
-        assert_eq!(gen.header.nonce, 414098458);
-        assert_eq!(gen.header.block_hash().to_hex(), "000000000933ea01ad0ee984209779baaec3ced90fa3f408719526f8d77f4943");
->>>>>>> ed00c2aa
     }
 
     #[test]
     fn signet_genesis_full_block() {
         let gen = genesis_block(Network::Signet);
-<<<<<<< HEAD
         assert_eq!(gen.header.version, 3);
-        assert_eq!(gen.header.prev_blockhash, Default::default());
+        assert_eq!(gen.header.prev_blockhash, Hash::all_zeros());
         assert_eq!(gen.header.merkle_root.to_hex(), "3ce968df58f9c8a752306c4b7264afab93149dbc578bd08a42c446caaa6628bb");
         assert_eq!(gen.header.time, 1606082400);
         assert_eq!(gen.header.bits, 0x1e00ffff);
         assert_eq!(gen.header.nonce, 14675970);
         assert_eq!(gen.header.block_hash().to_hex(), "0000007fcaa2a27993c6cde9e7818c254357af517b876ceba2f23592bb14ab31");
-=======
-        assert_eq!(gen.header.version, 1);
-        assert_eq!(gen.header.prev_blockhash, Hash::all_zeros());
-        assert_eq!(gen.header.merkle_root.to_hex(), "4a5e1e4baab89f3a32518a88c31bc87f618f76673e2cc77ab2127b7afdeda33b");
-        assert_eq!(gen.header.time, 1598918400);
-        assert_eq!(gen.header.bits, 0x1e0377ae);
-        assert_eq!(gen.header.nonce, 52613770);
-        assert_eq!(gen.header.block_hash().to_hex(), "00000008819873e925422c1ff0f99f7cc9bbb232af63a077a480a3633bee1ef6");
->>>>>>> ed00c2aa
     }
 
     // The *_chain_hash tests are sanity/regression tests, they verify that the const byte array
