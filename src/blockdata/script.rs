--- conflicted
+++ resolved
@@ -620,11 +620,7 @@
     #[cfg(feature="groestlcoinconsensus")]
     #[cfg_attr(docsrs, doc(cfg(feature = "groestlcoinconsensus")))]
     pub fn verify (&self, index: usize, amount: crate::Amount, spending: &[u8]) -> Result<(), Error> {
-<<<<<<< HEAD
-        self.verify_with_flags(index, amount, spending, ::groestlcoinconsensus::VERIFY_ALL)
-=======
-        self.verify_with_flags(index, amount, spending, bitcoinconsensus::VERIFY_ALL)
->>>>>>> 0c223596
+        self.verify_with_flags(index, amount, spending, groestlcoinconsensus::VERIFY_ALL)
     }
 
     /// Verifies spend of an input script.
