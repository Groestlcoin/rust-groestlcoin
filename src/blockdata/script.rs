--- conflicted
+++ resolved
@@ -36,15 +36,9 @@
 use consensus::{encode, Decodable, Encodable};
 use hashes::{Hash, hex};
 use policy::DUST_RELAY_TX_FEE;
-<<<<<<< HEAD
 #[cfg(feature="groestlcoinconsensus")] use groestlcoinconsensus;
 #[cfg(feature="groestlcoinconsensus")] use core::convert::From;
-#[cfg(feature="groestlcoinconsensus")] use OutPoint;
-=======
-#[cfg(feature="bitcoinconsensus")] use bitcoinconsensus;
-#[cfg(feature="bitcoinconsensus")] use core::convert::From;
 use OutPoint;
->>>>>>> d263c0c3
 
 use util::key::PublicKey;
 use util::address::WitnessVersion;
@@ -151,44 +145,30 @@
     EarlyEndOfScript,
     /// Tried to read an array off the stack as a number when it was more than 4 bytes
     NumericOverflow,
-<<<<<<< HEAD
     /// Error validating the script with groestlcoinconsensus library
-    #[cfg(feature = "groestlcoinconsensus")]
-    #[cfg_attr(docsrs, doc(cfg(feature = "groestlcoinconsensus")))]
-    BitcoinConsensus(groestlcoinconsensus::Error),
-    /// Can not find the spent output
-    #[cfg(feature = "groestlcoinconsensus")]
-    #[cfg_attr(docsrs, doc(cfg(feature = "groestlcoinconsensus")))]
-    UnknownSpentOutput(OutPoint),
-    /// Can not serialize the spending transaction
-    #[cfg(feature = "groestlcoinconsensus")]
-    #[cfg_attr(docsrs, doc(cfg(feature = "groestlcoinconsensus")))]
-=======
-    /// Error validating the script with bitcoinconsensus library
     BitcoinConsensus(BitcoinConsensusError),
     /// Can not find the spent output
     UnknownSpentOutput(OutPoint),
     /// Can not serialize the spending transaction
->>>>>>> d263c0c3
     SerializationError
 }
 
-/// A [`bitcoinconsensus::Error`] alias. Exists to enable the compiler to ensure `bitcoinconsensus`
+/// A [`groestlcoinconsensus::Error`] alias. Exists to enable the compiler to ensure `groestlcoinconsensus`
 /// feature gating is correct.
-#[cfg(feature = "bitcoinconsensus")]
-#[cfg_attr(docsrs, doc(cfg(feature = "bitcoinconsensus")))]
-pub type BitcoinConsensusError = bitcoinconsensus::Error;
-
-/// Dummy error type used when `bitcoinconsensus` feature is not enabled.
-#[cfg(not(feature = "bitcoinconsensus"))]
-#[cfg_attr(docsrs, doc(cfg(not(feature = "bitcoinconsensus"))))]
+#[cfg(feature = "groestlcoinconsensus")]
+#[cfg_attr(docsrs, doc(cfg(feature = "groestlcoinconsensus")))]
+pub type BitcoinConsensusError = groestlcoinconsensus::Error;
+
+/// Dummy error type used when `groestlcoinconsensus` feature is not enabled.
+#[cfg(not(feature = "groestlcoinconsensus"))]
+#[cfg_attr(docsrs, doc(cfg(not(feature = "groestlcoinconsensus"))))]
 #[derive(PartialEq, Eq, PartialOrd, Ord, Hash, Debug, Clone, Copy)]
 pub struct BitcoinConsensusError {
     _uninhabited: Uninhabited,
 }
 
-#[cfg(not(feature = "bitcoinconsensus"))]
-#[cfg_attr(docsrs, doc(cfg(not(feature = "bitcoinconsensus"))))]
+#[cfg(not(feature = "groestlcoinconsensus"))]
+#[cfg_attr(docsrs, doc(cfg(not(feature = "groestlcoinconsensus"))))]
 #[derive(PartialEq, Eq, PartialOrd, Ord, Hash, Debug, Clone, Copy)]
 enum Uninhabited {}
 
@@ -198,16 +178,8 @@
             Error::NonMinimalPush => "non-minimal datapush",
             Error::EarlyEndOfScript => "unexpected end of script",
             Error::NumericOverflow => "numeric overflow (number on stack larger than 4 bytes)",
-<<<<<<< HEAD
-            #[cfg(feature = "groestlcoinconsensus")]
             Error::BitcoinConsensus(ref _n) => "groestlcoinconsensus verification failed",
-            #[cfg(feature = "groestlcoinconsensus")]
             Error::UnknownSpentOutput(ref _point) => "unknown spent output Transaction::verify()",
-            #[cfg(feature = "groestlcoinconsensus")]
-=======
-            Error::BitcoinConsensus(ref _n) => "bitcoinconsensus verification failed",
-            Error::UnknownSpentOutput(ref _point) => "unknown spent output Transaction::verify()",
->>>>>>> d263c0c3
             Error::SerializationError => "can not serialize the spending transaction in Transaction::verify()",
         };
         f.write_str(str)
@@ -234,21 +206,11 @@
     }
 }
 
-<<<<<<< HEAD
-#[cfg(feature="groestlcoinconsensus")]
+#[cfg(feature = "groestlcoinconsensus")]
 #[doc(hidden)]
 impl From<groestlcoinconsensus::Error> for Error {
     fn from(err: groestlcoinconsensus::Error) -> Error {
-        match err {
-            _ => Error::BitcoinConsensus(err)
-        }
-=======
-#[cfg(feature = "bitcoinconsensus")]
-#[doc(hidden)]
-impl From<bitcoinconsensus::Error> for Error {
-    fn from(err: bitcoinconsensus::Error) -> Error {
         Error::BitcoinConsensus(err)
->>>>>>> d263c0c3
     }
 }
 /// Helper to encode an integer in script format
@@ -633,7 +595,7 @@
         }
     }
 
-    /// Shorthand for [`Self::verify_with_flags`] with flag [bitcoinconsensus::VERIFY_ALL].
+    /// Shorthand for [`Self::verify_with_flags`] with flag [groestlcoinconsensus::VERIFY_ALL].
     #[cfg(feature="groestlcoinconsensus")]
     #[cfg_attr(docsrs, doc(cfg(feature = "groestlcoinconsensus")))]
     pub fn verify (&self, index: usize, amount: ::Amount, spending: &[u8]) -> Result<(), Error> {
