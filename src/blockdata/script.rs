--- conflicted
+++ resolved
@@ -34,18 +34,11 @@
 use hash_types::{PubkeyHash, WPubkeyHash, ScriptHash, WScriptHash};
 use blockdata::opcodes;
 use consensus::{encode, Decodable, Encodable};
-<<<<<<< HEAD
-use hashes::Hash;
-#[cfg(feature="groestlcoinconsensus")] use groestlcoinconsensus;
-#[cfg(feature="groestlcoinconsensus")] use std::convert;
-#[cfg(feature="groestlcoinconsensus")] use OutPoint;
-=======
 use hashes::{Hash, hex};
 use policy::DUST_RELAY_TX_FEE;
-#[cfg(feature="bitcoinconsensus")] use bitcoinconsensus;
-#[cfg(feature="bitcoinconsensus")] use core::convert::From;
-#[cfg(feature="bitcoinconsensus")] use OutPoint;
->>>>>>> 50980114
+#[cfg(feature="groestlcoinconsensus")] use groestlcoinconsensus;
+#[cfg(feature="groestlcoinconsensus")] use core::convert::From;
+#[cfg(feature="groestlcoinconsensus")] use OutPoint;
 
 use util::ecdsa::PublicKey;
 
@@ -153,20 +146,13 @@
     }
 }
 
-<<<<<<< HEAD
+#[cfg(feature = "std")]
+impl ::std::error::Error for Error {}
+
 #[cfg(feature="groestlcoinconsensus")]
 #[doc(hidden)]
-impl convert::From<groestlcoinconsensus::Error> for Error {
+impl From<groestlcoinconsensus::Error> for Error {
     fn from(err: groestlcoinconsensus::Error) -> Error {
-=======
-#[cfg(feature = "std")]
-impl ::std::error::Error for Error {}
-
-#[cfg(feature="bitcoinconsensus")]
-#[doc(hidden)]
-impl From<bitcoinconsensus::Error> for Error {
-    fn from(err: bitcoinconsensus::Error) -> Error {
->>>>>>> 50980114
         match err {
             _ => Error::BitcoinConsensus(err)
         }
@@ -469,24 +455,13 @@
         }
     }
 
-<<<<<<< HEAD
     #[cfg(feature="groestlcoinconsensus")]
-    /// verify spend of an input script
-    /// # Parameters
-    ///  * index - the input index in spending which is spending this transaction
-    ///  * amount - the amount this script guards
-    ///  * spending - the transaction that attempts to spend the output holding this script
-    pub fn verify (&self, index: usize, amount: u64, spending: &[u8]) -> Result<(), Error> {
-        Ok(groestlcoinconsensus::verify (&self.0[..], amount, spending, index)?)
-=======
-    #[cfg(feature="bitcoinconsensus")]
     /// Shorthand for [Self::verify_with_flags] with flag [bitcoinconsensus::VERIFY_ALL]
     pub fn verify (&self, index: usize, amount: u64, spending: &[u8]) -> Result<(), Error> {
         self.verify_with_flags(index, ::Amount::from_sat(amount), spending, ::bitcoinconsensus::VERIFY_ALL)
->>>>>>> 50980114
-    }
-
-    #[cfg(feature="bitcoinconsensus")]
+    }
+
+    #[cfg(feature="groestlcoinconsensus")]
     /// Verify spend of an input script
     /// # Parameters
     ///  * `index` - the input index in spending which is spending this transaction
@@ -494,7 +469,7 @@
     ///  * `spending` - the transaction that attempts to spend the output holding this script
     ///  * `flags` - verification flags, see [bitcoinconsensus::VERIFY_ALL] and similar
     pub fn verify_with_flags<F: Into<u32>>(&self, index: usize, amount: ::Amount, spending: &[u8], flags: F) -> Result<(), Error> {
-        Ok(bitcoinconsensus::verify_with_flags (&self.0[..], amount.as_sat(), spending, index, flags.into())?)
+        Ok(groestlcoinconsensus::verify_with_flags (&self.0[..], amount.as_sat(), spending, index, flags.into())?)
     }
 
     /// Write the assembly decoding of the script bytes to the formatter.
