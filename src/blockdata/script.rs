// Rust Bitcoin Library
// Written in 2014 by
//     Andrew Poelstra <apoelstra@wpsoftware.net>
//
// To the extent possible under law, the author(s) have dedicated all
// copyright and related and neighboring rights to this software to
// the public domain worldwide. This software is distributed without
// any warranty.
//
// You should have received a copy of the CC0 Public Domain Dedication
// along with this software.
// If not, see <http://creativecommons.org/publicdomain/zero/1.0/>.
//

//! Groestlcoin scripts.
//!
//! Scripts define Groestlcoin's digital signature scheme: a signature is formed
//! from a script (the second half of which is defined by a coin to be spent,
//! and the first half provided by the spending transaction), and is valid iff
//! the script leaves `TRUE` on the stack after being evaluated. Groestlcoin's
//! script is a stack-based assembly language similar in spirit to Forth.
//!
//! This module provides the structures and functions needed to support scripts.
//!

use crate::prelude::*;

use crate::io;
use core::{fmt, default::Default};
use core::ops::Index;

#[cfg(feature = "serde")] use serde;

<<<<<<< HEAD
use hash_types::{PubkeyHash, WPubkeyHash, ScriptHash, WScriptHash};
use blockdata::opcodes;
use consensus::{encode, Decodable, Encodable};
use hashes::{Hash, hex};
use policy::DUST_RELAY_TX_FEE;
#[cfg(feature="groestlcoinconsensus")] use groestlcoinconsensus;
#[cfg(feature="groestlcoinconsensus")] use core::convert::From;
use OutPoint;
=======
use crate::hash_types::{PubkeyHash, WPubkeyHash, ScriptHash, WScriptHash};
use crate::blockdata::opcodes;
use crate::consensus::{encode, Decodable, Encodable};
use crate::hashes::{Hash, hex};
use crate::policy::DUST_RELAY_TX_FEE;
#[cfg(feature="bitcoinconsensus")] use bitcoinconsensus;
#[cfg(feature="bitcoinconsensus")] use core::convert::From;
use crate::OutPoint;
>>>>>>> 2b1154ce

use crate::util::key::PublicKey;
use crate::util::address::WitnessVersion;
use crate::util::taproot::{LeafVersion, TapBranchHash, TapLeafHash};
use secp256k1::{Secp256k1, Verification, XOnlyPublicKey};
use crate::schnorr::{TapTweak, TweakedPublicKey, UntweakedPublicKey};

/// A Groestlcoin script.
#[derive(Clone, Default, PartialOrd, Ord, PartialEq, Eq, Hash)]
pub struct Script(Box<[u8]>);

impl<I> Index<I> for Script
where
    [u8]: Index<I>,
{
    type Output = <[u8] as Index<I>>::Output;

    #[inline]
    fn index(&self, index: I) -> &Self::Output {
        &self.0[index]
    }
}

impl AsRef<[u8]> for Script {
    fn as_ref(&self) -> &[u8] {
        &self.0
    }
}

impl fmt::Debug for Script {
    fn fmt(&self, f: &mut fmt::Formatter) -> fmt::Result {
        f.write_str("Script(")?;
        self.fmt_asm(f)?;
        f.write_str(")")
    }
}

impl fmt::Display for Script {
    fn fmt(&self, f: &mut fmt::Formatter) -> fmt::Result {
        fmt::Debug::fmt(self, f)
    }
}

impl fmt::LowerHex for Script {
    fn fmt(&self, f: &mut fmt::Formatter) -> fmt::Result {
        for &ch in self.0.iter() {
            write!(f, "{:02x}", ch)?;
        }
        Ok(())
    }
}

impl fmt::UpperHex for Script {
    fn fmt(&self, f: &mut fmt::Formatter) -> fmt::Result {
        for &ch in self.0.iter() {
            write!(f, "{:02X}", ch)?;
        }
        Ok(())
    }
}

impl hex::FromHex for Script {
    fn from_byte_iter<I>(iter: I) -> Result<Self, hex::Error>
    where
        I: Iterator<Item=Result<u8, hex::Error>> + ExactSizeIterator + DoubleEndedIterator,
    {
        Vec::from_byte_iter(iter).map(|v| Script(Box::<[u8]>::from(v)))
    }
}

impl ::core::str::FromStr for Script {
    type Err = hex::Error;
    fn from_str(s: &str) -> Result<Self, hex::Error> {
        hex::FromHex::from_hex(s)
    }
}

/// An object which can be used to construct a script piece by piece.
#[derive(PartialEq, Eq, Debug, Clone)]
pub struct Builder(Vec<u8>, Option<opcodes::All>);
display_from_debug!(Builder);

impl<I> Index<I> for Builder
where
    Vec<u8>: Index<I>,
{
    type Output = <Vec<u8> as Index<I>>::Output;

    #[inline]
    fn index(&self, index: I) -> &Self::Output {
        &self.0[index]
    }
}

/// Ways that a script might fail. Not everything is split up as
/// much as it could be; patches welcome if more detailed errors
/// would help you.
#[derive(PartialEq, Eq, PartialOrd, Ord, Hash, Debug, Clone, Copy)]
pub enum Error {
    /// Something did a non-minimal push; for more information see
    /// `https://github.com/bitcoin/bips/blob/master/bip-0062.mediawiki#Push_operators`
    NonMinimalPush,
    /// Some opcode expected a parameter, but it was missing or truncated
    EarlyEndOfScript,
    /// Tried to read an array off the stack as a number when it was more than 4 bytes
    NumericOverflow,
    /// Error validating the script with groestlcoinconsensus library
    BitcoinConsensus(BitcoinConsensusError),
    /// Can not find the spent output
    UnknownSpentOutput(OutPoint),
    /// Can not serialize the spending transaction
    SerializationError
}

/// A [`groestlcoinconsensus::Error`] alias. Exists to enable the compiler to ensure `groestlcoinconsensus`
/// feature gating is correct.
#[cfg(feature = "groestlcoinconsensus")]
#[cfg_attr(docsrs, doc(cfg(feature = "groestlcoinconsensus")))]
pub type BitcoinConsensusError = groestlcoinconsensus::Error;

/// Dummy error type used when `groestlcoinconsensus` feature is not enabled.
#[cfg(not(feature = "groestlcoinconsensus"))]
#[cfg_attr(docsrs, doc(cfg(not(feature = "groestlcoinconsensus"))))]
#[derive(PartialEq, Eq, PartialOrd, Ord, Hash, Debug, Clone, Copy)]
pub struct BitcoinConsensusError {
    _uninhabited: Uninhabited,
}

#[cfg(not(feature = "groestlcoinconsensus"))]
#[cfg_attr(docsrs, doc(cfg(not(feature = "groestlcoinconsensus"))))]
#[derive(PartialEq, Eq, PartialOrd, Ord, Hash, Debug, Clone, Copy)]
enum Uninhabited {}

impl fmt::Display for Error {
    fn fmt(&self, f: &mut fmt::Formatter) -> fmt::Result {
        let str = match *self {
            Error::NonMinimalPush => "non-minimal datapush",
            Error::EarlyEndOfScript => "unexpected end of script",
            Error::NumericOverflow => "numeric overflow (number on stack larger than 4 bytes)",
            Error::BitcoinConsensus(ref _n) => "groestlcoinconsensus verification failed",
            Error::UnknownSpentOutput(ref _point) => "unknown spent output Transaction::verify()",
            Error::SerializationError => "can not serialize the spending transaction in Transaction::verify()",
        };
        f.write_str(str)
    }
}

#[cfg(feature = "std")]
#[cfg_attr(docsrs, doc(cfg(feature = "std")))]
impl ::std::error::Error for Error {}

// Our internal error proves that we only return these two cases from `read_uint_iter`.
// Since it's private we don't bother with trait impls besides From.
enum UintError {
    EarlyEndOfScript,
    NumericOverflow,
}

impl From<UintError> for Error {
    fn from(error: UintError) -> Self {
        match error {
            UintError::EarlyEndOfScript => Error::EarlyEndOfScript,
            UintError::NumericOverflow => Error::NumericOverflow,
        }
    }
}

#[cfg(feature = "groestlcoinconsensus")]
#[doc(hidden)]
impl From<groestlcoinconsensus::Error> for Error {
    fn from(err: groestlcoinconsensus::Error) -> Error {
        Error::BitcoinConsensus(err)
    }
}
/// Helper to encode an integer in script format
fn build_scriptint(n: i64) -> Vec<u8> {
    if n == 0 { return vec![] }

    let neg = n < 0;

    let mut abs = if neg { -n } else { n } as usize;
    let mut v = vec![];
    while abs > 0xFF {
        v.push((abs & 0xFF) as u8);
        abs >>= 8;
    }
    // If the number's value causes the sign bit to be set, we need an extra
    // byte to get the correct value and correct sign bit
    if abs & 0x80 != 0 {
        v.push(abs as u8);
        v.push(if neg { 0x80u8 } else { 0u8 });
    }
    // Otherwise we just set the sign bit ourselves
    else {
        abs |= if neg { 0x80 } else { 0 };
        v.push(abs as u8);
    }
    v
}

/// Helper to decode an integer in script format
/// Notice that this fails on overflow: the result is the same as in
/// bitcoind, that only 4-byte signed-magnitude values may be read as
/// numbers. They can be added or subtracted (and a long time ago,
/// multiplied and divided), and this may result in numbers which
/// can't be written out in 4 bytes or less. This is ok! The number
/// just can't be read as a number again.
/// This is a bit crazy and subtle, but it makes sense: you can load
/// 32-bit numbers and do anything with them, which back when mult/div
/// was allowed, could result in up to a 64-bit number. We don't want
/// overflow since that's surprising --- and we don't want numbers that
/// don't fit in 64 bits (for efficiency on modern processors) so we
/// simply say, anything in excess of 32 bits is no longer a number.
/// This is basically a ranged type implementation.
pub fn read_scriptint(v: &[u8]) -> Result<i64, Error> {
    let len = v.len();
    if len == 0 { return Ok(0); }
    if len > 4 { return Err(Error::NumericOverflow); }

    let (mut ret, sh) = v.iter()
                         .fold((0, 0), |(acc, sh), n| (acc + ((*n as i64) << sh), sh + 8));
    if v[len - 1] & 0x80 != 0 {
        ret &= (1 << (sh - 1)) - 1;
        ret = -ret;
    }
    Ok(ret)
}

/// This is like "`read_scriptint` then map 0 to false and everything
/// else as true", except that the overflow rules don't apply.
#[inline]
pub fn read_scriptbool(v: &[u8]) -> bool {
    match v.split_last() {
        Some((last, rest)) => !((last & !0x80 == 0x00) && rest.iter().all(|&b| b == 0)),
        None => false,
    }
}

/// Read a script-encoded unsigned integer
///
/// ## Errors
///
/// This function returns an error in these cases:
///
/// * `data` is shorter than `size` => `EarlyEndOfScript`
/// * `size` is greater than `u16::max_value / 8` (8191) => `NumericOverflow`
/// * The number being read overflows `usize` => `NumericOverflow`
///
/// Note that this does **not** return an error for `size` between `core::size_of::<usize>()`
/// and `u16::max_value / 8` if there's no overflow.
pub fn read_uint(data: &[u8], size: usize) -> Result<usize, Error> {
    read_uint_iter(&mut data.iter(), size).map_err(Into::into)
}

// We internally use implementation based on iterator so that it automatically advances as needed
// Errors are same as above, just different type.
fn read_uint_iter(data: &mut ::core::slice::Iter<'_, u8>, size: usize) -> Result<usize, UintError> {
    if data.len() < size {
        Err(UintError::EarlyEndOfScript)
    } else if size > usize::from(u16::max_value() / 8) {
        // Casting to u32 would overflow
        Err(UintError::NumericOverflow)
    } else {
        let mut ret = 0;
        for (i, item) in data.take(size).enumerate() {
            ret = usize::from(*item)
                // Casting is safe because we checked above to not repeat the same check in a loop
                .checked_shl((i * 8) as u32)
                .ok_or(UintError::NumericOverflow)?
                .checked_add(ret)
                .ok_or(UintError::NumericOverflow)?;
        }
        Ok(ret)
    }
}

impl Script {
    /// Creates a new empty script.
    pub fn new() -> Script { Script(vec![].into_boxed_slice()) }

    /// Generates P2PK-type of scriptPubkey.
    pub fn new_p2pk(pubkey: &PublicKey) -> Script {
        Builder::new()
            .push_key(pubkey)
            .push_opcode(opcodes::all::OP_CHECKSIG)
            .into_script()
    }

    /// Generates P2PKH-type of scriptPubkey.
    pub fn new_p2pkh(pubkey_hash: &PubkeyHash) -> Script {
        Builder::new()
            .push_opcode(opcodes::all::OP_DUP)
            .push_opcode(opcodes::all::OP_HASH160)
            .push_slice(&pubkey_hash[..])
            .push_opcode(opcodes::all::OP_EQUALVERIFY)
            .push_opcode(opcodes::all::OP_CHECKSIG)
            .into_script()
    }

    /// Generates P2SH-type of scriptPubkey with a given hash of the redeem script.
    pub fn new_p2sh(script_hash: &ScriptHash) -> Script {
        Builder::new()
            .push_opcode(opcodes::all::OP_HASH160)
            .push_slice(&script_hash[..])
            .push_opcode(opcodes::all::OP_EQUAL)
            .into_script()
    }

    /// Generates P2WPKH-type of scriptPubkey.
    #[deprecated(since = "0.28.0", note = "use Script::new_v0_p2wpkh method instead")]
    pub fn new_v0_wpkh(pubkey_hash: &WPubkeyHash) -> Script {
        Script::new_v0_p2wpkh(pubkey_hash)
    }

    /// Generates P2WPKH-type of scriptPubkey.
    pub fn new_v0_p2wpkh(pubkey_hash: &WPubkeyHash) -> Script {
        Script::new_witness_program(WitnessVersion::V0, &pubkey_hash[..])
    }

    /// Generates P2WSH-type of scriptPubkey with a given hash of the redeem script.
    #[deprecated(since = "0.28.0", note = "use Script::new_v0_p2wsh method instead")]
    pub fn new_v0_wsh(script_hash: &WScriptHash) -> Script {
        Script::new_v0_p2wsh(script_hash)
    }

    /// Generates P2WSH-type of scriptPubkey with a given hash of the redeem script.
    pub fn new_v0_p2wsh(script_hash: &WScriptHash) -> Script {
        Script::new_witness_program(WitnessVersion::V0, &script_hash[..])
    }

    /// Generates P2TR for script spending path using an internal public key and some optional
    /// script tree merkle root.
    pub fn new_v1_p2tr<C: Verification>(secp: &Secp256k1<C>, internal_key: UntweakedPublicKey, merkle_root: Option<TapBranchHash>) -> Script {
        let (output_key, _) = internal_key.tap_tweak(secp, merkle_root);
        Script::new_witness_program(WitnessVersion::V1, &output_key.serialize())
    }

    /// Generates P2TR for key spending path for a known [`TweakedPublicKey`].
    pub fn new_v1_p2tr_tweaked(output_key: TweakedPublicKey) -> Script {
        Script::new_witness_program(WitnessVersion::V1, &output_key.serialize())
    }

    /// Generates P2WSH-type of scriptPubkey with a given hash of the redeem script.
    pub fn new_witness_program(version: WitnessVersion, program: &[u8]) -> Script {
        Builder::new()
            .push_opcode(version.into())
            .push_slice(program)
            .into_script()
    }

    /// Generates OP_RETURN-type of scriptPubkey for the given data.
    pub fn new_op_return(data: &[u8]) -> Script {
        Builder::new()
            .push_opcode(opcodes::all::OP_RETURN)
            .push_slice(data)
            .into_script()
    }

    /// Returns 160-bit hash of the script.
    pub fn script_hash(&self) -> ScriptHash {
        ScriptHash::hash(self.as_bytes())
    }

    /// Returns 256-bit hash of the script for P2WSH outputs.
    pub fn wscript_hash(&self) -> WScriptHash {
        WScriptHash::hash(self.as_bytes())
    }

    /// Returns the length in bytes of the script.
    pub fn len(&self) -> usize { self.0.len() }

    /// Returns whether the script is the empty script.
    pub fn is_empty(&self) -> bool { self.0.is_empty() }

    /// Returns the script data as a byte slice.
    pub fn as_bytes(&self) -> &[u8] { &*self.0 }

    /// Returns a copy of the script data.
    pub fn to_bytes(&self) -> Vec<u8> { self.0.clone().into_vec() }

    /// Converts the script into a byte vector.
    pub fn into_bytes(self) -> Vec<u8> { self.0.into_vec() }

    /// Computes the P2SH output corresponding to this redeem script.
    pub fn to_p2sh(&self) -> Script {
        Script::new_p2sh(&self.script_hash())
    }

    /// Returns the script code used for spending a P2WPKH output if this script is a script pubkey
    /// for a P2WPKH output. The `scriptCode` is described in [BIP143].
    ///
    /// [BIP143]: <https://github.com/bitcoin/bips/blob/99701f68a88ce33b2d0838eb84e115cef505b4c2/bip-0143.mediawiki>
    pub fn p2wpkh_script_code(&self) -> Option<Script> {
        if !self.is_v0_p2wpkh() {
            return None
        }
        let script = Builder::new()
            .push_opcode(opcodes::all::OP_DUP)
            .push_opcode(opcodes::all::OP_HASH160)
            .push_slice(&self[2..]) // The `self` script is 0x00, 0x14, <pubkey_hash>
            .push_opcode(opcodes::all::OP_EQUALVERIFY)
            .push_opcode(opcodes::all::OP_CHECKSIG)
            .into_script();

        Some(script)
    }

    /// Computes the P2WSH output corresponding to this witnessScript (aka the "witness redeem
    /// script").
    pub fn to_v0_p2wsh(&self) -> Script {
        Script::new_v0_p2wsh(&self.wscript_hash())
    }

    /// Computes P2TR output with a given internal key and a single script spending path equal to
    /// the current script, assuming that the script is a Tapscript.
    #[inline]
    pub fn to_v1_p2tr<C: Verification>(&self, secp: &Secp256k1<C>, internal_key: UntweakedPublicKey) -> Script {
        let leaf_hash = TapLeafHash::from_script(&self, LeafVersion::TapScript);
        let merkle_root = TapBranchHash::from_inner(leaf_hash.into_inner());
        Script::new_v1_p2tr(&secp, internal_key, Some(merkle_root))
    }

    /// Returns witness version of the script, if any, assuming the script is a `scriptPubkey`.
    #[inline]
    pub fn witness_version(&self) -> Option<WitnessVersion> {
        self.0.get(0).and_then(|opcode| WitnessVersion::from_opcode(opcodes::All::from(*opcode)).ok())
    }

    /// Checks whether a script pubkey is a P2SH output.
    #[inline]
    pub fn is_p2sh(&self) -> bool {
        self.0.len() == 23
            && self.0[0] == opcodes::all::OP_HASH160.into_u8()
            && self.0[1] == opcodes::all::OP_PUSHBYTES_20.into_u8()
            && self.0[22] == opcodes::all::OP_EQUAL.into_u8()
    }

    /// Checks whether a script pubkey is a P2PKH output.
    #[inline]
    pub fn is_p2pkh(&self) -> bool {
        self.0.len() == 25
            && self.0[0] == opcodes::all::OP_DUP.into_u8()
            && self.0[1] == opcodes::all::OP_HASH160.into_u8()
            && self.0[2] == opcodes::all::OP_PUSHBYTES_20.into_u8()
            && self.0[23] == opcodes::all::OP_EQUALVERIFY.into_u8()
            && self.0[24] == opcodes::all::OP_CHECKSIG.into_u8()
    }

    /// Checks whether a script pubkey is a P2PK output.
    #[inline]
    pub fn is_p2pk(&self) -> bool {
        match self.len() {
            67 => {
                self.0[0] == opcodes::all::OP_PUSHBYTES_65.into_u8()
                    && self.0[66] == opcodes::all::OP_CHECKSIG.into_u8()
            }
            35 => {
                self.0[0] == opcodes::all::OP_PUSHBYTES_33.into_u8()
                    && self.0[34] == opcodes::all::OP_CHECKSIG.into_u8()
            }
            _ => false
        }
    }

    /// Checks whether a script pubkey is a Segregated Witness (segwit) program.
    #[inline]
    pub fn is_witness_program(&self) -> bool {
        // A scriptPubKey (or redeemScript as defined in BIP16/P2SH) that consists of a 1-byte
        // push opcode (for 0 to 16) followed by a data push between 2 and 40 bytes gets a new
        // special meaning. The value of the first push is called the "version byte". The following
        // byte vector pushed is called the "witness program".
        let script_len = self.0.len();
        if script_len < 4 || script_len > 42 {
            return false
        }
        let ver_opcode = opcodes::All::from(self.0[0]); // Version 0 or PUSHNUM_1-PUSHNUM_16
        let push_opbyte = self.0[1]; // Second byte push opcode 2-40 bytes
        WitnessVersion::from_opcode(ver_opcode).is_ok()
            && push_opbyte >= opcodes::all::OP_PUSHBYTES_2.into_u8()
            && push_opbyte <= opcodes::all::OP_PUSHBYTES_40.into_u8()
            // Check that the rest of the script has the correct size
            && script_len - 2 == push_opbyte as usize
    }

    /// Checks whether a script pubkey is a P2WSH output.
    #[inline]
    pub fn is_v0_p2wsh(&self) -> bool {
        self.0.len() == 34
            && self.witness_version() == Some(WitnessVersion::V0)
            && self.0[1] == opcodes::all::OP_PUSHBYTES_32.into_u8()
    }

    /// Checks whether a script pubkey is a P2WPKH output.
    #[inline]
    pub fn is_v0_p2wpkh(&self) -> bool {
        self.0.len() == 22
            && self.witness_version() == Some(WitnessVersion::V0)
            && self.0[1] == opcodes::all::OP_PUSHBYTES_20.into_u8()
    }

    /// Checks whether a script pubkey is a P2TR output.
    #[inline]
    pub fn is_v1_p2tr(&self) -> bool {
        self.0.len() == 34
            && self.witness_version() == Some(WitnessVersion::V1)
            && self.0[1] == opcodes::all::OP_PUSHBYTES_32.into_u8()
    }

    /// Check if this is an OP_RETURN output.
    pub fn is_op_return (&self) -> bool {
        match self.0.first() {
            Some(b) => *b == opcodes::all::OP_RETURN.into_u8(),
            None => false
        }
    }

    /// Checks whether a script can be proven to have no satisfying input.
    pub fn is_provably_unspendable(&self) -> bool {
        use crate::blockdata::opcodes::Class::{ReturnOp, IllegalOp};

        match self.0.first() {
            Some(b) => {
                let first = opcodes::All::from(*b);
                let class = first.classify(opcodes::ClassifyContext::Legacy);

                class == ReturnOp || class == IllegalOp
            },
            None => false,
        }
    }

    /// Returns the minimum value an output with this script should have in order to be
    /// broadcastable on today's Bitcoin network.
    pub fn dust_value(&self) -> crate::Amount {
        // This must never be lower than Bitcoin Core's GetDustThreshold() (as of v0.21) as it may
        // otherwise allow users to create transactions which likely can never be broadcast/confirmed.
        let sats = DUST_RELAY_TX_FEE as u64 / 1000 * // The default dust relay fee is 3000 satoshi/kB (i.e. 3 sat/vByte)
        if self.is_op_return() {
            0
        } else if self.is_witness_program() {
            32 + 4 + 1 + (107 / 4) + 4 + // The spend cost copied from Core
            8 + // The serialized size of the TxOut's amount field
            self.consensus_encode(&mut sink()).expect("sinks don't error") as u64 // The serialized size of this script_pubkey
        } else {
            32 + 4 + 1 + 107 + 4 + // The spend cost copied from Core
            8 + // The serialized size of the TxOut's amount field
            self.consensus_encode(&mut sink()).expect("sinks don't error") as u64 // The serialized size of this script_pubkey
        };

        crate::Amount::from_sat(sats)
    }

    /// Iterates over the script in the form of `Instruction`s, which are an enum covering opcodes,
    /// datapushes and errors.
    ///
    /// At most one error will be returned and then the iterator will end. To instead iterate over
    /// the script as sequence of bytes, treat it as a slice using `script[..]` or convert it to a
    /// vector using `into_bytes()`.
    ///
    /// To force minimal pushes, use [`Self::instructions_minimal`].
    pub fn instructions(&self) -> Instructions {
        Instructions {
            data: self.0.iter(),
            enforce_minimal: false,
        }
    }

    /// Iterates over the script in the form of `Instruction`s while enforcing minimal pushes.
    pub fn instructions_minimal(&self) -> Instructions {
        Instructions {
            data: self.0.iter(),
            enforce_minimal: true,
        }
    }

<<<<<<< HEAD
    /// Shorthand for [`Self::verify_with_flags`] with flag [groestlcoinconsensus::VERIFY_ALL].
    #[cfg(feature="groestlcoinconsensus")]
    #[cfg_attr(docsrs, doc(cfg(feature = "groestlcoinconsensus")))]
    pub fn verify (&self, index: usize, amount: ::Amount, spending: &[u8]) -> Result<(), Error> {
        self.verify_with_flags(index, amount, spending, ::groestlcoinconsensus::VERIFY_ALL)
=======
    /// Shorthand for [`Self::verify_with_flags`] with flag [bitcoinconsensus::VERIFY_ALL].
    #[cfg(feature="bitcoinconsensus")]
    #[cfg_attr(docsrs, doc(cfg(feature = "bitcoinconsensus")))]
    pub fn verify (&self, index: usize, amount: crate::Amount, spending: &[u8]) -> Result<(), Error> {
        self.verify_with_flags(index, amount, spending, ::bitcoinconsensus::VERIFY_ALL)
>>>>>>> 2b1154ce
    }

    /// Verifies spend of an input script.
    ///
    /// # Parameters
    ///  * `index` - The input index in spending which is spending this transaction.
    ///  * `amount` - The amount this script guards.
    ///  * `spending` - The transaction that attempts to spend the output holding this script.
<<<<<<< HEAD
    ///  * `flags` - Verification flags, see [`groestlcoinconsensus::VERIFY_ALL`] and similar.
    #[cfg(feature="groestlcoinconsensus")]
    #[cfg_attr(docsrs, doc(cfg(feature = "groestlcoinconsensus")))]
    pub fn verify_with_flags<F: Into<u32>>(&self, index: usize, amount: ::Amount, spending: &[u8], flags: F) -> Result<(), Error> {
        Ok(groestlcoinconsensus::verify_with_flags (&self.0[..], amount.as_sat(), spending, index, flags.into())?)
=======
    ///  * `flags` - Verification flags, see [`bitcoinconsensus::VERIFY_ALL`] and similar.
    #[cfg(feature="bitcoinconsensus")]
    #[cfg_attr(docsrs, doc(cfg(feature = "bitcoinconsensus")))]
    pub fn verify_with_flags<F: Into<u32>>(&self, index: usize, amount: crate::Amount, spending: &[u8], flags: F) -> Result<(), Error> {
        Ok(bitcoinconsensus::verify_with_flags (&self.0[..], amount.as_sat(), spending, index, flags.into())?)
>>>>>>> 2b1154ce
    }

    /// Writes the assembly decoding of the script bytes to the formatter.
    pub fn bytes_to_asm_fmt(script: &[u8], f: &mut dyn fmt::Write) -> fmt::Result {
        // This has to be a macro because it needs to break the loop
        macro_rules! read_push_data_len {
            ($iter:expr, $len:expr, $formatter:expr) => {
                match read_uint_iter($iter, $len) {
                    Ok(n) => {
                        n
                    },
                    Err(UintError::EarlyEndOfScript) => {
                        $formatter.write_str("<unexpected end>")?;
                        break;
                    }
                    // We got the data in a slice which implies it being shorter than `usize::max_value()`
                    // So if we got overflow, we can confidently say the number is higher than length of
                    // the slice even though we don't know the exact number. This implies attempt to push
                    // past end.
                    Err(UintError::NumericOverflow) => {
                        $formatter.write_str("<push past end>")?;
                        break;
                    }
                }
            }
        }

        let mut iter = script.iter();
        // Was at least one opcode emitted?
        let mut at_least_one = false;
        // `iter` needs to be borrowed in `read_push_data_len`, so we have to use `while let` instead
        // of `for`.
        while let Some(byte) = iter.next() {
            let opcode = opcodes::All::from(*byte);

            let data_len = if let opcodes::Class::PushBytes(n) = opcode.classify(opcodes::ClassifyContext::Legacy) {
                n as usize
            } else {
                match opcode {
                    opcodes::all::OP_PUSHDATA1 => {
                        // side effects: may write and break from the loop
                        read_push_data_len!(&mut iter, 1, f)
                    }
                    opcodes::all::OP_PUSHDATA2 => {
                        // side effects: may write and break from the loop
                        read_push_data_len!(&mut iter, 2, f)
                    }
                    opcodes::all::OP_PUSHDATA4 => {
                        // side effects: may write and break from the loop
                        read_push_data_len!(&mut iter, 4, f)
                    }
                    _ => 0
                }
            };

            if at_least_one {
                f.write_str(" ")?;
            } else {
                at_least_one = true;
            }
            // Write the opcode
            if opcode == opcodes::all::OP_PUSHBYTES_0 {
                f.write_str("OP_0")?;
            } else {
                write!(f, "{:?}", opcode)?;
            }
            // Write any pushdata
            if data_len > 0 {
                f.write_str(" ")?;
                if data_len <= iter.len() {
                    for ch in iter.by_ref().take(data_len) {
                        write!(f, "{:02x}", ch)?;
                    }
                } else {
                    f.write_str("<push past end>")?;
                    break;
                }
            }
        }
        Ok(())
    }

    /// Writes the assembly decoding of the script to the formatter.
    pub fn fmt_asm(&self, f: &mut dyn fmt::Write) -> fmt::Result {
        Script::bytes_to_asm_fmt(self.as_ref(), f)
    }

    /// Creates an assembly decoding of the script in the given byte slice.
    pub fn bytes_to_asm(script: &[u8]) -> String {
        let mut buf = String::new();
        Script::bytes_to_asm_fmt(script, &mut buf).unwrap();
        buf
    }

    /// Returns the assembly decoding of the script.
    pub fn asm(&self) -> String {
        Script::bytes_to_asm(self.as_ref())
    }
}

/// Creates a new script from an existing vector.
impl From<Vec<u8>> for Script {
    fn from(v: Vec<u8>) -> Script { Script(v.into_boxed_slice()) }
}

/// A "parsed opcode" which allows iterating over a [`Script`] in a more sensible way.
#[derive(Debug, PartialEq, Eq, Clone)]
pub enum Instruction<'a> {
    /// Push a bunch of data.
    PushBytes(&'a [u8]),
    /// Some non-push opcode.
    Op(opcodes::All),
}

/// Iterator over a script returning parsed opcodes.
pub struct Instructions<'a> {
    data: ::core::slice::Iter<'a, u8>,
    enforce_minimal: bool,
}

impl<'a> Instructions<'a> {
    /// Set the iterator to end so that it won't iterate any longer
    fn kill(&mut self) {
        let len = self.data.len();
        self.data.nth(len.max(1) - 1);
    }

    /// takes `len` bytes long slice from iterator and returns it advancing iterator
    /// if the iterator is not long enough [`Error::EarlyEndOfScript`] is returned and the iterator is killed
    /// to avoid returning an infinite stream of errors.
    fn take_slice_or_kill(&mut self, len: usize) -> Result<&'a [u8], Error> {
        if self.data.len() >= len {
            let slice = &self.data.as_slice()[..len];
            if len > 0 {
                self.data.nth(len - 1);
            }

            Ok(slice)
        } else {
            self.kill();
            Err(Error::EarlyEndOfScript)
        }
    }

    fn next_push_data_len(&mut self, len: usize, min_push_len: usize) -> Option<Result<Instruction<'a>, Error>> {
        let n = match read_uint_iter(&mut self.data, len) {
            Ok(n) => n,
            // We do exhaustive matching to not forget to handle new variants if we extend
            // `UintError` type.
            // Overflow actually means early end of script (script is definitely shorter
            // than `usize::max_value()`)
            Err(UintError::EarlyEndOfScript) | Err(UintError::NumericOverflow) => {
                self.kill();
                return Some(Err(Error::EarlyEndOfScript));
            },
        };
        if self.enforce_minimal && n < min_push_len {
            self.kill();
            return Some(Err(Error::NonMinimalPush));
        }
        Some(self.take_slice_or_kill(n).map(Instruction::PushBytes))
    }
}

impl<'a> Iterator for Instructions<'a> {
    type Item = Result<Instruction<'a>, Error>;

    fn next(&mut self) -> Option<Result<Instruction<'a>, Error>> {
        let &byte = self.data.next()?;

        // classify parameter does not really matter here since we are only using
        // it for pushes and nums
        match opcodes::All::from(byte).classify(opcodes::ClassifyContext::Legacy) {
            opcodes::Class::PushBytes(n) => {
                // make sure safety argument holds across refactorings
                let n: u32 = n;
                // casting is safe because we don't support 16-bit architectures
                let n = n as usize;

                let op_byte = self.data.as_slice().first();
                match (self.enforce_minimal, op_byte, n) {
                    (true, Some(&op_byte), 1) if op_byte == 0x81 || (op_byte > 0 && op_byte <= 16) => {
                        self.kill();
                        Some(Err(Error::NonMinimalPush))
                    },
                    (_, None, 0) => {
                        // the iterator is already empty, may as well use this information to avoid
                        // whole take_slice_or_kill function
                        Some(Ok(Instruction::PushBytes(&[])))
                    },
                    _ => {
                        Some(self.take_slice_or_kill(n).map(Instruction::PushBytes))
                    }
                }
            }
            opcodes::Class::Ordinary(opcodes::Ordinary::OP_PUSHDATA1) => {
                self.next_push_data_len(1, 76)
            }
            opcodes::Class::Ordinary(opcodes::Ordinary::OP_PUSHDATA2) => {
                self.next_push_data_len(2, 0x100)
            }
            opcodes::Class::Ordinary(opcodes::Ordinary::OP_PUSHDATA4) => {
                self.next_push_data_len(4, 0x10000)
            }
            // Everything else we can push right through
            _ => {
                Some(Ok(Instruction::Op(opcodes::All::from(byte))))
            }
        }
    }
}

impl<'a> ::core::iter::FusedIterator for Instructions<'a> {}

impl Builder {
    /// Creates a new empty script.
    pub fn new() -> Self {
        Builder(vec![], None)
    }

    /// Returns the length in bytes of the script.
    pub fn len(&self) -> usize { self.0.len() }

    /// Checks whether the script is the empty script.
    pub fn is_empty(&self) -> bool { self.0.is_empty() }

    /// Adds instructions to push an integer onto the stack. Integers are
    /// encoded as little-endian signed-magnitude numbers, but there are
    /// dedicated opcodes to push some small integers.
    pub fn push_int(self, data: i64) -> Builder {
        // We can special-case -1, 1-16
        if data == -1 || (data >= 1 && data <= 16) {
            let opcode = opcodes::All::from(
                (data - 1 + opcodes::OP_TRUE.into_u8() as i64) as u8
            );
            self.push_opcode(opcode)
        }
        // We can also special-case zero
        else if data == 0 {
            self.push_opcode(opcodes::OP_FALSE)
        }
        // Otherwise encode it as data
        else { self.push_scriptint(data) }
    }

    /// Adds instructions to push an integer onto the stack, using the explicit
    /// encoding regardless of the availability of dedicated opcodes.
    pub fn push_scriptint(self, data: i64) -> Builder {
        self.push_slice(&build_scriptint(data))
    }

    /// Adds instructions to push some arbitrary data onto the stack.
    pub fn push_slice(mut self, data: &[u8]) -> Builder {
        // Start with a PUSH opcode
        match data.len() as u64 {
            n if n < opcodes::Ordinary::OP_PUSHDATA1 as u64 => { self.0.push(n as u8); },
            n if n < 0x100 => {
                self.0.push(opcodes::Ordinary::OP_PUSHDATA1.into_u8());
                self.0.push(n as u8);
            },
            n if n < 0x10000 => {
                self.0.push(opcodes::Ordinary::OP_PUSHDATA2.into_u8());
                self.0.push((n % 0x100) as u8);
                self.0.push((n / 0x100) as u8);
            },
            n if n < 0x100000000 => {
                self.0.push(opcodes::Ordinary::OP_PUSHDATA4.into_u8());
                self.0.push((n % 0x100) as u8);
                self.0.push(((n / 0x100) % 0x100) as u8);
                self.0.push(((n / 0x10000) % 0x100) as u8);
                self.0.push((n / 0x1000000) as u8);
            }
            _ => panic!("tried to put a 4bn+ sized object into a script!")
        }
        // Then push the raw bytes
        self.0.extend(data.iter().cloned());
        self.1 = None;
        self
    }

    /// Adds instructions to push a public key onto the stack.
    pub fn push_key(self, key: &PublicKey) -> Builder {
        if key.compressed {
            self.push_slice(&key.inner.serialize()[..])
        } else {
            self.push_slice(&key.inner.serialize_uncompressed()[..])
        }
    }

    /// Adds instructions to push an XOnly public key onto the stack.
    pub fn push_x_only_key(self, x_only_key: &XOnlyPublicKey) -> Builder {
        self.push_slice(&x_only_key.serialize())
    }

    /// Adds a single opcode to the script.
    pub fn push_opcode(mut self, data: opcodes::All) -> Builder {
        self.0.push(data.into_u8());
        self.1 = Some(data);
        self
    }

    /// Adds an `OP_VERIFY` to the script, unless the most-recently-added
    /// opcode has an alternate `VERIFY` form, in which case that opcode
    /// is replaced e.g., `OP_CHECKSIG` will become `OP_CHECKSIGVERIFY`.
    pub fn push_verify(mut self) -> Builder {
        match self.1 {
            Some(opcodes::all::OP_EQUAL) => {
                self.0.pop();
                self.push_opcode(opcodes::all::OP_EQUALVERIFY)
            },
            Some(opcodes::all::OP_NUMEQUAL) => {
                self.0.pop();
                self.push_opcode(opcodes::all::OP_NUMEQUALVERIFY)
            },
            Some(opcodes::all::OP_CHECKSIG) => {
                self.0.pop();
                self.push_opcode(opcodes::all::OP_CHECKSIGVERIFY)
            },
            Some(opcodes::all::OP_CHECKMULTISIG) => {
                self.0.pop();
                self.push_opcode(opcodes::all::OP_CHECKMULTISIGVERIFY)
            },
            _ => self.push_opcode(opcodes::all::OP_VERIFY),
        }
    }

    /// Converts the `Builder` into an unmodifiable `Script`.
    pub fn into_script(self) -> Script {
        Script(self.0.into_boxed_slice())
    }
}

impl Default for Builder {
    fn default() -> Builder { Builder::new() }
}

/// Creates a new builder from an existing vector.
impl From<Vec<u8>> for Builder {
    fn from(v: Vec<u8>) -> Builder {
        let script = Script(v.into_boxed_slice());
        let last_op = match script.instructions().last() {
            Some(Ok(Instruction::Op(op))) => Some(op),
            _ => None,
        };
        Builder(script.into_bytes(), last_op)
    }
}

#[cfg(feature = "serde")]
#[cfg_attr(docsrs, doc(cfg(feature = "serde")))]
impl<'de> serde::Deserialize<'de> for Script {
    fn deserialize<D>(deserializer: D) -> Result<Self, D::Error>
    where
        D: serde::Deserializer<'de>,
    {
        use core::fmt::Formatter;
        use hashes::hex::FromHex;

        if deserializer.is_human_readable() {

            struct Visitor;
            impl<'de> serde::de::Visitor<'de> for Visitor {
                type Value = Script;

                fn expecting(&self, formatter: &mut Formatter) -> fmt::Result {
                    formatter.write_str("a script hex")
                }

                fn visit_str<E>(self, v: &str) -> Result<Self::Value, E>
                where
                    E: serde::de::Error,
                {
                    let v = Vec::from_hex(v).map_err(E::custom)?;
                    Ok(Script::from(v))
                }
            }
            deserializer.deserialize_str(Visitor)
        } else {
            struct BytesVisitor;

            impl<'de> serde::de::Visitor<'de> for BytesVisitor {
                type Value = Script;

                fn expecting(&self, formatter: &mut Formatter) -> fmt::Result {
                    formatter.write_str("a script Vec<u8>")
                }

                fn visit_bytes<E>(self, v: &[u8]) -> Result<Self::Value, E>
                where
                    E: serde::de::Error,
                {
                    Ok(Script::from(v.to_vec()))
                }

                fn visit_byte_buf<E>(self, v: Vec<u8>) -> Result<Self::Value, E>
                where
                    E: serde::de::Error,
                {
                    Ok(Script::from(v))
                }
            }
            deserializer.deserialize_bytes(BytesVisitor)
        }
    }
}

#[cfg(feature = "serde")]
#[cfg_attr(docsrs, doc(cfg(feature = "serde")))]
impl serde::Serialize for Script {
    /// User-facing serialization for `Script`.
    fn serialize<S>(&self, serializer: S) -> Result<S::Ok, S::Error>
    where
        S: serde::Serializer,
    {
        if serializer.is_human_readable() {
            serializer.serialize_str(&format!("{:x}", self))
        } else {
            serializer.serialize_bytes(&self.as_bytes())
        }
    }
}

impl Encodable for Script {
    #[inline]
    fn consensus_encode<S: io::Write>(&self, s: S) -> Result<usize, io::Error> {
        self.0.consensus_encode(s)
    }
}

impl Decodable for Script {
    #[inline]
    fn consensus_decode<D: io::Read>(d: D) -> Result<Self, encode::Error> {
        Ok(Script(Decodable::consensus_decode(d)?))
    }
}

#[cfg(test)]
mod test {
    use core::str::FromStr;

    use super::*;
    use super::build_scriptint;

    use crate::hashes::hex::{FromHex, ToHex};
    use crate::consensus::encode::{deserialize, serialize};
    use crate::blockdata::opcodes;
    use crate::util::key::PublicKey;
    use crate::util::psbt::serialize::Serialize;

    #[test]
    fn script() {
        let mut comp = vec![];
        let mut script = Builder::new();
        assert_eq!(&script[..], &comp[..]);

        // small ints
        script = script.push_int(1);  comp.push(81u8); assert_eq!(&script[..], &comp[..]);
        script = script.push_int(0);  comp.push(0u8);  assert_eq!(&script[..], &comp[..]);
        script = script.push_int(4);  comp.push(84u8); assert_eq!(&script[..], &comp[..]);
        script = script.push_int(-1); comp.push(79u8); assert_eq!(&script[..], &comp[..]);
        // forced scriptint
        script = script.push_scriptint(4); comp.extend([1u8, 4].iter().cloned()); assert_eq!(&script[..], &comp[..]);
        // big ints
        script = script.push_int(17); comp.extend([1u8, 17].iter().cloned()); assert_eq!(&script[..], &comp[..]);
        script = script.push_int(10000); comp.extend([2u8, 16, 39].iter().cloned()); assert_eq!(&script[..], &comp[..]);
        // notice the sign bit set here, hence the extra zero/128 at the end
        script = script.push_int(10000000); comp.extend([4u8, 128, 150, 152, 0].iter().cloned()); assert_eq!(&script[..], &comp[..]);
        script = script.push_int(-10000000); comp.extend([4u8, 128, 150, 152, 128].iter().cloned()); assert_eq!(&script[..], &comp[..]);

        // data
        script = script.push_slice("NRA4VR".as_bytes()); comp.extend([6u8, 78, 82, 65, 52, 86, 82].iter().cloned()); assert_eq!(&script[..], &comp[..]);

        // keys
        let keystr = "21032e58afe51f9ed8ad3cc7897f634d881fdbe49a81564629ded8156bebd2ffd1af";
        let key = PublicKey::from_str(&keystr[2..]).unwrap();
        script = script.push_key(&key); comp.extend(Vec::from_hex(keystr).unwrap().iter().cloned()); assert_eq!(&script[..], &comp[..]);
        let keystr = "41042e58afe51f9ed8ad3cc7897f634d881fdbe49a81564629ded8156bebd2ffd1af191923a2964c177f5b5923ae500fca49e99492d534aa3759d6b25a8bc971b133";
        let key = PublicKey::from_str(&keystr[2..]).unwrap();
        script = script.push_key(&key); comp.extend(Vec::from_hex(keystr).unwrap().iter().cloned()); assert_eq!(&script[..], &comp[..]);

        // opcodes
        script = script.push_opcode(opcodes::all::OP_CHECKSIG); comp.push(0xACu8); assert_eq!(&script[..], &comp[..]);
        script = script.push_opcode(opcodes::all::OP_CHECKSIG); comp.push(0xACu8); assert_eq!(&script[..], &comp[..]);
    }

    #[test]
    fn script_x_only_key() {
        // Notice the "20" which prepends the keystr. That 20 is hexidecimal for "32". The Builder automatically adds the 32 opcode
        // to our script in order to give a heads up to the script compiler that it should add the next 32 bytes to the stack.
        // From: https://github.com/bitcoin-core/btcdeb/blob/e8c2750c4a4702768c52d15640ed03bf744d2601/doc/tapscript-example.md?plain=1#L43
        let keystr = "209997a497d964fc1a62885b05a51166a65a90df00492c8d7cf61d6accf54803be";
        let x_only_key = XOnlyPublicKey::from_str(&keystr[2..]).unwrap();
        let script = Builder::new().push_x_only_key(&x_only_key);
        assert_eq!(script.0, Vec::from_hex(keystr).unwrap());
    }

    #[test]
    fn script_builder() {
        // from txid 3bb5e6434c11fb93f64574af5d116736510717f2c595eb45b52c28e31622dfff which was in my mempool when I wrote the test
        let script = Builder::new().push_opcode(opcodes::all::OP_DUP)
                                   .push_opcode(opcodes::all::OP_HASH160)
                                   .push_slice(&Vec::from_hex("16e1ae70ff0fa102905d4af297f6912bda6cce19").unwrap())
                                   .push_opcode(opcodes::all::OP_EQUALVERIFY)
                                   .push_opcode(opcodes::all::OP_CHECKSIG)
                                   .into_script();
        assert_eq!(&format!("{:x}", script), "76a91416e1ae70ff0fa102905d4af297f6912bda6cce1988ac");
    }

    #[test]
    fn script_generators() {
        let pubkey = PublicKey::from_str("0234e6a79c5359c613762d537e0e19d86c77c1666d8c9ab050f23acd198e97f93e").unwrap();
        assert!(Script::new_p2pk(&pubkey).is_p2pk());

        let pubkey_hash = PubkeyHash::hash(&pubkey.inner.serialize());
        assert!(Script::new_p2pkh(&pubkey_hash).is_p2pkh());

        let wpubkey_hash = WPubkeyHash::hash(&pubkey.inner.serialize());
        assert!(Script::new_v0_p2wpkh(&wpubkey_hash).is_v0_p2wpkh());

        let script = Builder::new().push_opcode(opcodes::all::OP_NUMEQUAL)
                                   .push_verify()
                                   .into_script();
        let script_hash = ScriptHash::hash(&script.serialize());
        let p2sh = Script::new_p2sh(&script_hash);
        assert!(p2sh.is_p2sh());
        assert_eq!(script.to_p2sh(), p2sh);

        let wscript_hash = WScriptHash::hash(&script.serialize());
        let p2wsh = Script::new_v0_p2wsh(&wscript_hash);
        assert!(p2wsh.is_v0_p2wsh());
        assert_eq!(script.to_v0_p2wsh(), p2wsh);

        // Test data are taken from the second output of
        // 2ccb3a1f745eb4eefcf29391460250adda5fab78aaddb902d25d3cd97d9d8e61 transaction
        let data = Vec::<u8>::from_hex("aa21a9ed20280f53f2d21663cac89e6bd2ad19edbabb048cda08e73ed19e9268d0afea2a").unwrap();
        let op_return = Script::new_op_return(&data);
        assert!(op_return.is_op_return());
        assert_eq!(op_return.to_hex(), "6a24aa21a9ed20280f53f2d21663cac89e6bd2ad19edbabb048cda08e73ed19e9268d0afea2a");
    }

    #[test]
    fn script_builder_verify() {
        let simple = Builder::new()
            .push_verify()
            .into_script();
        assert_eq!(format!("{:x}", simple), "69");
        let simple2 = Builder::from(vec![])
            .push_verify()
            .into_script();
        assert_eq!(format!("{:x}", simple2), "69");

        let nonverify = Builder::new()
            .push_verify()
            .push_verify()
            .into_script();
        assert_eq!(format!("{:x}", nonverify), "6969");
        let nonverify2 = Builder::from(vec![0x69])
            .push_verify()
            .into_script();
        assert_eq!(format!("{:x}", nonverify2), "6969");

        let equal = Builder::new()
            .push_opcode(opcodes::all::OP_EQUAL)
            .push_verify()
            .into_script();
        assert_eq!(format!("{:x}", equal), "88");
        let equal2 = Builder::from(vec![0x87])
            .push_verify()
            .into_script();
        assert_eq!(format!("{:x}", equal2), "88");

        let numequal = Builder::new()
            .push_opcode(opcodes::all::OP_NUMEQUAL)
            .push_verify()
            .into_script();
        assert_eq!(format!("{:x}", numequal), "9d");
        let numequal2 = Builder::from(vec![0x9c])
            .push_verify()
            .into_script();
        assert_eq!(format!("{:x}", numequal2), "9d");

        let checksig = Builder::new()
            .push_opcode(opcodes::all::OP_CHECKSIG)
            .push_verify()
            .into_script();
        assert_eq!(format!("{:x}", checksig), "ad");
        let checksig2 = Builder::from(vec![0xac])
            .push_verify()
            .into_script();
        assert_eq!(format!("{:x}", checksig2), "ad");

        let checkmultisig = Builder::new()
            .push_opcode(opcodes::all::OP_CHECKMULTISIG)
            .push_verify()
            .into_script();
        assert_eq!(format!("{:x}", checkmultisig), "af");
        let checkmultisig2 = Builder::from(vec![0xae])
            .push_verify()
            .into_script();
        assert_eq!(format!("{:x}", checkmultisig2), "af");

        let trick_slice = Builder::new()
            .push_slice(&[0xae]) // OP_CHECKMULTISIG
            .push_verify()
            .into_script();
        assert_eq!(format!("{:x}", trick_slice), "01ae69");
        let trick_slice2 = Builder::from(vec![0x01, 0xae])
            .push_verify()
            .into_script();
        assert_eq!(format!("{:x}", trick_slice2), "01ae69");
   }

    #[test]
    fn script_serialize() {
        let hex_script = Vec::from_hex("6c493046022100f93bb0e7d8db7bd46e40132d1f8242026e045f03a0efe71bbb8e3f475e970d790221009337cd7f1f929f00cc6ff01f03729b069a7c21b59b1736ddfee5db5946c5da8c0121033b9b137ee87d5a812d6f506efdd37f0affa7ffc310711c06c7f3e097c9447c52").unwrap();
        let script: Result<Script, _> = deserialize(&hex_script);
        assert!(script.is_ok());
        assert_eq!(serialize(&script.unwrap()), hex_script);
    }

    #[test]
    fn scriptint_round_trip() {
        assert_eq!(build_scriptint(-1), vec![0x81]);
        assert_eq!(build_scriptint(255), vec![255, 0]);
        assert_eq!(build_scriptint(256), vec![0, 1]);
        assert_eq!(build_scriptint(257), vec![1, 1]);
        assert_eq!(build_scriptint(511), vec![255, 1]);
        for &i in [10, 100, 255, 256, 1000, 10000, 25000, 200000, 5000000, 1000000000,
                             (1 << 31) - 1, -((1 << 31) - 1)].iter() {
            assert_eq!(Ok(i), read_scriptint(&build_scriptint(i)));
            assert_eq!(Ok(-i), read_scriptint(&build_scriptint(-i)));
        }
        assert!(read_scriptint(&build_scriptint(1 << 31)).is_err());
        assert!(read_scriptint(&build_scriptint(-(1 << 31))).is_err());
    }

    #[test]
    fn script_hashes() {
        let script = hex_script!("410446ef0102d1ec5240f0d061a4246c1bdef63fc3dbab7733052fbbf0ecd8f41fc26bf049ebb4f9527f374280259e7cfa99c48b0e3f39c51347a19a5819651503a5ac");
        assert_eq!(script.script_hash().to_hex(), "8292bcfbef1884f73c813dfe9c82fd7e814291ea");
        assert_eq!(script.wscript_hash().to_hex(), "3e1525eb183ad4f9b3c5fa3175bdca2a52e947b135bbb90383bf9f6408e2c324");
    }

    #[test]
    fn provably_unspendable_test() {
        // p2pk
        assert_eq!(hex_script!("410446ef0102d1ec5240f0d061a4246c1bdef63fc3dbab7733052fbbf0ecd8f41fc26bf049ebb4f9527f374280259e7cfa99c48b0e3f39c51347a19a5819651503a5ac").is_provably_unspendable(), false);
        assert_eq!(hex_script!("4104ea1feff861b51fe3f5f8a3b12d0f4712db80e919548a80839fc47c6a21e66d957e9c5d8cd108c7a2d2324bad71f9904ac0ae7336507d785b17a2c115e427a32fac").is_provably_unspendable(), false);
        // p2pkhash
        assert_eq!(hex_script!("76a914ee61d57ab51b9d212335b1dba62794ac20d2bcf988ac").is_provably_unspendable(), false);
        assert_eq!(hex_script!("6aa9149eb21980dc9d413d8eac27314938b9da920ee53e87").is_provably_unspendable(), true);
    }

    #[test]
    fn op_return_test() {
        assert_eq!(hex_script!("6aa9149eb21980dc9d413d8eac27314938b9da920ee53e87").is_op_return(), true);
        assert_eq!(hex_script!("76a914ee61d57ab51b9d212335b1dba62794ac20d2bcf988ac").is_op_return(), false);
        assert_eq!(hex_script!("").is_op_return(), false);
    }

    #[test]
    #[cfg(feature = "serde")]
    fn script_json_serialize() {
        use serde_json;

        let original = hex_script!("827651a0698faaa9a8a7a687");
        let json = serde_json::to_value(&original).unwrap();
        assert_eq!(json, serde_json::Value::String("827651a0698faaa9a8a7a687".to_owned()));
        let des = serde_json::from_value(json).unwrap();
        assert_eq!(original, des);
    }

    #[test]
    fn script_asm() {
        assert_eq!(hex_script!("6363636363686868686800").asm(),
                   "OP_IF OP_IF OP_IF OP_IF OP_IF OP_ENDIF OP_ENDIF OP_ENDIF OP_ENDIF OP_ENDIF OP_0");
        assert_eq!(hex_script!("6363636363686868686800").asm(),
                   "OP_IF OP_IF OP_IF OP_IF OP_IF OP_ENDIF OP_ENDIF OP_ENDIF OP_ENDIF OP_ENDIF OP_0");
        assert_eq!(hex_script!("2102715e91d37d239dea832f1460e91e368115d8ca6cc23a7da966795abad9e3b699ac").asm(),
                   "OP_PUSHBYTES_33 02715e91d37d239dea832f1460e91e368115d8ca6cc23a7da966795abad9e3b699 OP_CHECKSIG");
        // Elements Alpha peg-out transaction with some signatures removed for brevity. Mainly to test PUSHDATA1
        assert_eq!(hex_script!("0047304402202457e78cc1b7f50d0543863c27de75d07982bde8359b9e3316adec0aec165f2f02200203fd331c4e4a4a02f48cf1c291e2c0d6b2f7078a784b5b3649fca41f8794d401004cf1552103244e602b46755f24327142a0517288cebd159eccb6ccf41ea6edf1f601e9af952103bbbacc302d19d29dbfa62d23f37944ae19853cf260c745c2bea739c95328fcb721039227e83246bd51140fe93538b2301c9048be82ef2fb3c7fc5d78426ed6f609ad210229bf310c379b90033e2ecb07f77ecf9b8d59acb623ab7be25a0caed539e2e6472103703e2ed676936f10b3ce9149fa2d4a32060fb86fa9a70a4efe3f21d7ab90611921031e9b7c6022400a6bb0424bbcde14cff6c016b91ee3803926f3440abf5c146d05210334667f975f55a8455d515a2ef1c94fdfa3315f12319a14515d2a13d82831f62f57ae").asm(),
                   "OP_0 OP_PUSHBYTES_71 304402202457e78cc1b7f50d0543863c27de75d07982bde8359b9e3316adec0aec165f2f02200203fd331c4e4a4a02f48cf1c291e2c0d6b2f7078a784b5b3649fca41f8794d401 OP_0 OP_PUSHDATA1 552103244e602b46755f24327142a0517288cebd159eccb6ccf41ea6edf1f601e9af952103bbbacc302d19d29dbfa62d23f37944ae19853cf260c745c2bea739c95328fcb721039227e83246bd51140fe93538b2301c9048be82ef2fb3c7fc5d78426ed6f609ad210229bf310c379b90033e2ecb07f77ecf9b8d59acb623ab7be25a0caed539e2e6472103703e2ed676936f10b3ce9149fa2d4a32060fb86fa9a70a4efe3f21d7ab90611921031e9b7c6022400a6bb0424bbcde14cff6c016b91ee3803926f3440abf5c146d05210334667f975f55a8455d515a2ef1c94fdfa3315f12319a14515d2a13d82831f62f57ae");
        // Various weird scripts found in transaction 6d7ed9914625c73c0288694a6819196a27ef6c08f98e1270d975a8e65a3dc09a
        // which triggerred overflow bugs on 32-bit machines in script formatting in the past.
        assert_eq!(hex_script!("01").asm(),
                   "OP_PUSHBYTES_1 <push past end>");
        assert_eq!(hex_script!("0201").asm(),
                   "OP_PUSHBYTES_2 <push past end>");
        assert_eq!(hex_script!("4c").asm(),
                   "<unexpected end>");
        assert_eq!(hex_script!("4c0201").asm(),
                   "OP_PUSHDATA1 <push past end>");
        assert_eq!(hex_script!("4d").asm(),
                   "<unexpected end>");
        assert_eq!(hex_script!("4dffff01").asm(),
                   "OP_PUSHDATA2 <push past end>");
        assert_eq!(hex_script!("4effffffff01").asm(),
                   "OP_PUSHDATA4 <push past end>");
    }

    #[test]
    fn script_p2sh_p2p2k_template() {
        // random outputs I picked out of the mempool
        assert!(hex_script!("76a91402306a7c23f3e8010de41e9e591348bb83f11daa88ac").is_p2pkh());
        assert!(!hex_script!("76a91402306a7c23f3e8010de41e9e591348bb83f11daa88ac").is_p2sh());
        assert!(!hex_script!("76a91402306a7c23f3e8010de41e9e591348bb83f11daa88ad").is_p2pkh());
        assert!(!hex_script!("").is_p2pkh());
        assert!(hex_script!("a914acc91e6fef5c7f24e5c8b3f11a664aa8f1352ffd87").is_p2sh());
        assert!(!hex_script!("a914acc91e6fef5c7f24e5c8b3f11a664aa8f1352ffd87").is_p2pkh());
        assert!(!hex_script!("a314acc91e6fef5c7f24e5c8b3f11a664aa8f1352ffd87").is_p2sh());
    }

    #[test]
    fn script_p2pk() {
        assert!(hex_script!("21021aeaf2f8638a129a3156fbe7e5ef635226b0bafd495ff03afe2c843d7e3a4b51ac").is_p2pk());
        assert!(hex_script!("410496b538e853519c726a2c91e61ec11600ae1390813a627c66fb8be7947be63c52da7589379515d4e0a604f8141781e62294721166bf621e73a82cbf2342c858eeac").is_p2pk());
    }

    #[test]
    fn p2sh_p2wsh_conversion() {
        // Test vectors taken from Core tests/data/script_tests.json
        // bare p2wsh
        let redeem_script = hex_script!("410479be667ef9dcbbac55a06295ce870b07029bfcdb2dce28d959f2815b16f81798483ada7726a3c4655da4fbfc0e1108a8fd17b448a68554199c47d08ffb10d4b8ac");
        let expected_witout = hex_script!("0020b95237b48faaa69eb078e1170be3b5cbb3fddf16d0a991e14ad274f7b33a4f64");
        assert!(redeem_script.to_v0_p2wsh().is_v0_p2wsh());
        assert_eq!(redeem_script.to_v0_p2wsh(), expected_witout);

        // p2sh
        let redeem_script = hex_script!("0479be667ef9dcbbac55a06295ce870b07029bfcdb2dce28d959f2815b16f81798483ada7726a3c4655da4fbfc0e1108a8fd17b448a68554199c47d08ffb10d4b8");
        let expected_p2shout = hex_script!("a91491b24bf9f5288532960ac687abb035127b1d28a587");
        assert!(redeem_script.to_p2sh().is_p2sh());
        assert_eq!(redeem_script.to_p2sh(), expected_p2shout);

        // p2sh-p2wsh
        let redeem_script = hex_script!("410479be667ef9dcbbac55a06295ce870b07029bfcdb2dce28d959f2815b16f81798483ada7726a3c4655da4fbfc0e1108a8fd17b448a68554199c47d08ffb10d4b8ac");
        let expected_witout = hex_script!("0020b95237b48faaa69eb078e1170be3b5cbb3fddf16d0a991e14ad274f7b33a4f64");
        let expected_out = hex_script!("a914f386c2ba255cc56d20cfa6ea8b062f8b5994551887");
        assert!(redeem_script.to_p2sh().is_p2sh());
        assert!(redeem_script.to_p2sh().to_v0_p2wsh().is_v0_p2wsh());
        assert_eq!(redeem_script.to_v0_p2wsh(), expected_witout);
        assert_eq!(redeem_script.to_v0_p2wsh().to_p2sh(), expected_out);
    }

    #[test]
    fn test_iterator() {
        let zero = hex_script!("00");
        let zeropush = hex_script!("0100");

        let nonminimal = hex_script!("4c0169b2");      // PUSHDATA1 for no reason
        let minimal = hex_script!("0169b2");           // minimal
        let nonminimal_alt = hex_script!("026900b2");  // non-minimal number but minimal push (should be OK)

        let v_zero: Result<Vec<Instruction>, Error> = zero.instructions_minimal().collect();
        let v_zeropush: Result<Vec<Instruction>, Error> = zeropush.instructions_minimal().collect();

        let v_min: Result<Vec<Instruction>, Error> = minimal.instructions_minimal().collect();
        let v_nonmin: Result<Vec<Instruction>, Error> = nonminimal.instructions_minimal().collect();
        let v_nonmin_alt: Result<Vec<Instruction>, Error> = nonminimal_alt.instructions_minimal().collect();
        let slop_v_min: Result<Vec<Instruction>, Error> = minimal.instructions().collect();
        let slop_v_nonmin: Result<Vec<Instruction>, Error> = nonminimal.instructions().collect();
        let slop_v_nonmin_alt: Result<Vec<Instruction>, Error> = nonminimal_alt.instructions().collect();

        assert_eq!(v_zero.unwrap(), vec![Instruction::PushBytes(&[])]);
        assert_eq!(v_zeropush.unwrap(), vec![Instruction::PushBytes(&[0])]);

        assert_eq!(
            v_min.clone().unwrap(),
            vec![Instruction::PushBytes(&[105]), Instruction::Op(opcodes::OP_NOP3)]
        );

        assert_eq!(v_nonmin.err().unwrap(), Error::NonMinimalPush);

        assert_eq!(
            v_nonmin_alt.clone().unwrap(),
            vec![Instruction::PushBytes(&[105, 0]), Instruction::Op(opcodes::OP_NOP3)]
        );

        assert_eq!(v_min.clone().unwrap(), slop_v_min.unwrap());
        assert_eq!(v_min.unwrap(), slop_v_nonmin.unwrap());
        assert_eq!(v_nonmin_alt.unwrap(), slop_v_nonmin_alt.unwrap());
    }

	#[test]
    fn script_ord() {
        let script_1 = Builder::new().push_slice(&[1, 2, 3, 4]).into_script();
        let script_2 = Builder::new().push_int(10).into_script();
        let script_3 = Builder::new().push_int(15).into_script();
        let script_4 = Builder::new().push_opcode(opcodes::all::OP_RETURN).into_script();

        assert!(script_1 < script_2);
        assert!(script_2 < script_3);
        assert!(script_3 < script_4);

        assert!(script_1 <= script_1);
        assert!(script_1 >= script_1);

        assert!(script_4 > script_3);
        assert!(script_3 > script_2);
        assert!(script_2 > script_1);
    }

	#[test]
	#[cfg(feature = "groestlcoinconsensus")]
	fn test_groestlcoinconsensus () {
		// a random segwit transaction from the blockchain using native segwit
<<<<<<< HEAD
		let spent = Builder::from(Vec::from_hex("0014f2075f97aaef79587e621275f0ba25e47e750e1a").unwrap()).into_script();
		let spending = Vec::from_hex("020000000001019e0e6d901a29f49fc217edb0e18c036727115834fb6ada9c764e9740a16a83b90000000000ffffffff0198e6180207000000160014bb380c38f25920fc9946f6a84b6442eebbb77248024730440220786b3e70502d1c0ec300d3144d74b4cbc87fb1168e5821b78404962aaab05e9902203e27204e4ad621802c4191fee6eed8d1b97c7b2ba7e083fb7e4d09380cb7d0a401210223b5e6c2231dc61a800fde397f64d271dc8e65d8fd01a7932d3e4270dd32774e00000000").unwrap();
		spent.verify(0, ::Amount::from_sat(30099980000), spending.as_slice()).unwrap();
=======
		let spent = Builder::from(Vec::from_hex("0020701a8d401c84fb13e6baf169d59684e17abd9fa216c8cc5b9fc63d622ff8c58d").unwrap()).into_script();
		let spending = Vec::from_hex("010000000001011f97548fbbe7a0db7588a66e18d803d0089315aa7d4cc28360b6ec50ef36718a0100000000ffffffff02df1776000000000017a9146c002a686959067f4866b8fb493ad7970290ab728757d29f0000000000220020701a8d401c84fb13e6baf169d59684e17abd9fa216c8cc5b9fc63d622ff8c58d04004730440220565d170eed95ff95027a69b313758450ba84a01224e1f7f130dda46e94d13f8602207bdd20e307f062594022f12ed5017bbf4a055a06aea91c10110a0e3bb23117fc014730440220647d2dc5b15f60bc37dc42618a370b2a1490293f9e5c8464f53ec4fe1dfe067302203598773895b4b16d37485cbe21b337f4e4b650739880098c592553add7dd4355016952210375e00eb72e29da82b89367947f29ef34afb75e8654f6ea368e0acdfd92976b7c2103a1b26313f430c4b15bb1fdce663207659d8cac749a0e53d70eff01874496feff2103c96d495bfdd5ba4145e3e046fee45e84a8a48ad05bd8dbb395c011a32cf9f88053ae00000000").unwrap();
		spent.verify(0, crate::Amount::from_sat(18393430), spending.as_slice()).unwrap();
>>>>>>> 2b1154ce
	}

    #[test]
    fn defult_dust_value_tests() {
        // Check that our dust_value() calculator correctly calculates the dust limit on common
        // well-known scriptPubKey types.
        let script_p2wpkh = Builder::new().push_int(0).push_slice(&[42; 20]).into_script();
        assert!(script_p2wpkh.is_v0_p2wpkh());
        assert_eq!(script_p2wpkh.dust_value(), crate::Amount::from_sat(294));

        let script_p2pkh = Builder::new()
            .push_opcode(opcodes::all::OP_DUP)
            .push_opcode(opcodes::all::OP_HASH160)
            .push_slice(&[42; 20])
            .push_opcode(opcodes::all::OP_EQUALVERIFY)
            .push_opcode(opcodes::all::OP_CHECKSIG)
            .into_script();
        assert!(script_p2pkh.is_p2pkh());
        assert_eq!(script_p2pkh.dust_value(), crate::Amount::from_sat(546));
    }

    #[test]
    #[cfg(feature = "serde")]
    fn test_script_serde_human_and_not() {
        let script = Script::from(vec![0u8, 1u8, 2u8]);

        // Serialize
        let json = ::serde_json::to_string(&script).unwrap();
        assert_eq!(json, "\"000102\"");
        let bincode = ::bincode::serialize(&script).unwrap();
        assert_eq!(bincode, [3, 0, 0, 0, 0, 0, 0, 0, 0, 1, 2]); // bincode adds u64 for length, serde_cbor use varint

        // Deserialize
        assert_eq!(script, ::serde_json::from_str(&json).unwrap());
        assert_eq!(script, ::bincode::deserialize(&bincode).unwrap());
    }

    #[test]
    fn test_instructions_are_fused() {
        let script = Script::new();
        let mut instructions = script.instructions();
        assert!(instructions.next().is_none());
        assert!(instructions.next().is_none());
        assert!(instructions.next().is_none());
        assert!(instructions.next().is_none());
    }

    #[test]
    fn read_scriptbool_zero_is_false() {
        let v: Vec<u8> = vec![0x00, 0x00, 0x00, 0x00];
        assert!(!read_scriptbool(&v));

        let v: Vec<u8> = vec![0x00, 0x00, 0x00, 0x80]; // With sign bit set.
        assert!(!read_scriptbool(&v));
    }

    #[test]
    fn read_scriptbool_non_zero_is_true() {
        let v: Vec<u8> = vec![0x01, 0x00, 0x00, 0x00];
        assert!(read_scriptbool(&v));

        let v: Vec<u8> = vec![0x01, 0x00, 0x00, 0x80]; // With sign bit set.
        assert!(read_scriptbool(&v));
    }
}<|MERGE_RESOLUTION|>--- conflicted
+++ resolved
@@ -31,25 +31,14 @@
 
 #[cfg(feature = "serde")] use serde;
 
-<<<<<<< HEAD
-use hash_types::{PubkeyHash, WPubkeyHash, ScriptHash, WScriptHash};
-use blockdata::opcodes;
-use consensus::{encode, Decodable, Encodable};
-use hashes::{Hash, hex};
-use policy::DUST_RELAY_TX_FEE;
-#[cfg(feature="groestlcoinconsensus")] use groestlcoinconsensus;
-#[cfg(feature="groestlcoinconsensus")] use core::convert::From;
-use OutPoint;
-=======
 use crate::hash_types::{PubkeyHash, WPubkeyHash, ScriptHash, WScriptHash};
 use crate::blockdata::opcodes;
 use crate::consensus::{encode, Decodable, Encodable};
 use crate::hashes::{Hash, hex};
 use crate::policy::DUST_RELAY_TX_FEE;
-#[cfg(feature="bitcoinconsensus")] use bitcoinconsensus;
-#[cfg(feature="bitcoinconsensus")] use core::convert::From;
+#[cfg(feature="groestlcoinconsensus")] use groestlcoinconsensus;
+#[cfg(feature="groestlcoinconsensus")] use core::convert::From;
 use crate::OutPoint;
->>>>>>> 2b1154ce
 
 use crate::util::key::PublicKey;
 use crate::util::address::WitnessVersion;
@@ -625,19 +614,11 @@
         }
     }
 
-<<<<<<< HEAD
     /// Shorthand for [`Self::verify_with_flags`] with flag [groestlcoinconsensus::VERIFY_ALL].
     #[cfg(feature="groestlcoinconsensus")]
     #[cfg_attr(docsrs, doc(cfg(feature = "groestlcoinconsensus")))]
-    pub fn verify (&self, index: usize, amount: ::Amount, spending: &[u8]) -> Result<(), Error> {
+    pub fn verify (&self, index: usize, amount: crate::Amount, spending: &[u8]) -> Result<(), Error> {
         self.verify_with_flags(index, amount, spending, ::groestlcoinconsensus::VERIFY_ALL)
-=======
-    /// Shorthand for [`Self::verify_with_flags`] with flag [bitcoinconsensus::VERIFY_ALL].
-    #[cfg(feature="bitcoinconsensus")]
-    #[cfg_attr(docsrs, doc(cfg(feature = "bitcoinconsensus")))]
-    pub fn verify (&self, index: usize, amount: crate::Amount, spending: &[u8]) -> Result<(), Error> {
-        self.verify_with_flags(index, amount, spending, ::bitcoinconsensus::VERIFY_ALL)
->>>>>>> 2b1154ce
     }
 
     /// Verifies spend of an input script.
@@ -646,19 +627,11 @@
     ///  * `index` - The input index in spending which is spending this transaction.
     ///  * `amount` - The amount this script guards.
     ///  * `spending` - The transaction that attempts to spend the output holding this script.
-<<<<<<< HEAD
     ///  * `flags` - Verification flags, see [`groestlcoinconsensus::VERIFY_ALL`] and similar.
     #[cfg(feature="groestlcoinconsensus")]
     #[cfg_attr(docsrs, doc(cfg(feature = "groestlcoinconsensus")))]
-    pub fn verify_with_flags<F: Into<u32>>(&self, index: usize, amount: ::Amount, spending: &[u8], flags: F) -> Result<(), Error> {
+    pub fn verify_with_flags<F: Into<u32>>(&self, index: usize, amount: crate::Amount, spending: &[u8], flags: F) -> Result<(), Error> {
         Ok(groestlcoinconsensus::verify_with_flags (&self.0[..], amount.as_sat(), spending, index, flags.into())?)
-=======
-    ///  * `flags` - Verification flags, see [`bitcoinconsensus::VERIFY_ALL`] and similar.
-    #[cfg(feature="bitcoinconsensus")]
-    #[cfg_attr(docsrs, doc(cfg(feature = "bitcoinconsensus")))]
-    pub fn verify_with_flags<F: Into<u32>>(&self, index: usize, amount: crate::Amount, spending: &[u8], flags: F) -> Result<(), Error> {
-        Ok(bitcoinconsensus::verify_with_flags (&self.0[..], amount.as_sat(), spending, index, flags.into())?)
->>>>>>> 2b1154ce
     }
 
     /// Writes the assembly decoding of the script bytes to the formatter.
@@ -1465,15 +1438,9 @@
 	#[cfg(feature = "groestlcoinconsensus")]
 	fn test_groestlcoinconsensus () {
 		// a random segwit transaction from the blockchain using native segwit
-<<<<<<< HEAD
 		let spent = Builder::from(Vec::from_hex("0014f2075f97aaef79587e621275f0ba25e47e750e1a").unwrap()).into_script();
 		let spending = Vec::from_hex("020000000001019e0e6d901a29f49fc217edb0e18c036727115834fb6ada9c764e9740a16a83b90000000000ffffffff0198e6180207000000160014bb380c38f25920fc9946f6a84b6442eebbb77248024730440220786b3e70502d1c0ec300d3144d74b4cbc87fb1168e5821b78404962aaab05e9902203e27204e4ad621802c4191fee6eed8d1b97c7b2ba7e083fb7e4d09380cb7d0a401210223b5e6c2231dc61a800fde397f64d271dc8e65d8fd01a7932d3e4270dd32774e00000000").unwrap();
-		spent.verify(0, ::Amount::from_sat(30099980000), spending.as_slice()).unwrap();
-=======
-		let spent = Builder::from(Vec::from_hex("0020701a8d401c84fb13e6baf169d59684e17abd9fa216c8cc5b9fc63d622ff8c58d").unwrap()).into_script();
-		let spending = Vec::from_hex("010000000001011f97548fbbe7a0db7588a66e18d803d0089315aa7d4cc28360b6ec50ef36718a0100000000ffffffff02df1776000000000017a9146c002a686959067f4866b8fb493ad7970290ab728757d29f0000000000220020701a8d401c84fb13e6baf169d59684e17abd9fa216c8cc5b9fc63d622ff8c58d04004730440220565d170eed95ff95027a69b313758450ba84a01224e1f7f130dda46e94d13f8602207bdd20e307f062594022f12ed5017bbf4a055a06aea91c10110a0e3bb23117fc014730440220647d2dc5b15f60bc37dc42618a370b2a1490293f9e5c8464f53ec4fe1dfe067302203598773895b4b16d37485cbe21b337f4e4b650739880098c592553add7dd4355016952210375e00eb72e29da82b89367947f29ef34afb75e8654f6ea368e0acdfd92976b7c2103a1b26313f430c4b15bb1fdce663207659d8cac749a0e53d70eff01874496feff2103c96d495bfdd5ba4145e3e046fee45e84a8a48ad05bd8dbb395c011a32cf9f88053ae00000000").unwrap();
-		spent.verify(0, crate::Amount::from_sat(18393430), spending.as_slice()).unwrap();
->>>>>>> 2b1154ce
+		spent.verify(0, crate::Amount::from_sat(30099980000), spending.as_slice()).unwrap();
 	}
 
     #[test]
