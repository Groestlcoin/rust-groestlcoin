--- conflicted
+++ resolved
@@ -902,15 +902,9 @@
 
     use crate::hashes::hex::{FromHex, ToHex};
 
-<<<<<<< HEAD
-    use blockdata::script::Script;
-    use network::constants::Network::{Groestlcoin, Testnet};
-    use util::key::PublicKey;
-=======
     use crate::blockdata::script::Script;
-    use crate::network::constants::Network::{Bitcoin, Testnet};
+    use crate::network::constants::Network::{Groestlcoin, Testnet};
     use crate::util::key::PublicKey;
->>>>>>> 2b1154ce
     use secp256k1::XOnlyPublicKey;
 
     use super::*;
