// SPDX-License-Identifier: CC0-1.0

//! Generalized, efficient, signature hash implementation.
//!
//! Implementation of the algorithm to compute the message to be signed according to
//! [Bip341](https://github.com/bitcoin/bips/blob/150ab6f5c3aca9da05fccc5b435e9667853407f4/bip-0341.mediawiki),
//! [Bip143](https://github.com/bitcoin/bips/blob/99701f68a88ce33b2d0838eb84e115cef505b4c2/bip-0143.mediawiki)
//! and legacy (before Bip143).
//!

use core::{str, fmt};
use core::borrow::Borrow;
use core::ops::{Deref, DerefMut};

use crate::{io, Script, Transaction, TxIn, TxOut, Sequence, Sighash};
use crate::blockdata::transaction::EncodeSigningDataResult;
use crate::blockdata::witness::Witness;
use crate::consensus::{encode, Encodable};
use crate::util::endian;
use crate::hashes::{sha256, Hash};
use crate::internal_macros::serde_string_impl;
use crate::prelude::*;
use crate::util::taproot::{TapLeafHash, TAPROOT_ANNEX_PREFIX, TapSighashHash, LeafVersion};

/// Used for signature hash for invalid use of SIGHASH_SINGLE.
pub(crate) const UINT256_ONE: [u8; 32] = [
    1, 0, 0, 0, 0, 0, 0, 0,
    0, 0, 0, 0, 0, 0, 0, 0,
    0, 0, 0, 0, 0, 0, 0, 0,
    0, 0, 0, 0, 0, 0, 0, 0
];

/// Efficiently calculates signature hash message for legacy, segwit and taproot inputs.
#[derive(Debug)]
pub struct SighashCache<T: Deref<Target=Transaction>> {
    /// Access to transaction required for transaction introspection. Moreover, type
    /// `T: Deref<Target=Transaction>` allows us to use borrowed and mutable borrowed types,
    /// the latter in particular is necessary for [`SighashCache::witness_mut`].
    tx: T,

    /// Common cache for taproot and segwit inputs, `None` for legacy inputs.
    common_cache: Option<CommonCache>,

    /// Cache for segwit v0 inputs (the result of another round of sha256 on `common_cache`).
    segwit_cache: Option<SegwitCache>,

    /// Cache for taproot v1 inputs.
    taproot_cache: Option<TaprootCache>,
}

/// Common values cached between segwit and taproot inputs.
#[derive(Debug)]
struct CommonCache {
    prevouts: sha256::Hash,
    sequences: sha256::Hash,

    /// In theory `outputs` could be an `Option` since `SIGHASH_NONE` and `SIGHASH_SINGLE` do not
    /// need it, but since `SIGHASH_ALL` is by far the most used variant we don't bother.
    outputs: sha256::Hash,
}

/// Values cached for segwit inputs, equivalent to [`CommonCache`] plus another round of `sha256`.
#[derive(Debug)]
struct SegwitCache {
    prevouts: sha256::Hash,
    sequences: sha256::Hash,
    outputs: sha256::Hash,
}

/// Values cached for taproot inputs.
#[derive(Debug)]
struct TaprootCache {
    amounts: sha256::Hash,
    script_pubkeys: sha256::Hash,
}

/// Contains outputs of previous transactions. In the case [`SchnorrSighashType`] variant is
/// `SIGHASH_ANYONECANPAY`, [`Prevouts::One`] may be used.
#[derive(Clone, PartialEq, Eq, PartialOrd, Ord, Hash, Debug)]
pub enum Prevouts<'u, T> where T: 'u + Borrow<TxOut> {
    /// `One` variant allows provision of the single prevout needed. It's useful, for example, when
    /// modifier `SIGHASH_ANYONECANPAY` is provided, only prevout of the current input is needed.
    /// The first `usize` argument is the input index this [`TxOut`] is referring to.
    One(usize, T),
    /// When `SIGHASH_ANYONECANPAY` is not provided, or when the caller is giving all prevouts so
    /// the same variable can be used for multiple inputs.
    All(&'u [T]),
}

const KEY_VERSION_0: u8 = 0u8;

/// Information related to the script path spending.
///
/// This can be hashed into a [`TapLeafHash`].
#[derive(Clone, PartialEq, Eq, PartialOrd, Ord, Hash, Debug)]
pub struct ScriptPath<'s> {
    script: &'s Script,
    leaf_version: LeafVersion,
}

/// Hashtype of an input's signature, encoded in the last byte of the signature.
/// Fixed values so they can be cast as integer types for encoding.
#[derive(Copy, Clone, PartialEq, Eq, PartialOrd, Ord, Hash, Debug)]
pub enum SchnorrSighashType {
    /// 0x0: Used when not explicitly specified, defaults to [`SchnorrSighashType::All`]
    Default = 0x00,
    /// 0x1: Sign all outputs.
    All = 0x01,
    /// 0x2: Sign no outputs --- anyone can choose the destination.
    None = 0x02,
    /// 0x3: Sign the output whose index matches this input's index. If none exists,
    /// sign the hash `0000000000000000000000000000000000000000000000000000000000000001`.
    /// (This rule is probably an unintentional C++ism, but it's consensus so we have
    /// to follow it.)
    Single = 0x03,
    /// 0x81: Sign all outputs but only this input.
    AllPlusAnyoneCanPay = 0x81,
    /// 0x82: Sign no outputs and only this input.
    NonePlusAnyoneCanPay = 0x82,
    /// 0x83: Sign one output and only this input (see `Single` for what "one output" means).
    SinglePlusAnyoneCanPay = 0x83,
}
serde_string_impl!(SchnorrSighashType, "a SchnorrSighashType data");

impl fmt::Display for SchnorrSighashType {
    fn fmt(&self, f: &mut fmt::Formatter<'_>) -> fmt::Result {
        let s = match self {
            SchnorrSighashType::Default => "SIGHASH_DEFAULT",
            SchnorrSighashType::All => "SIGHASH_ALL",
            SchnorrSighashType::None => "SIGHASH_NONE",
            SchnorrSighashType::Single => "SIGHASH_SINGLE",
            SchnorrSighashType::AllPlusAnyoneCanPay => "SIGHASH_ALL|SIGHASH_ANYONECANPAY",
            SchnorrSighashType::NonePlusAnyoneCanPay => "SIGHASH_NONE|SIGHASH_ANYONECANPAY",
            SchnorrSighashType::SinglePlusAnyoneCanPay => "SIGHASH_SINGLE|SIGHASH_ANYONECANPAY",
        };
        f.write_str(s)
    }
}

impl str::FromStr for SchnorrSighashType {
    type Err = SighashTypeParseError;

    fn from_str(s: &str) -> Result<Self, Self::Err> {
        match s {
            "SIGHASH_DEFAULT" => Ok(SchnorrSighashType::Default),
            "SIGHASH_ALL" => Ok(SchnorrSighashType::All),
            "SIGHASH_NONE" => Ok(SchnorrSighashType::None),
            "SIGHASH_SINGLE" => Ok(SchnorrSighashType::Single),
            "SIGHASH_ALL|SIGHASH_ANYONECANPAY" => Ok(SchnorrSighashType::AllPlusAnyoneCanPay),
            "SIGHASH_NONE|SIGHASH_ANYONECANPAY" => Ok(SchnorrSighashType::NonePlusAnyoneCanPay),
            "SIGHASH_SINGLE|SIGHASH_ANYONECANPAY" => Ok(SchnorrSighashType::SinglePlusAnyoneCanPay),
            _ => Err(SighashTypeParseError{ unrecognized: s.to_owned() }),
        }
    }
}

/// Possible errors in computing the signature message.
#[derive(Copy, Clone, PartialEq, Eq, PartialOrd, Ord, Hash, Debug)]
#[non_exhaustive]
pub enum Error {
    /// Could happen only by using `*_encode_signing_*` methods with custom writers, engines writers
    /// like the ones used in methods `*_signature_hash` do not error.
    Io(io::ErrorKind),

    /// Requested index is greater or equal than the number of inputs in the transaction.
    IndexOutOfInputsBounds {
        /// Requested index.
        index: usize,
        /// Number of transaction inputs.
        inputs_size: usize,
    },

    /// Using `SIGHASH_SINGLE` without a "corresponding output" (an output with the same index as
    /// the input being verified) is a validation failure.
    SingleWithoutCorrespondingOutput {
        /// Requested index.
        index: usize,
        /// Number of transaction outputs.
        outputs_size: usize,
    },

    /// There are mismatches in the number of prevouts provided compared to the number of inputs in
    /// the transaction.
    PrevoutsSize,

    /// Requested a prevout index which is greater than the number of prevouts provided or a
    /// [`Prevouts::One`] with different index.
    PrevoutIndex,

    /// A single prevout has been provided but all prevouts are needed unless using
    /// `SIGHASH_ANYONECANPAY`.
    PrevoutKind,

    /// Annex must be at least one byte long and the first bytes must be `0x50`.
    WrongAnnex,

    /// Invalid Sighash type.
    InvalidSighashType(u32),
}

impl fmt::Display for Error {
    fn fmt(&self, f: &mut fmt::Formatter<'_>) -> fmt::Result {
        match self {
            Error::Io(error_kind) => write!(f, "writer errored: {:?}", error_kind),
            Error::IndexOutOfInputsBounds { index, inputs_size } => write!(f, "Requested index ({}) is greater or equal than the number of transaction inputs ({})", index, inputs_size),
            Error::SingleWithoutCorrespondingOutput { index, outputs_size } => write!(f, "SIGHASH_SINGLE for input ({}) haven't a corresponding output (#outputs:{})", index, outputs_size),
            Error::PrevoutsSize => write!(f, "Number of supplied prevouts differs from the number of inputs in transaction"),
            Error::PrevoutIndex => write!(f, "The index requested is greater than available prevouts or different from the provided [Provided::Anyone] index"),
            Error::PrevoutKind => write!(f, "A single prevout has been provided but all prevouts are needed without `ANYONECANPAY`"),
            Error::WrongAnnex => write!(f, "Annex must be at least one byte long and the first bytes must be `0x50`"),
            Error::InvalidSighashType(hash_ty) => write!(f, "Invalid schnorr Signature hash type : {} ", hash_ty),
        }
    }
}

#[cfg(feature = "std")]
#[cfg_attr(docsrs, doc(cfg(feature = "std")))]
impl std::error::Error for Error {
    fn source(&self) -> Option<&(dyn std::error::Error + 'static)> {
        use self::Error::*;

        match self {
            Io(_)
            | IndexOutOfInputsBounds { .. }
            | SingleWithoutCorrespondingOutput { .. }
            | PrevoutsSize
            | PrevoutIndex
            | PrevoutKind
            | WrongAnnex
            | InvalidSighashType(_) => None,
        }
    }
}

impl<'u, T> Prevouts<'u, T> where T: Borrow<TxOut> {
    fn check_all(&self, tx: &Transaction) -> Result<(), Error> {
        if let Prevouts::All(prevouts) = self {
            if prevouts.len() != tx.input.len() {
                return Err(Error::PrevoutsSize);
            }
        }
        Ok(())
    }

    fn get_all(&self) -> Result<&[T], Error> {
        match self {
            Prevouts::All(prevouts) => Ok(*prevouts),
            _ => Err(Error::PrevoutKind),
        }
    }

    fn get(&self, input_index: usize) -> Result<&TxOut, Error> {
        match self {
            Prevouts::One(index, prevout) => {
                if input_index == *index {
                    Ok(prevout.borrow())
                } else {
                    Err(Error::PrevoutIndex)
                }
            }
            Prevouts::All(prevouts) => prevouts
                .get(input_index)
                .map(|x| x.borrow())
                .ok_or(Error::PrevoutIndex),
        }
    }
}

impl<'s> ScriptPath<'s> {
    /// Creates a new `ScriptPath` structure.
    pub fn new(script: &'s Script, leaf_version: LeafVersion) -> Self {
        ScriptPath {
            script,
            leaf_version,
        }
    }
    /// Creates a new `ScriptPath` structure using default leaf version value.
    pub fn with_defaults(script: &'s Script) -> Self {
        Self::new(script, LeafVersion::TapScript)
    }
    /// Computes the leaf hash for this `ScriptPath`.
    pub fn leaf_hash(&self) -> TapLeafHash {
        let mut enc = TapLeafHash::engine();

        self.leaf_version.to_consensus().consensus_encode(&mut enc).expect("Writing to hash enging should never fail");
        self.script.consensus_encode(&mut enc).expect("Writing to hash enging should never fail");

        TapLeafHash::from_engine(enc)
    }
}

impl<'s> From<ScriptPath<'s>> for TapLeafHash {
    fn from(script_path: ScriptPath<'s>) -> TapLeafHash {
        script_path.leaf_hash()
    }
}

/// Hashtype of an input's signature, encoded in the last byte of the signature.
///
/// Fixed values so they can be cast as integer types for encoding (see also
/// [`SchnorrSighashType`]).
#[derive(PartialEq, Eq, Debug, Copy, Clone, Hash)]
pub enum EcdsaSighashType {
    /// 0x1: Sign all outputs.
    All		= 0x01,
    /// 0x2: Sign no outputs --- anyone can choose the destination.
    None	= 0x02,
    /// 0x3: Sign the output whose index matches this input's index. If none exists,
    /// sign the hash `0000000000000000000000000000000000000000000000000000000000000001`.
    /// (This rule is probably an unintentional C++ism, but it's consensus so we have
    /// to follow it.)
    Single	= 0x03,
    /// 0x81: Sign all outputs but only this input.
    AllPlusAnyoneCanPay		= 0x81,
    /// 0x82: Sign no outputs and only this input.
    NonePlusAnyoneCanPay	= 0x82,
    /// 0x83: Sign one output and only this input (see `Single` for what "one output" means).
    SinglePlusAnyoneCanPay	= 0x83
}
serde_string_impl!(EcdsaSighashType, "a EcdsaSighashType data");

impl fmt::Display for EcdsaSighashType {
    fn fmt(&self, f: &mut fmt::Formatter<'_>) -> fmt::Result {
        let s = match self {
            EcdsaSighashType::All => "SIGHASH_ALL",
            EcdsaSighashType::None => "SIGHASH_NONE",
            EcdsaSighashType::Single => "SIGHASH_SINGLE",
            EcdsaSighashType::AllPlusAnyoneCanPay => "SIGHASH_ALL|SIGHASH_ANYONECANPAY",
            EcdsaSighashType::NonePlusAnyoneCanPay => "SIGHASH_NONE|SIGHASH_ANYONECANPAY",
            EcdsaSighashType::SinglePlusAnyoneCanPay => "SIGHASH_SINGLE|SIGHASH_ANYONECANPAY",
        };
        f.write_str(s)
    }
}

impl str::FromStr for EcdsaSighashType {
    type Err = SighashTypeParseError;

    fn from_str(s: &str) -> Result<Self, Self::Err> {
        match s {
            "SIGHASH_ALL" => Ok(EcdsaSighashType::All),
            "SIGHASH_NONE" => Ok(EcdsaSighashType::None),
            "SIGHASH_SINGLE" => Ok(EcdsaSighashType::Single),
            "SIGHASH_ALL|SIGHASH_ANYONECANPAY" => Ok(EcdsaSighashType::AllPlusAnyoneCanPay),
            "SIGHASH_NONE|SIGHASH_ANYONECANPAY" => Ok(EcdsaSighashType::NonePlusAnyoneCanPay),
            "SIGHASH_SINGLE|SIGHASH_ANYONECANPAY" => Ok(EcdsaSighashType::SinglePlusAnyoneCanPay),
            _ => Err(SighashTypeParseError { unrecognized: s.to_owned() }),
        }
    }
}

impl EcdsaSighashType {
    /// Splits the sighash flag into the "real" sighash flag and the ANYONECANPAY boolean.
    pub(crate) fn split_anyonecanpay_flag(self) -> (EcdsaSighashType, bool) {
        match self {
            EcdsaSighashType::All => (EcdsaSighashType::All, false),
            EcdsaSighashType::None => (EcdsaSighashType::None, false),
            EcdsaSighashType::Single => (EcdsaSighashType::Single, false),
            EcdsaSighashType::AllPlusAnyoneCanPay => (EcdsaSighashType::All, true),
            EcdsaSighashType::NonePlusAnyoneCanPay => (EcdsaSighashType::None, true),
            EcdsaSighashType::SinglePlusAnyoneCanPay => (EcdsaSighashType::Single, true)
        }
    }

    /// Creates a [`EcdsaSighashType`] from a raw `u32`.
    #[deprecated(since="0.28.0", note="please use `from_consensus`")]
    pub fn from_u32_consensus(n: u32) -> EcdsaSighashType {
        EcdsaSighashType::from_consensus(n)
    }

    /// Creates a [`EcdsaSighashType`] from a raw `u32`.
    ///
    /// **Note**: this replicates consensus behaviour, for current standardness rules correctness
    /// you probably want [`Self::from_standard`].
    ///
    /// This might cause unexpected behavior because it does not roundtrip. That is,
    /// `EcdsaSighashType::from_consensus(n) as u32 != n` for non-standard values of `n`. While
    /// verifying signatures, the user should retain the `n` and use it compute the signature hash
    /// message.
    pub fn from_consensus(n: u32) -> EcdsaSighashType {
        // In Bitcoin Core, the SignatureHash function will mask the (int32) value with
        // 0x1f to (apparently) deactivate ACP when checking for SINGLE and NONE bits.
        // We however want to be matching also against on ACP-masked ALL, SINGLE, and NONE.
        // So here we re-activate ACP.
        let mask = 0x1f | 0x80;
        match n & mask {
            // "real" sighashes
            0x01 => EcdsaSighashType::All,
            0x02 => EcdsaSighashType::None,
            0x03 => EcdsaSighashType::Single,
            0x81 => EcdsaSighashType::AllPlusAnyoneCanPay,
            0x82 => EcdsaSighashType::NonePlusAnyoneCanPay,
            0x83 => EcdsaSighashType::SinglePlusAnyoneCanPay,
            // catchalls
            x if x & 0x80 == 0x80 => EcdsaSighashType::AllPlusAnyoneCanPay,
            _ => EcdsaSighashType::All
        }
    }

    /// Creates a [`EcdsaSighashType`] from a raw `u32`.
    #[deprecated(since="0.28.0", note="please use `from_standard`")]
    pub fn from_u32_standard(n: u32) -> Result<EcdsaSighashType, NonStandardSighashType> {
        EcdsaSighashType::from_standard(n)
    }

    /// Creates a [`EcdsaSighashType`] from a raw `u32`.
    ///
    /// # Errors
    ///
    /// If `n` is a non-standard sighash value.
    pub fn from_standard(n: u32) -> Result<EcdsaSighashType, NonStandardSighashType> {
        match n {
            // Standard sighashes, see https://github.com/bitcoin/bitcoin/blob/b805dbb0b9c90dadef0424e5b3bf86ac308e103e/src/script/interpreter.cpp#L189-L198
            0x01 => Ok(EcdsaSighashType::All),
            0x02 => Ok(EcdsaSighashType::None),
            0x03 => Ok(EcdsaSighashType::Single),
            0x81 => Ok(EcdsaSighashType::AllPlusAnyoneCanPay),
            0x82 => Ok(EcdsaSighashType::NonePlusAnyoneCanPay),
            0x83 => Ok(EcdsaSighashType::SinglePlusAnyoneCanPay),
            non_standard => Err(NonStandardSighashType(non_standard))
        }
    }

    /// Converts [`EcdsaSighashType`] to a `u32` sighash flag.
    ///
    /// The returned value is guaranteed to be a valid according to standardness rules.
    pub fn to_u32(self) -> u32 { self as u32 }
}

impl From<EcdsaSighashType> for SchnorrSighashType {
    fn from(s: EcdsaSighashType) -> Self {
        match s {
            EcdsaSighashType::All => SchnorrSighashType::All,
            EcdsaSighashType::None => SchnorrSighashType::None,
            EcdsaSighashType::Single => SchnorrSighashType::Single,
            EcdsaSighashType::AllPlusAnyoneCanPay => SchnorrSighashType::AllPlusAnyoneCanPay,
            EcdsaSighashType::NonePlusAnyoneCanPay => SchnorrSighashType::NonePlusAnyoneCanPay,
            EcdsaSighashType::SinglePlusAnyoneCanPay => SchnorrSighashType::SinglePlusAnyoneCanPay,
        }
    }
}

impl SchnorrSighashType {
    /// Breaks the sighash flag into the "real" sighash flag and the `SIGHASH_ANYONECANPAY` boolean.
    pub(crate) fn split_anyonecanpay_flag(self) -> (SchnorrSighashType, bool) {
        match self {
            SchnorrSighashType::Default => (SchnorrSighashType::Default, false),
            SchnorrSighashType::All => (SchnorrSighashType::All, false),
            SchnorrSighashType::None => (SchnorrSighashType::None, false),
            SchnorrSighashType::Single => (SchnorrSighashType::Single, false),
            SchnorrSighashType::AllPlusAnyoneCanPay => (SchnorrSighashType::All, true),
            SchnorrSighashType::NonePlusAnyoneCanPay => (SchnorrSighashType::None, true),
            SchnorrSighashType::SinglePlusAnyoneCanPay => (SchnorrSighashType::Single, true),
        }
    }

    /// Creates a [`SchnorrSighashType`] from raw `u8`.
    #[deprecated(since = "0.29.0", note = "use from_consensus_u8 instead")]
    pub fn from_u8(hash_ty: u8) -> Result<Self, Error> {
        Self::from_consensus_u8(hash_ty)
    }

    /// Constructs a [`SchnorrSighashType`] from a raw `u8`.
    pub fn from_consensus_u8(hash_ty: u8) -> Result<Self, Error> {
    use SchnorrSighashType::*;

        Ok(match hash_ty {
            0x00 => Default,
            0x01 => All,
            0x02 => None,
            0x03 => Single,
            0x81 => AllPlusAnyoneCanPay,
            0x82 => NonePlusAnyoneCanPay,
            0x83 => SinglePlusAnyoneCanPay,
            x => return Err(Error::InvalidSighashType(x as u32)),
        })
    }
}

/// This type is consensus valid but an input including it would prevent the transaction from
/// being relayed on today's Bitcoin network.
#[derive(Debug, Copy, Clone, PartialEq, Eq, PartialOrd, Ord, Hash)]
pub struct NonStandardSighashType(pub u32);

impl fmt::Display for NonStandardSighashType {
    fn fmt(&self, f: &mut fmt::Formatter) -> fmt::Result {
        write!(f, "Non standard sighash type {}", self.0)
    }
}

#[cfg(feature = "std")]
#[cfg_attr(docsrs, doc(cfg(feature = "std")))]
impl std::error::Error for NonStandardSighashType {
    fn source(&self) -> Option<&(dyn std::error::Error + 'static)> {
        None
    }
}

/// Error returned for failure during parsing one of the sighash types.
///
/// This is currently returned for unrecognized sighash strings.
#[derive(Debug, Clone)]
pub struct SighashTypeParseError {
    /// The unrecognized string we attempted to parse.
    pub unrecognized: String,
}

impl fmt::Display for SighashTypeParseError {
    fn fmt(&self, f: &mut fmt::Formatter) -> fmt::Result {
        write!(f, "Unrecognized SIGHASH string '{}'", self.unrecognized)
    }
}

#[cfg(feature = "std")]
#[cfg_attr(docsrs, doc(cfg(feature = "std")))]
impl std::error::Error for SighashTypeParseError {
    fn source(&self) -> Option<&(dyn std::error::Error + 'static)> {
        None
    }
}

impl<R: Deref<Target = Transaction>> SighashCache<R> {
    /// Constructs a new `SighashCache` from an unsigned transaction.
    ///
    /// The sighash components are computed in a lazy manner when required. For the generated
    /// sighashes to be valid, no fields in the transaction may change except for script_sig and
    /// witness.
    pub fn new(tx: R) -> Self {
        SighashCache {
            tx,
            common_cache: None,
            taproot_cache: None,
            segwit_cache: None,
        }
    }

    /// Encodes the BIP341 signing data for any flag type into a given object implementing a
    /// [`io::Write`] trait.
    pub fn taproot_encode_signing_data_to<Write: io::Write, T: Borrow<TxOut>>(
        &mut self,
        mut writer: Write,
        input_index: usize,
        prevouts: &Prevouts<T>,
        annex: Option<Annex>,
        leaf_hash_code_separator: Option<(TapLeafHash, u32)>,
        sighash_type: SchnorrSighashType,
    ) -> Result<(), Error> {
        prevouts.check_all(&self.tx)?;

        let (sighash, anyone_can_pay) = sighash_type.split_anyonecanpay_flag();

        // epoch
        0u8.consensus_encode(&mut writer)?;

        // * Control:
        // hash_type (1).
        (sighash_type as u8).consensus_encode(&mut writer)?;

        // * Transaction Data:
        // nVersion (4): the nVersion of the transaction.
        self.tx.version.consensus_encode(&mut writer)?;

        // nLockTime (4): the nLockTime of the transaction.
        self.tx.lock_time.consensus_encode(&mut writer)?;

        // If the hash_type & 0x80 does not equal SIGHASH_ANYONECANPAY:
        //     sha_prevouts (32): the SHA256 of the serialization of all input outpoints.
        //     sha_amounts (32): the SHA256 of the serialization of all spent output amounts.
        //     sha_scriptpubkeys (32): the SHA256 of the serialization of all spent output scriptPubKeys.
        //     sha_sequences (32): the SHA256 of the serialization of all input nSequence.
        if !anyone_can_pay {
            self.common_cache().prevouts.consensus_encode(&mut writer)?;
            self.taproot_cache(prevouts.get_all()?)
                .amounts
                .consensus_encode(&mut writer)?;
            self.taproot_cache(prevouts.get_all()?)
                .script_pubkeys
                .consensus_encode(&mut writer)?;
            self.common_cache()
                .sequences
                .consensus_encode(&mut writer)?;
        }

        // If hash_type & 3 does not equal SIGHASH_NONE or SIGHASH_SINGLE:
        //     sha_outputs (32): the SHA256 of the serialization of all outputs in CTxOut format.
        if sighash != SchnorrSighashType::None && sighash != SchnorrSighashType::Single {
            self.common_cache().outputs.consensus_encode(&mut writer)?;
        }

        // * Data about this input:
        // spend_type (1): equal to (ext_flag * 2) + annex_present, where annex_present is 0
        // if no annex is present, or 1 otherwise
        let mut spend_type = 0u8;
        if annex.is_some() {
            spend_type |= 1u8;
        }
        if leaf_hash_code_separator.is_some() {
            spend_type |= 2u8;
        }
        spend_type.consensus_encode(&mut writer)?;

        // If hash_type & 0x80 equals SIGHASH_ANYONECANPAY:
        //      outpoint (36): the COutPoint of this input (32-byte hash + 4-byte little-endian).
        //      amount (8): value of the previous output spent by this input.
        //      scriptPubKey (35): scriptPubKey of the previous output spent by this input, serialized as script inside CTxOut. Its size is always 35 bytes.
        //      nSequence (4): nSequence of this input.
        if anyone_can_pay {
            let txin =
                &self
                    .tx
                    .input
                    .get(input_index)
                    .ok_or(Error::IndexOutOfInputsBounds {
                        index: input_index,
                        inputs_size: self.tx.input.len(),
                    })?;
            let previous_output = prevouts.get(input_index)?;
            txin.previous_output.consensus_encode(&mut writer)?;
            previous_output.value.consensus_encode(&mut writer)?;
            previous_output
                .script_pubkey
                .consensus_encode(&mut writer)?;
            txin.sequence.consensus_encode(&mut writer)?;
        } else {
            (input_index as u32).consensus_encode(&mut writer)?;
        }

        // If an annex is present (the lowest bit of spend_type is set):
        //      sha_annex (32): the SHA256 of (compact_size(size of annex) || annex), where annex
        //      includes the mandatory 0x50 prefix.
        if let Some(annex) = annex {
            let mut enc = sha256::Hash::engine();
            annex.consensus_encode(&mut enc)?;
            let hash = sha256::Hash::from_engine(enc);
            hash.consensus_encode(&mut writer)?;
        }

        // * Data about this output:
        // If hash_type & 3 equals SIGHASH_SINGLE:
        //      sha_single_output (32): the SHA256 of the corresponding output in CTxOut format.
        if sighash == SchnorrSighashType::Single {
            let mut enc = sha256::Hash::engine();
            self.tx
                .output
                .get(input_index)
                .ok_or(Error::SingleWithoutCorrespondingOutput {
                    index: input_index,
                    outputs_size: self.tx.output.len(),
                })?
                .consensus_encode(&mut enc)?;
            let hash = sha256::Hash::from_engine(enc);
            hash.consensus_encode(&mut writer)?;
        }

        //     if (scriptpath):
        //         ss += TaggedHash("TapLeaf", bytes([leaf_ver]) + ser_string(script))
        //         ss += bytes([0])
        //         ss += struct.pack("<i", codeseparator_pos)
        if let Some((hash, code_separator_pos)) = leaf_hash_code_separator {
            hash.into_inner().consensus_encode(&mut writer)?;
            KEY_VERSION_0.consensus_encode(&mut writer)?;
            code_separator_pos.consensus_encode(&mut writer)?;
        }

        Ok(())
    }

    /// Computes the BIP341 sighash for any flag type.
    pub fn taproot_signature_hash<T: Borrow<TxOut>>(
        &mut self,
        input_index: usize,
        prevouts: &Prevouts<T>,
        annex: Option<Annex>,
        leaf_hash_code_separator: Option<(TapLeafHash, u32)>,
        sighash_type: SchnorrSighashType,
    ) -> Result<TapSighashHash, Error> {
        let mut enc = TapSighashHash::engine();
        self.taproot_encode_signing_data_to(
            &mut enc,
            input_index,
            prevouts,
            annex,
            leaf_hash_code_separator,
            sighash_type,
        )?;
        Ok(TapSighashHash::from_engine(enc))
    }

    /// Computes the BIP341 sighash for a key spend.
    pub fn taproot_key_spend_signature_hash<T: Borrow<TxOut>>(
        &mut self,
        input_index: usize,
        prevouts: &Prevouts<T>,
        sighash_type: SchnorrSighashType,
    ) -> Result<TapSighashHash, Error> {
        let mut enc = TapSighashHash::engine();
        self.taproot_encode_signing_data_to(
            &mut enc,
            input_index,
            prevouts,
            None,
            None,
            sighash_type,
        )?;
        Ok(TapSighashHash::from_engine(enc))
    }

    /// Computes the BIP341 sighash for a script spend.
    ///
    /// Assumes the default `OP_CODESEPARATOR` position of `0xFFFFFFFF`. Custom values can be
    /// provided through the more fine-grained API of [`SighashCache::taproot_encode_signing_data_to`].
    pub fn taproot_script_spend_signature_hash<S: Into<TapLeafHash>, T: Borrow<TxOut>>(
        &mut self,
        input_index: usize,
        prevouts: &Prevouts<T>,
        leaf_hash: S,
        sighash_type: SchnorrSighashType,
    ) -> Result<TapSighashHash, Error> {
        let mut enc = TapSighashHash::engine();
        self.taproot_encode_signing_data_to(
            &mut enc,
            input_index,
            prevouts,
            None,
            Some((leaf_hash.into(), 0xFFFFFFFF)),
            sighash_type,
        )?;
        Ok(TapSighashHash::from_engine(enc))
    }

    /// Encodes the BIP143 signing data for any flag type into a given object implementing a
    /// [`std::io::Write`] trait.
    pub fn segwit_encode_signing_data_to<Write: io::Write>(
        &mut self,
        mut writer: Write,
        input_index: usize,
        script_code: &Script,
        value: u64,
        sighash_type: EcdsaSighashType,
    ) -> Result<(), Error> {
        let zero_hash = sha256::Hash::all_zeros();

        let (sighash, anyone_can_pay) = sighash_type.split_anyonecanpay_flag();

        self.tx.version.consensus_encode(&mut writer)?;

        if !anyone_can_pay {
            self.segwit_cache().prevouts.consensus_encode(&mut writer)?;
        } else {
            zero_hash.consensus_encode(&mut writer)?;
        }

        if !anyone_can_pay
            && sighash != EcdsaSighashType::Single
            && sighash != EcdsaSighashType::None
        {
            self.segwit_cache()
                .sequences
                .consensus_encode(&mut writer)?;
        } else {
            zero_hash.consensus_encode(&mut writer)?;
        }

        {
            let txin =
                &self
                    .tx
                    .input
                    .get(input_index)
                    .ok_or(Error::IndexOutOfInputsBounds {
                        index: input_index,
                        inputs_size: self.tx.input.len(),
                    })?;

            txin.previous_output.consensus_encode(&mut writer)?;
            script_code.consensus_encode(&mut writer)?;
            value.consensus_encode(&mut writer)?;
            txin.sequence.consensus_encode(&mut writer)?;
        }

        if sighash != EcdsaSighashType::Single && sighash != EcdsaSighashType::None {
            self.segwit_cache().outputs.consensus_encode(&mut writer)?;
        } else if sighash == EcdsaSighashType::Single && input_index < self.tx.output.len() {
            let mut single_enc = Sighash::engine();
            self.tx.output[input_index].consensus_encode(&mut single_enc)?;
            Sighash::from_engine(single_enc).consensus_encode(&mut writer)?;
        } else {
            zero_hash.consensus_encode(&mut writer)?;
        }

        self.tx.lock_time.consensus_encode(&mut writer)?;
        sighash_type.to_u32().consensus_encode(&mut writer)?;
        Ok(())
    }

    /// Computes the BIP143 sighash for any flag type.
    pub fn segwit_signature_hash(
        &mut self,
        input_index: usize,
        script_code: &Script,
        value: u64,
        sighash_type: EcdsaSighashType,
    ) -> Result<Sighash, Error> {
        let mut enc = Sighash::engine();
        self.segwit_encode_signing_data_to(
            &mut enc,
            input_index,
            script_code,
            value,
            sighash_type,
        )?;
        Ok(Sighash::from_engine(enc))
    }

    /// Encodes the legacy signing data from which a signature hash for a given input index with a
    /// given sighash flag can be computed.
    ///
    /// To actually produce a scriptSig, this hash needs to be run through an ECDSA signer, the
    /// [`EcdsaSighashType`] appended to the resulting sig, and a script written around this, but
    /// this is the general (and hard) part.
    ///
    /// The `sighash_type` supports an arbitrary `u32` value, instead of just [`EcdsaSighashType`],
    /// because internally 4 bytes are being hashed, even though only the lowest byte is appended to
    /// signature in a transaction.
    ///
    /// # Warning
    ///
    /// - Does NOT attempt to support OP_CODESEPARATOR. In general this would require evaluating
    /// `script_pubkey` to determine which separators get evaluated and which don't, which we don't
    /// have the information to determine.
    /// - Does NOT handle the sighash single bug (see "Return type" section)
    ///
    /// # Returns
    ///
    /// This function can't handle the SIGHASH_SINGLE bug internally, so it returns [`EncodeSigningDataResult`]
    /// that must be handled by the caller (see [`EncodeSigningDataResult::is_sighash_single_bug`]).
    pub fn legacy_encode_signing_data_to<Write: io::Write, U: Into<u32>>(
        &self,
        writer: Write,
        input_index: usize,
        script_pubkey: &Script,
        sighash_type: U,
    ) -> EncodeSigningDataResult<Error> {
        if input_index >= self.tx.input.len() {
            return EncodeSigningDataResult::WriteResult(Err(Error::IndexOutOfInputsBounds {
                index: input_index,
                inputs_size: self.tx.input.len(),
            }));
        }
        let sighash_type: u32 = sighash_type.into();

        if is_invalid_use_of_sighash_single(sighash_type, input_index, self.tx.output.len()) {
            // We cannot correctly handle the SIGHASH_SINGLE bug here because usage of this function
            // will result in the data written to the writer being hashed, however the correct
            // handling of the SIGHASH_SINGLE bug is to return the 'one array' - either implement
            // this behaviour manually or use `signature_hash()`.
            return EncodeSigningDataResult::SighashSingleBug;
        }

        fn encode_signing_data_to_inner<Write: io::Write>(
            self_: &Transaction,
            mut writer: Write,
            input_index: usize,
            script_pubkey: &Script,
            sighash_type: u32,
        ) -> Result<(), io::Error> {
            let (sighash, anyone_can_pay) = EcdsaSighashType::from_consensus(sighash_type).split_anyonecanpay_flag();

            // Build tx to sign
            let mut tx = Transaction {
                version: self_.version,
                lock_time: self_.lock_time,
                input: vec![],
                output: vec![],
            };
            // Add all inputs necessary..
            if anyone_can_pay {
                tx.input = vec![TxIn {
                    previous_output: self_.input[input_index].previous_output,
                    script_sig: script_pubkey.clone(),
                    sequence: self_.input[input_index].sequence,
                    witness: Witness::default(),
                }];
            } else {
                tx.input = Vec::with_capacity(self_.input.len());
                for (n, input) in self_.input.iter().enumerate() {
                    tx.input.push(TxIn {
                        previous_output: input.previous_output,
                        script_sig: if n == input_index { script_pubkey.clone() } else { Script::new() },
                        sequence: if n != input_index && (sighash == EcdsaSighashType::Single || sighash == EcdsaSighashType::None) { Sequence::ZERO } else { input.sequence },
                        witness: Witness::default(),
                    });
                }
            }
            // ..then all outputs
            tx.output = match sighash {
                EcdsaSighashType::All => self_.output.clone(),
                EcdsaSighashType::Single => {
                    let output_iter = self_.output.iter()
                                          .take(input_index + 1)  // sign all outputs up to and including this one, but erase
                                          .enumerate()            // all of them except for this one
                                          .map(|(n, out)| if n == input_index { out.clone() } else { TxOut::default() });
                    output_iter.collect()
                }
                EcdsaSighashType::None => vec![],
                _ => unreachable!()
            };
            // hash the result
            tx.consensus_encode(&mut writer)?;
            let sighash_arr = endian::u32_to_array_le(sighash_type);
            sighash_arr.consensus_encode(&mut writer)?;
            Ok(())
        }

        EncodeSigningDataResult::WriteResult(
            encode_signing_data_to_inner(
                &self.tx,
                writer,
                input_index,
                script_pubkey,
                sighash_type
            ).map_err(|e| Error::Io(e.kind()))
        )
    }

    /// Computes a legacy signature hash for a given input index with a given sighash flag.
    ///
    /// To actually produce a scriptSig, this hash needs to be run through an ECDSA signer, the
    /// [`EcdsaSighashType`] appended to the resulting sig, and a script written around this, but
    /// this is the general (and hard) part.
    ///
    /// The `sighash_type` supports an arbitrary `u32` value, instead of just [`EcdsaSighashType`],
    /// because internally 4 bytes are being hashed, even though only the lowest byte is appended to
    /// signature in a transaction.
    ///
    /// This function correctly handles the sighash single bug by returning the 'one array'. The
    /// sighash single bug becomes exploitable when one tries to sign a transaction with
    /// `SIGHASH_SINGLE` and there is not a corresponding output with the same index as the input.
    ///
    /// # Warning
    ///
    /// Does NOT attempt to support OP_CODESEPARATOR. In general this would require evaluating
    /// `script_pubkey` to determine which separators get evaluated and which don't, which we don't
    /// have the information to determine.
    pub fn legacy_signature_hash(
        &self,
        input_index: usize,
        script_pubkey: &Script,
        sighash_type: u32,
    ) -> Result<Sighash, Error> {
        let mut enc = Sighash::engine();
        if self.legacy_encode_signing_data_to(&mut enc, input_index, script_pubkey, sighash_type)
            .is_sighash_single_bug()? {
            Ok(Sighash::from_inner(UINT256_ONE))
        } else {
            Ok(Sighash::from_engine(enc))
        }
    }

    #[inline]
    fn common_cache(&mut self) -> &CommonCache {
        Self::common_cache_minimal_borrow(&mut self.common_cache, &self.tx)
    }

    fn common_cache_minimal_borrow<'a>(
        common_cache: &'a mut Option<CommonCache>,
        tx: &R,
    ) -> &'a CommonCache {
        common_cache.get_or_insert_with(|| {
            let mut enc_prevouts = sha256::Hash::engine();
            let mut enc_sequences = sha256::Hash::engine();
            for txin in tx.input.iter() {
                txin.previous_output
                    .consensus_encode(&mut enc_prevouts)
                    .unwrap();
                txin.sequence.consensus_encode(&mut enc_sequences).unwrap();
            }
            CommonCache {
                prevouts: sha256::Hash::from_engine(enc_prevouts),
                sequences: sha256::Hash::from_engine(enc_sequences),
                outputs: {
                    let mut enc = sha256::Hash::engine();
                    for txout in tx.output.iter() {
                        txout.consensus_encode(&mut enc).unwrap();
                    }
                    sha256::Hash::from_engine(enc)
                },
            }
        })
    }

    fn segwit_cache(&mut self) -> &SegwitCache {
        let common_cache = &mut self.common_cache;
        let tx = &self.tx;
        self.segwit_cache.get_or_insert_with(|| {
            let common_cache = Self::common_cache_minimal_borrow(common_cache, tx);
            SegwitCache {
                prevouts: sha256::Hash::from_inner(
                    sha256::Hash::hash(&common_cache.prevouts).into_inner(),
                ),
                sequences: sha256::Hash::from_inner(
                    sha256::Hash::hash(&common_cache.sequences).into_inner(),
                ),
                outputs: sha256::Hash::from_inner(
                    sha256::Hash::hash(&common_cache.outputs).into_inner(),
                ),
            }
        })
    }

    fn taproot_cache<T: Borrow<TxOut>>(&mut self, prevouts: &[T]) -> &TaprootCache
    {
        self.taproot_cache.get_or_insert_with(|| {
            let mut enc_amounts = sha256::Hash::engine();
            let mut enc_script_pubkeys = sha256::Hash::engine();
            for prevout in prevouts {
                prevout.borrow().value.consensus_encode(&mut enc_amounts).unwrap();
                prevout
                    .borrow()
                    .script_pubkey
                    .consensus_encode(&mut enc_script_pubkeys)
                    .unwrap();
            }
            TaprootCache {
                amounts: sha256::Hash::from_engine(enc_amounts),
                script_pubkeys: sha256::Hash::from_engine(enc_script_pubkeys),
            }
        })
    }
}

impl<R: DerefMut<Target=Transaction>> SighashCache<R> {
    /// When the `SighashCache` is initialized with a mutable reference to a transaction instead of
    /// a regular reference, this method is available to allow modification to the witnesses.
    ///
    /// This allows in-line signing such as
    /// ```
<<<<<<< HEAD
    /// use groestlcoin::blockdata::transaction::Transaction;
    /// use groestlcoin::util::sighash::{EcdsaSighashType, SighashCache};
    /// use groestlcoin::{PackedLockTime, Script};
=======
    /// use bitcoin::{EcdsaSighashType, PackedLockTime, Script, SighashCache, Transaction};
>>>>>>> 04223594
    ///
    /// let mut tx_to_sign = Transaction { version: 2, lock_time: PackedLockTime::ZERO, input: Vec::new(), output: Vec::new() };
    /// let input_count = tx_to_sign.input.len();
    ///
    /// let mut sig_hasher = SighashCache::new(&mut tx_to_sign);
    /// for inp in 0..input_count {
    ///     let prevout_script = Script::new();
    ///     let _sighash = sig_hasher.segwit_signature_hash(inp, &prevout_script, 42, EcdsaSighashType::All);
    ///     // ... sign the sighash
    ///     sig_hasher.witness_mut(inp).unwrap().push(&Vec::new());
    /// }
    /// ```
    pub fn witness_mut(&mut self, input_index: usize) -> Option<&mut Witness> {
        self.tx.input.get_mut(input_index).map(|i| &mut i.witness)
    }
}

impl From<io::Error> for Error {
    fn from(e: io::Error) -> Self {
        Error::Io(e.kind())
    }
}

/// The `Annex` struct is a slice wrapper enforcing first byte is `0x50`.
#[derive(Clone, PartialEq, Eq, Hash, Debug)]
pub struct Annex<'a>(&'a [u8]);

impl<'a> Annex<'a> {
    /// Creates a new `Annex` struct checking the first byte is `0x50`.
    pub fn new(annex_bytes: &'a [u8]) -> Result<Self, Error> {
        if annex_bytes.first() == Some(&TAPROOT_ANNEX_PREFIX) {
            Ok(Annex(annex_bytes))
        } else {
            Err(Error::WrongAnnex)
        }
    }

    /// Returns the Annex bytes data (including first byte `0x50`).
    pub fn as_bytes(&self) -> &[u8] {
        self.0
    }
}

impl<'a> Encodable for Annex<'a> {
    fn consensus_encode<W: io::Write + ?Sized>(&self, w: &mut W) -> Result<usize, io::Error> {
        encode::consensus_encode_with_size(self.0, w)
    }
}

fn is_invalid_use_of_sighash_single(sighash: u32, input_index: usize, output_len: usize) -> bool {
    let ty = EcdsaSighashType::from_consensus(sighash);
    ty == EcdsaSighashType::Single && input_index >= output_len
}

#[cfg(test)]
mod tests {
    use super::*;

    use std::str::FromStr;

    use secp256k1::{self, SecretKey, XOnlyPublicKey};

    use crate::{Script, Transaction, TxIn, TxOut, EcdsaSighashType, Address};
    use crate::blockdata::locktime::PackedLockTime;
    use crate::consensus::deserialize;
    use crate::hashes::hex::{FromHex, ToHex};
    use crate::hashes::{Hash, HashEngine};
    use crate::hash_types::Sighash;
    use crate::internal_macros::{hex_hash, hex_script, hex_decode};
    use crate::network::constants::Network;
    use crate::util::key::PublicKey;
    use crate::util::sighash::{Annex, Error, Prevouts, ScriptPath, SighashCache};
    use crate::util::taproot::{TapTweakHash, TapSighashHash, TapBranchHash, TapLeafHash};

    extern crate serde_json;

    #[test]
    fn sighash_single_bug() {
        const SIGHASH_SINGLE: u32 = 3;

        // We need a tx with more inputs than outputs.
        let tx = Transaction {
            version: 1,
            lock_time: PackedLockTime::ZERO,
            input: vec![TxIn::default(), TxIn::default()],
            output: vec![TxOut::default()],
        };
        let script = Script::new();
        let cache = SighashCache::new(&tx);

        let got = cache.legacy_signature_hash(1, &script, SIGHASH_SINGLE).expect("sighash");
        let want = Sighash::from_slice(&UINT256_ONE).unwrap();

        assert_eq!(got, want)
    }

    #[test]
    #[cfg(feature = "serde")]
    fn legacy_sighash() {
        use serde_json::Value;
        use crate::util::sighash::SighashCache;

        fn run_test_sighash(tx: &str, script: &str, input_index: usize, hash_type: i64, expected_result: &str) {
            let tx: Transaction = deserialize(&Vec::from_hex(tx).unwrap()[..]).unwrap();
            let script = Script::from(Vec::from_hex(script).unwrap());
            let mut raw_expected = Vec::from_hex(expected_result).unwrap();
            raw_expected.reverse();
            let want = Sighash::from_slice(&raw_expected[..]).unwrap();

            let cache = SighashCache::new(&tx);
            let got = cache.legacy_signature_hash(input_index, &script, hash_type as u32).unwrap();

            assert_eq!(got, want);
        }

        // These test vectors were stolen from libbtc, which is Copyright 2014 Jonas Schnelli MIT
        // They were transformed by replacing {...} with run_test_sighash(...), then the ones containing
        // OP_CODESEPARATOR in their pubkeys were removed
        let data = include_str!("../../test_data/legacy_sighash.json");

        let testdata = serde_json::from_str::<Value>(data).unwrap().as_array().unwrap().clone();
        for t in testdata.iter().skip(1) {
            let tx = t.get(0).unwrap().as_str().unwrap();
            let script = t.get(1).unwrap().as_str().unwrap_or("");
            let input_index = t.get(2).unwrap().as_u64().unwrap();
            let hash_type = t.get(3).unwrap().as_i64().unwrap();
            let expected_sighash = t.get(4).unwrap().as_str().unwrap();
            run_test_sighash(tx, script, input_index as usize, hash_type, expected_sighash);
        }
    }

    #[test]
    fn test_tap_sighash_hash() {
        let bytes = Vec::from_hex("00011b96877db45ffa23b307e9f0ac87b80ef9a80b4c5f0db3fbe734422453e83cc5576f3d542c5d4898fb2b696c15d43332534a7c1d1255fda38993545882df92c3e353ff6d36fbfadc4d168452afd8467f02fe53d71714fcea5dfe2ea759bd00185c4cb02bc76d42620393ca358a1a713f4997f9fc222911890afb3fe56c6a19b202df7bffdcfad08003821294279043746631b00e2dc5e52a111e213bbfe6ef09a19428d418dab0d50000000000").unwrap();
        let expected =
            Vec::from_hex("04e808aad07a40b3767a1442fead79af6ef7e7c9316d82dec409bb31e77699b0")
                .unwrap();
        let mut enc = TapSighashHash::engine();
        enc.input(&bytes);
        let hash = TapSighashHash::from_engine(enc);
        assert_eq!(expected, hash.into_inner());
    }

    #[test]
    fn test_sighashes_keyspending() {
        // following test case has been taken from bitcoin core test framework

        test_taproot_sighash(
            "020000000164eb050a5e3da0c2a65e4786f26d753b7bc69691fabccafb11f7acef36641f1846010000003101b2b404392a22000000000017a9147f2bde86fe78bf68a0544a4f290e12f0b7e0a08c87580200000000000017a91425d11723074ecfb96a0a83c3956bfaf362ae0c908758020000000000001600147e20f938993641de67bb0cdd71682aa34c4d29ad5802000000000000160014c64984dc8761acfa99418bd6bedc79b9287d652d72000000",
            "01365724000000000023542156b39dab4f8f3508e0432cfb41fab110170acaa2d4c42539cb90a4dc7c093bc500",
            0,
            "33ca0ebfb4a945eeee9569fc0f5040221275f88690b7f8592ada88ce3bdf6703",
            SchnorrSighashType::Default, None, None, None
        );

        test_taproot_sighash(
            "0200000002fff49be59befe7566050737910f6ccdc5e749c7f8860ddc140386463d88c5ad0f3000000002cf68eb4a3d67f9d4c079249f7e4f27b8854815cb1ed13842d4fbf395f9e217fd605ee24090100000065235d9203f458520000000000160014b6d48333bb13b4c644e57c43a9a26df3a44b785e58020000000000001976a914eea9461a9e1e3f765d3af3e726162e0229fe3eb688ac58020000000000001976a9143a8869c9f2b5ea1d4ff3aeeb6a8fb2fffb1ad5fe88ac0ad7125c",
            "02591f220000000000225120f25ad35583ea31998d968871d7de1abd2a52f6fe4178b54ea158274806ff4ece48fb310000000000225120f25ad35583ea31998d968871d7de1abd2a52f6fe4178b54ea158274806ff4ece",
            1,
            "626ab955d58c9a8a600a0c580549d06dc7da4e802eb2a531f62a588e430967a8",
            SchnorrSighashType::All, None, None, None
        );

        test_taproot_sighash(
            "0200000001350005f65aa830ced2079df348e2d8c2bdb4f10e2dde6a161d8a07b40d1ad87dae000000001611d0d603d9dc0e000000000017a914459b6d7d6bbb4d8837b4bf7e9a4556f952da2f5c8758020000000000001976a9141dd70e1299ffc2d5b51f6f87de9dfe9398c33cbb88ac58020000000000001976a9141dd70e1299ffc2d5b51f6f87de9dfe9398c33cbb88aca71c1f4f",
            "01c4811000000000002251201bf9297d0a2968ae6693aadd0fa514717afefd218087a239afb7418e2d22e65c",
            0,
            "dfa9437f9c9a1d1f9af271f79f2f5482f287cdb0d2e03fa92c8a9b216cc6061c",
            SchnorrSighashType::AllPlusAnyoneCanPay, None, None, None
        );

        test_taproot_sighash(
            "020000000185bed1a6da2bffbd60ec681a1bfb71c5111d6395b99b3f8b2bf90167111bcb18f5010000007c83ace802ded24a00000000001600142c4698f9f7a773866879755aa78c516fb332af8e5802000000000000160014d38639dfbac4259323b98a472405db0c461b31fa61073747",
            "0144c84d0000000000225120e3f2107989c88e67296ab2faca930efa2e3a5bd3ff0904835a11c9e807458621",
            0,
            "3129de36a5d05fff97ffca31eb75fcccbbbc27b3147a7a36a9e4b45d8b625067",
            SchnorrSighashType::None, None, None, None
        );

        test_taproot_sighash(
            "eb93dbb901028c8515589dac980b6e7f8e4088b77ed866ca0d6d210a7218b6fd0f6b22dd6d7300000000eb4740a9047efc0e0000000000160014913da2128d8fcf292b3691db0e187414aa1783825802000000000000160014913da2128d8fcf292b3691db0e187414aa178382580200000000000017a9143dd27f01c6f7ef9bb9159937b17f17065ed01a0c875802000000000000160014d7630e19df70ada9905ede1722b800c0005f246641000000",
            "013fed110000000000225120eb536ae8c33580290630fc495046e998086a64f8f33b93b07967d9029b265c55",
            0,
            "2441e8b0e063a2083ee790f14f2045022f07258ddde5ee01de543c9e789d80ae",
            SchnorrSighashType::NonePlusAnyoneCanPay, None, None, None
        );

        test_taproot_sighash(
            "02000000017836b409a5fed32211407e44b971591f2032053f14701fb5b3a30c0ff382f2cc9c0100000061ac55f60288fb5600000000001976a9144ea02f6f182b082fb6ce47e36bbde390b6a41b5088ac58020000000000001976a9144ea02f6f182b082fb6ce47e36bbde390b6a41b5088ace4000000",
            "01efa558000000000022512007071ea3dc7e331b0687d0193d1e6d6ed10e645ef36f10ef8831d5e522ac9e80",
            0,
            "30239345177cadd0e3ea413d49803580abb6cb27971b481b7788a78d35117a88",
            SchnorrSighashType::Single, None, None, None
        );

        test_taproot_sighash(
            "0100000001aa6deae89d5e0aaca58714fc76ef6f3c8284224888089232d4e663843ed3ab3eae010000008b6657a60450cb4c0000000000160014a3d42b5413ef0c0701c4702f3cd7d4df222c147058020000000000001976a91430b4ed8723a4ee8992aa2c8814cfe5c3ad0ab9d988ac5802000000000000160014365b1166a6ed0a5e8e9dff17a6d00bbb43454bc758020000000000001976a914bc98c51a84fe7fad5dc380eb8b39586eff47241688ac4f313247",
            "0107af4e00000000002251202c36d243dfc06cb56a248e62df27ecba7417307511a81ae61aa41c597a929c69",
            0,
            "bf9c83f26c6dd16449e4921f813f551c4218e86f2ec906ca8611175b41b566df",
            SchnorrSighashType::SinglePlusAnyoneCanPay, None, None, None
        );
    }

    #[test]
    fn test_sighashes_with_annex() {
        test_taproot_sighash(
            "0200000001df8123752e8f37d132c4e9f1ff7e4f9b986ade9211267e9ebd5fd22a5e718dec6d01000000ce4023b903cb7b23000000000017a914a18b36ea7a094db2f4940fc09edf154e86de7bd787580200000000000017a914afd0d512a2c5c2b40e25669e9cc460303c325b8b87580200000000000017a914a18b36ea7a094db2f4940fc09edf154e86de7bd787f6020000",
            "01ea49260000000000225120ab5e9800806bf18cb246edcf5fe63441208fe955a4b5a35bbff65f5db622a010",
            0,
            "3b003000add359a364a156e73e02846782a59d0d95ca8c4638aaad99f2ef915c",
            SchnorrSighashType::SinglePlusAnyoneCanPay,
            Some("507b979802e62d397acb29f56743a791894b99372872fc5af06a4f6e8d242d0615cda53062bb20e6ec79756fe39183f0c128adfe85559a8fa042b042c018aa8010143799e44f0893c40e1e"),
            None,
            None,
        );
    }

    #[test]
    fn test_sighashes_with_script_path() {
        test_taproot_sighash(
            "020000000189fc651483f9296b906455dd939813bf086b1bbe7c77635e157c8e14ae29062195010000004445b5c7044561320000000000160014331414dbdada7fb578f700f38fb69995fc9b5ab958020000000000001976a914268db0a8104cc6d8afd91233cc8b3d1ace8ac3ef88ac580200000000000017a914ec00dcb368d6a693e11986d265f659d2f59e8be2875802000000000000160014c715799a49a0bae3956df9c17cb4440a673ac0df6f010000",
            "011bec34000000000022512028055142ea437db73382e991861446040b61dd2185c4891d7daf6893d79f7182",
            0,
            "d66de5274a60400c7b08c86ba6b7f198f40660079edf53aca89d2a9501317f2e",
            SchnorrSighashType::All,
            None,
            Some("20cc4e1107aea1d170c5ff5b6817e1303010049724fb3caa7941792ea9d29b3e2bacab"),
            None,
        );
    }

    #[test]
    fn test_sighashes_with_script_path_raw_hash() {
        test_taproot_sighash(
            "020000000189fc651483f9296b906455dd939813bf086b1bbe7c77635e157c8e14ae29062195010000004445b5c7044561320000000000160014331414dbdada7fb578f700f38fb69995fc9b5ab958020000000000001976a914268db0a8104cc6d8afd91233cc8b3d1ace8ac3ef88ac580200000000000017a914ec00dcb368d6a693e11986d265f659d2f59e8be2875802000000000000160014c715799a49a0bae3956df9c17cb4440a673ac0df6f010000",
            "011bec34000000000022512028055142ea437db73382e991861446040b61dd2185c4891d7daf6893d79f7182",
            0,
            "d66de5274a60400c7b08c86ba6b7f198f40660079edf53aca89d2a9501317f2e",
            SchnorrSighashType::All,
            None,
            None,
            Some("15a2530514e399f8b5cf0b3d3112cf5b289eaa3e308ba2071b58392fdc6da68a"),
        );
    }

    #[test]
    fn test_sighashes_with_annex_and_script() {
        test_taproot_sighash(
            "020000000132fb72cb8fba496755f027a9743e2d698c831fdb8304e4d1a346ac92cbf51acba50100000026bdc7df044aad34000000000017a9144fa2554ed6174586854fa3bc01de58dcf33567d0875802000000000000160014950367e1e62cdf240b35b883fc2f5e39f0eb9ab95802000000000000160014950367e1e62cdf240b35b883fc2f5e39f0eb9ab958020000000000001600141b31217d48ccc8760dcc0710fade5866d628e733a02d5122",
            "011458360000000000225120a7baec3fb9f84614e3899fcc010c638f80f13539344120e1f4d8b68a9a011a13",
            0,
            "a0042aa434f9a75904b64043f2a283f8b4c143c7f4f7f49a6cbe5b9f745f4c15",
            SchnorrSighashType::All,
            Some("50a6272b470e1460e3332ade7bb14b81671c564fb6245761bd5bd531394b28860e0b3808ab229fb51791fb6ae6fa82d915b2efb8f6df83ae1f5ab3db13e30928875e2a22b749d89358de481f19286cd4caa792ce27f9559082d227a731c5486882cc707f83da361c51b7aadd9a0cf68fe7480c410fa137b454482d9a1ebf0f96d760b4d61426fc109c6e8e99a508372c45caa7b000a41f8251305da3f206c1849985ba03f3d9592832b4053afbd23ab25d0465df0bc25a36c223aacf8e04ec736a418c72dc319e4da3e972e349713ca600965e7c665f2090d5a70e241ac164115a1f5639f28b1773327715ca307ace64a2de7f0e3df70a2ffee3857689f909c0dad46d8a20fa373a4cc6eed6d4c9806bf146f0d76baae1"),
            Some("7520ab9160dd8299dc1367659be3e8f66781fe440d52940c7f8d314a89b9f2698d406ead6ead6ead6ead6ead6ead6ead6ead6ead6ead6ead6ead6ead6ead6ead6ead6ead6ead6ead6ead6ead6ead6ead6ead6ead6ead6ead6ead6ead6ead6ead6ead6ead6ead6ead6ead6ead6ead6ead6ead6ead6ead6ead6ead6ead6ead6ead6ead6ead6ead6ead6ead6ead6ead6ead6ead6ead6ead6ead6eadac"),
            None,
        );
    }

    #[test]
    fn test_sighash_errors() {
        let dumb_tx = Transaction {
            version: 0,
            lock_time: PackedLockTime::ZERO,
            input: vec![TxIn::default()],
            output: vec![],
        };
        let mut c = SighashCache::new(&dumb_tx);

        // 1.29 fixes
        let empty_vec = vec![];
        let empty_prevouts : Prevouts<TxOut> = Prevouts::All(&empty_vec);
        assert_eq!(
            c.taproot_signature_hash(0, &empty_prevouts, None, None, SchnorrSighashType::All),
            Err(Error::PrevoutsSize)
        );
        let two = vec![TxOut::default(), TxOut::default()];
        let too_many_prevouts = Prevouts::All(&two);
        assert_eq!(
            c.taproot_signature_hash(0, &too_many_prevouts, None, None, SchnorrSighashType::All),
            Err(Error::PrevoutsSize)
        );
        let tx_out = TxOut::default();
        let prevout = Prevouts::One(1, &tx_out);
        assert_eq!(
            c.taproot_signature_hash(0, &prevout, None, None, SchnorrSighashType::All),
            Err(Error::PrevoutKind)
        );
        assert_eq!(
            c.taproot_signature_hash(0, &prevout, None, None, SchnorrSighashType::AllPlusAnyoneCanPay),
            Err(Error::PrevoutIndex)
        );
        assert_eq!(
            c.taproot_signature_hash(10, &prevout, None, None, SchnorrSighashType::AllPlusAnyoneCanPay),
            Err(Error::IndexOutOfInputsBounds {
                index: 10,
                inputs_size: 1
            })
        );
        let prevout = Prevouts::One(0, &tx_out);
        assert_eq!(
            c.taproot_signature_hash(0, &prevout, None, None, SchnorrSighashType::SinglePlusAnyoneCanPay),
            Err(Error::SingleWithoutCorrespondingOutput {
                index: 0,
                outputs_size: 0
            })
        );
        assert_eq!(
            c.legacy_signature_hash(10, &Script::default(), 0u32),
            Err(Error::IndexOutOfInputsBounds {
                index: 10,
                inputs_size: 1
            })
        );
    }

    #[test]
    fn test_annex_errors() {
        assert_eq!(Annex::new(&[]), Err(Error::WrongAnnex));
        assert_eq!(Annex::new(&[0x51]), Err(Error::WrongAnnex));
        assert_eq!(Annex::new(&[0x51, 0x50]), Err(Error::WrongAnnex));
    }

    #[allow(clippy::too_many_arguments)]
    fn test_taproot_sighash(
        tx_hex: &str,
        prevout_hex: &str,
        input_index: usize,
        expected_hash: &str,
        sighash_type: SchnorrSighashType,
        annex_hex: Option<&str>,
        script_hex: Option<&str>,
        script_leaf_hash: Option<&str>,
    ) {
        let tx_bytes = Vec::from_hex(tx_hex).unwrap();
        let tx: Transaction = deserialize(&tx_bytes).unwrap();
        let prevout_bytes = Vec::from_hex(prevout_hex).unwrap();
        let prevouts: Vec<TxOut> = deserialize(&prevout_bytes).unwrap();
        let annex_inner;
        let annex = match annex_hex {
            Some(annex_hex) => {
                annex_inner = Vec::from_hex(annex_hex).unwrap();
                Some(Annex::new(&annex_inner).unwrap())
            }
            None => None,
        };

        let leaf_hash =  match (script_hex, script_leaf_hash) {
            (Some(script_hex), _) => {
                let script_inner = Script::from_hex(script_hex).unwrap();
                Some(ScriptPath::with_defaults(&script_inner).leaf_hash())
            }
            (_, Some(script_leaf_hash)) => {
                Some(TapLeafHash::from_hex(script_leaf_hash).unwrap())
            }
            _ => None,
        };
        // All our tests use the default `0xFFFFFFFF` codeseparator value
        let leaf_hash = leaf_hash.map(|lh| (lh, 0xFFFFFFFF));

        let prevouts = if sighash_type.split_anyonecanpay_flag().1 && tx_bytes[0] % 2 == 0 {
            // for anyonecanpay the `Prevouts::All` variant is good anyway, but sometimes we want to
            // test other codepaths
            Prevouts::One(input_index, prevouts[input_index].clone())
        } else {
            Prevouts::All(&prevouts)
        };

        let mut sighash_cache = SighashCache::new(&tx);

        let hash = sighash_cache
            .taproot_signature_hash(input_index, &prevouts, annex, leaf_hash, sighash_type)
            .unwrap();
        let expected = Vec::from_hex(expected_hash).unwrap();
        assert_eq!(expected, hash.into_inner());
    }

    #[test]
    fn bip_341_sighash_tests() {

        let data = bip_341_read_json();
        assert!(data["version"].as_u64().unwrap() == 1u64);
        let secp = &secp256k1::Secp256k1::new();
        let key_path = &data["keyPathSpending"].as_array().unwrap()[0];

        let raw_unsigned_tx = hex_decode!(Transaction, key_path["given"]["rawUnsignedTx"].as_str().unwrap());
        let mut utxos = vec![];
        for utxo in key_path["given"]["utxosSpent"].as_array().unwrap() {
            let spk = hex_script!(utxo["scriptPubKey"].as_str().unwrap());
            let amt = utxo["amountSats"].as_u64().unwrap();
            utxos.push(TxOut {value: amt, script_pubkey: spk });
        }

        // Test intermediary
        let mut cache = SighashCache::new(&raw_unsigned_tx);
        let expected_amt_hash = key_path["intermediary"]["hashAmounts"].as_str().unwrap();
        let expected_outputs_hash = key_path["intermediary"]["hashOutputs"].as_str().unwrap();
        let expected_prevouts_hash = key_path["intermediary"]["hashPrevouts"].as_str().unwrap();
        let expected_spks_hash = key_path["intermediary"]["hashScriptPubkeys"].as_str().unwrap();
        let expected_sequences_hash = key_path["intermediary"]["hashSequences"].as_str().unwrap();

        // Compute all caches
        assert_eq!(expected_amt_hash, cache.taproot_cache(&utxos).amounts.to_hex());
        assert_eq!(expected_outputs_hash, cache.common_cache().outputs.to_hex());
        assert_eq!(expected_prevouts_hash, cache.common_cache().prevouts.to_hex());
        assert_eq!(expected_spks_hash, cache.taproot_cache(&utxos).script_pubkeys.to_hex());
        assert_eq!(expected_sequences_hash, cache.common_cache().sequences.to_hex());

        for inp in key_path["inputSpending"].as_array().unwrap() {
            let tx_ind = inp["given"]["txinIndex"].as_u64().unwrap() as usize;
            let internal_priv_key = hex_hash!(SecretKey, inp["given"]["internalPrivkey"].as_str().unwrap());
            let merkle_root = if inp["given"]["merkleRoot"].is_null() {
                None
            } else {
                Some(hex_hash!(TapBranchHash, inp["given"]["merkleRoot"].as_str().unwrap()))
            };
            let hash_ty = SchnorrSighashType::from_consensus_u8(inp["given"]["hashType"].as_u64().unwrap() as u8).unwrap();

            let expected_internal_pk = hex_hash!(XOnlyPublicKey, inp["intermediary"]["internalPubkey"].as_str().unwrap());
            let expected_tweak = hex_hash!(TapTweakHash, inp["intermediary"]["tweak"].as_str().unwrap());
            let expected_tweaked_priv_key = hex_hash!(SecretKey, inp["intermediary"]["tweakedPrivkey"].as_str().unwrap());
            let expected_sig_msg = Vec::<u8>::from_hex(inp["intermediary"]["sigMsg"].as_str().unwrap()).unwrap();
            let expected_sighash = hex_hash!(TapSighashHash, inp["intermediary"]["sigHash"].as_str().unwrap());
            let sig_str = inp["expected"]["witness"][0].as_str().unwrap();
            let (expected_key_spend_sig, expected_hash_ty) = if sig_str.len() == 128 {
                (secp256k1::schnorr::Signature::from_str(sig_str).unwrap(), SchnorrSighashType::Default)
            } else {
                let hash_ty = SchnorrSighashType::from_consensus_u8(Vec::<u8>::from_hex(&sig_str[128..]).unwrap()[0]).unwrap();
                (secp256k1::schnorr::Signature::from_str(&sig_str[..128]).unwrap(), hash_ty)
            };

            // tests
            let keypair = secp256k1::KeyPair::from_secret_key(secp, &internal_priv_key);
            let (internal_key, _parity) = XOnlyPublicKey::from_keypair(&keypair);
            let tweak = TapTweakHash::from_key_and_tweak(internal_key, merkle_root);
            let tweaked_keypair = keypair.add_xonly_tweak(secp, &tweak.to_scalar()).unwrap();
            let mut sig_msg = Vec::new();
            cache.taproot_encode_signing_data_to(
                &mut sig_msg,
                tx_ind,
                &Prevouts::All(&utxos),
                None,
                None,
                hash_ty
            ).unwrap();
            let sighash = cache.taproot_signature_hash(
                tx_ind,
                &Prevouts::All(&utxos),
                None,
                None,
                hash_ty
            ).unwrap();

            //let msg = secp256k1::Message::from(sighash);
            let msg = secp256k1::Message::from_slice(&sighash).unwrap();
            let key_spend_sig = secp.sign_schnorr_with_aux_rand(&msg, &tweaked_keypair, &[0u8; 32]);

            assert_eq!(expected_internal_pk, internal_key);
            assert_eq!(expected_tweak, tweak);
            assert_eq!(expected_sig_msg, sig_msg);
            assert_eq!(expected_sighash, sighash);
            assert_eq!(expected_hash_ty, hash_ty);
            assert_eq!(expected_key_spend_sig, key_spend_sig);

            let tweaked_priv_key = SecretKey::from_keypair(&tweaked_keypair);
            assert_eq!(expected_tweaked_priv_key, tweaked_priv_key);
        }
    }

    fn bip_341_read_json() -> serde_json::Value {
        let json_str = include_str!("../../test_data/bip341_tests.json");
        serde_json::from_str(json_str).expect("JSON was not well-formatted")
    }

    #[test]
    fn sighashtype_fromstr_display() {
        let sighashtypes = vec![
            ("SIGHASH_DEFAULT", SchnorrSighashType::Default),
            ("SIGHASH_ALL", SchnorrSighashType::All),
            ("SIGHASH_NONE", SchnorrSighashType::None),
            ("SIGHASH_SINGLE", SchnorrSighashType::Single),
            ("SIGHASH_ALL|SIGHASH_ANYONECANPAY", SchnorrSighashType::AllPlusAnyoneCanPay),
            ("SIGHASH_NONE|SIGHASH_ANYONECANPAY", SchnorrSighashType::NonePlusAnyoneCanPay),
            ("SIGHASH_SINGLE|SIGHASH_ANYONECANPAY", SchnorrSighashType::SinglePlusAnyoneCanPay),
        ];
        for (s, sht) in sighashtypes {
            assert_eq!(sht.to_string(), s);
            assert_eq!(SchnorrSighashType::from_str(s).unwrap(), sht);
        }
        let sht_mistakes = vec![
            "SIGHASH_ALL | SIGHASH_ANYONECANPAY",
            "SIGHASH_NONE |SIGHASH_ANYONECANPAY",
            "SIGHASH_SINGLE| SIGHASH_ANYONECANPAY",
            "SIGHASH_ALL SIGHASH_ANYONECANPAY",
            "SIGHASH_NONE |",
            "SIGHASH_SIGNLE",
            "DEFAULT",
            "ALL",
            "sighash_none",
            "Sighash_none",
            "SigHash_None",
            "SigHash_NONE",
        ];
        for s in sht_mistakes {
            assert_eq!(SchnorrSighashType::from_str(s).unwrap_err().to_string(), format!("Unrecognized SIGHASH string '{}'", s));
        }
    }

    fn p2pkh_hex(pk: &str) -> Script {
        let pk: PublicKey = PublicKey::from_str(pk).unwrap();
        Address::p2pkh(&pk, Network::Groestlcoin).script_pubkey()
    }

    #[test]
    fn bip143_p2wpkh() {
        let tx = deserialize::<Transaction>(
            &Vec::from_hex(
                "0100000002fff7f7881a8099afa6940d42d1e7f6362bec38171ea3edf433541db4e4ad969f000000\
                0000eeffffffef51e1b804cc89d182d279655c3aa89e815b1b309fe287d9b2b55d57b90ec68a01000000\
                00ffffffff02202cb206000000001976a9148280b37df378db99f66f85c95a783a76ac7a6d5988ac9093\
                510d000000001976a9143bde42dbee7e4dbe6a21b2d50ce2f0167faa815988ac11000000",
            ).unwrap()[..],
        ).unwrap();

        let witness_script = p2pkh_hex("025476c2e83188368da1ff3e292e7acafcdb3566bb0ad253f62fc70f07aeee6357");
        let value = 600_000_000;

        let mut cache = SighashCache::new(&tx);
        assert_eq!(
            cache.segwit_signature_hash(1, &witness_script, value, EcdsaSighashType::All).unwrap(),
            hex_hash!(Sighash, "c304d56804b24a6801a77803281a497f5526e20f14e65df1006887fc57f0ee39")
        );

        let cache = cache.segwit_cache();
        assert_eq!(cache.prevouts, hex_hash!(
            Hash, "96b827c8483d4e9b96712b6713a7b68d6e8003a781feba36c31143470b4efd37"
        ));
        assert_eq!(cache.sequences, hex_hash!(
            Hash, "52b0a642eea2fb7ae638c36f6252b6750293dbe574a806984b8e4d8548339a3b"
        ));
        assert_eq!(cache.outputs, hex_hash!(
            Hash, "863ef3e1a92afbfdb97f31ad0fc7683ee943e9abcf2501590ff8f6551f47e5e5"
        ));
    }

    #[test]
    fn bip143_p2wpkh_nested_in_p2sh() {
        let tx = deserialize::<Transaction>(
            &Vec::from_hex(
                "0100000001db6b1b20aa0fd7b23880be2ecbd4a98130974cf4748fb66092ac4d3ceb1a5477010000\
                0000feffffff02b8b4eb0b000000001976a914a457b684d7f0d539a46a45bbc043f35b59d0d96388ac00\
                08af2f000000001976a914fd270b1ee6abcaea97fea7ad0402e8bd8ad6d77c88ac92040000",
            ).unwrap()[..],
        ).unwrap();

        let witness_script = p2pkh_hex("03ad1d8e89212f0b92c74d23bb710c00662ad1470198ac48c43f7d6f93a2a26873");
        let value = 1_000_000_000;

        let mut cache = SighashCache::new(&tx);
        assert_eq!(
            cache.segwit_signature_hash(0, &witness_script, value, EcdsaSighashType::All).unwrap(),
            hex_hash!(Sighash, "bc1c830fde767c143e007f9de485d6d291f5f87169a419f426ed9db97167cf31")
        );

        let cache = cache.segwit_cache();
        assert_eq!(cache.prevouts, hex_hash!(
            Hash, "b0287b4a252ac05af83d2dcef00ba313af78a3e9c329afa216eb3aa2a7b4613a"
        ));
        assert_eq!(cache.sequences, hex_hash!(
            Hash, "18606b350cd8bf565266bc352f0caddcf01e8fa789dd8a15386327cf8cabe198"
        ));
        assert_eq!(cache.outputs, hex_hash!(
            Hash, "de984f44532e2173ca0d64314fcefe6d30da6f8cf27bafa706da61df8a226c83"
        ));
    }

    #[test]
    fn bip143_p2wsh_nested_in_p2sh() {
        let tx = deserialize::<Transaction>(
            &Vec::from_hex(
            "010000000136641869ca081e70f394c6948e8af409e18b619df2ed74aa106c1ca29787b96e0100000000\
             ffffffff0200e9a435000000001976a914389ffce9cd9ae88dcc0631e88a821ffdbe9bfe2688acc0832f\
             05000000001976a9147480a33f950689af511e6e84c138dbbd3c3ee41588ac00000000").unwrap()[..],
        ).unwrap();

        let witness_script = hex_script!(
            "56210307b8ae49ac90a048e9b53357a2354b3334e9c8bee813ecb98e99a7e07e8c3ba32103b28f0c28\
             bfab54554ae8c658ac5c3e0ce6e79ad336331f78c428dd43eea8449b21034b8113d703413d57761b8b\
             9781957b8c0ac1dfe69f492580ca4195f50376ba4a21033400f6afecb833092a9a21cfdf1ed1376e58\
             c5d1f47de74683123987e967a8f42103a6d48b1131e94ba04d9737d61acdaa1322008af9602b3b1486\
             2c07a1789aac162102d8b661b0b3302ee2f162b09e07a55ad5dfbe673a9f01d9f0c19617681024306b\
             56ae"
        );
        let value = 987654321;

        let mut cache = SighashCache::new(&tx);
        assert_eq!(
            cache.segwit_signature_hash(0, &witness_script, value, EcdsaSighashType::All).unwrap(),
            hex_hash!(Sighash, "7f38d84960e8fbb4635d0fd291162edd3b5b1a60ed6c40ae19888716295cae48")
        );

        let cache = cache.segwit_cache();
        assert_eq!(cache.prevouts, hex_hash!(
            Hash, "74afdc312af5183c4198a40ca3c1a275b485496dd3929bca388c4b5e31f7aaa0"
        ));
        assert_eq!(cache.sequences, hex_hash!(
            Hash, "3bb13029ce7b1f559ef5e747fcac439f1455a2ec7c5f09b72290795e70665044"
        ));
        assert_eq!(cache.outputs, hex_hash!(
            Hash, "bc4d309071414bed932f98832b27b4d76dad7e6c1346f487a8fdbb8eb90307cc"
        ));
    }
}<|MERGE_RESOLUTION|>--- conflicted
+++ resolved
@@ -1035,13 +1035,7 @@
     ///
     /// This allows in-line signing such as
     /// ```
-<<<<<<< HEAD
-    /// use groestlcoin::blockdata::transaction::Transaction;
-    /// use groestlcoin::util::sighash::{EcdsaSighashType, SighashCache};
-    /// use groestlcoin::{PackedLockTime, Script};
-=======
-    /// use bitcoin::{EcdsaSighashType, PackedLockTime, Script, SighashCache, Transaction};
->>>>>>> 04223594
+    /// use groestlcoin::{EcdsaSighashType, PackedLockTime, Script, SighashCache, Transaction};
     ///
     /// let mut tx_to_sign = Transaction { version: 2, lock_time: PackedLockTime::ZERO, input: Vec::new(), output: Vec::new() };
     /// let input_count = tx_to_sign.input.len();
