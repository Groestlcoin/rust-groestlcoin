// Rust Bitcoin Library
// Written in 2021 by
//   The rust-bitcoin developers
//
// To the extent possible under law, the author(s) have dedicated all
// copyright and related and neighboring rights to this software to
// the public domain worldwide. This software is distributed without
// any warranty.
//
// You should have received a copy of the CC0 Public Domain Dedication
// along with this software.
// If not, see <http://creativecommons.org/publicdomain/zero/1.0/>.
//

//! Generalized, efficient, signature hash implementation.
//!
//! Implementation of the algorithm to compute the message to be signed according to
//! [Bip341](https://github.com/bitcoin/bips/blob/150ab6f5c3aca9da05fccc5b435e9667853407f4/bip-0341.mediawiki),
//! [Bip143](https://github.com/bitcoin/bips/blob/99701f68a88ce33b2d0838eb84e115cef505b4c2/bip-0143.mediawiki)
//! and legacy (before Bip143).
//!

use prelude::*;

pub use blockdata::transaction::{EcdsaSighashType, SighashTypeParseError};
use blockdata::witness::Witness;
use consensus::{encode, Encodable};
use core::{str, fmt};
use core::ops::{Deref, DerefMut};
use core::borrow::Borrow;
use hashes::{sha256, Hash};
use io;
use util::taproot::{TapLeafHash, TAPROOT_ANNEX_PREFIX, TapSighashHash};
use Sighash;
use {Script, Transaction, TxOut};

use super::taproot::LeafVersion;

/// Efficiently calculates signature hash message for legacy, segwit and taproot inputs.
#[derive(Debug)]
pub struct SighashCache<T: Deref<Target=Transaction>> {
    /// Access to transaction required for various introspection, moreover type
    /// `T: Deref<Target=Transaction>` allows to accept borrow and mutable borrow, the
    /// latter in particular is necessary for [`SighashCache::witness_mut`]
    tx: T,

    /// Common cache for taproot and segwit inputs. It's an option because it's not needed for legacy inputs
    common_cache: Option<CommonCache>,

    /// Cache for segwit v0 inputs, it's the result of another round of sha256 on `common_cache`
    segwit_cache: Option<SegwitCache>,

    /// Cache for taproot v1 inputs
    taproot_cache: Option<TaprootCache>,
}

/// Values cached common between segwit and taproot inputs
#[derive(Debug)]
struct CommonCache {
    prevouts: sha256::Hash,
    sequences: sha256::Hash,

    /// in theory, `outputs` could be `Option` since `NONE` and `SINGLE` doesn't need it, but since
    /// `ALL` is the mostly used variant by large, we don't bother
    outputs: sha256::Hash,
}

/// Values cached for segwit inputs, it's equal to [`CommonCache`] plus another round of `sha256`
#[derive(Debug)]
struct SegwitCache {
    prevouts: sha256::Hash,
    sequences: sha256::Hash,
    outputs: sha256::Hash,
}

/// Values cached for taproot inputs
#[derive(Debug)]
struct TaprootCache {
    amounts: sha256::Hash,
    script_pubkeys: sha256::Hash,
}

/// Contains outputs of previous transactions.
/// In the case [`SchnorrSighashType`] variant is `ANYONECANPAY`, [`Prevouts::One`] may be provided
#[derive(Clone, PartialEq, Eq, PartialOrd, Ord, Hash, Debug)]
pub enum Prevouts<'u, T> where T: 'u + Borrow<TxOut> {
    /// `One` variant allows to provide the single Prevout needed. It's useful for example
    /// when modifier `ANYONECANPAY` is provided, only prevout of the current input is needed.
    /// The first `usize` argument is the input index this [`TxOut`] is referring to.
    One(usize, T),
    /// When `ANYONECANPAY` is not provided, or the caller is handy giving all prevouts so the same
    /// variable can be used for multiple inputs.
    All(&'u [T]),
}

const KEY_VERSION_0: u8 = 0u8;

/// Information related to the script path spending
///
/// This can be hashed into a [`TapLeafHash`].
#[derive(Clone, PartialEq, Eq, PartialOrd, Ord, Hash, Debug)]
pub struct ScriptPath<'s> {
    script: &'s Script,
    leaf_version: LeafVersion,
}

/// Hashtype of an input's signature, encoded in the last byte of the signature
/// Fixed values so they can be casted as integer types for encoding
#[derive(Copy, Clone, PartialEq, Eq, PartialOrd, Ord, Hash, Debug)]
pub enum SchnorrSighashType {
    /// 0x0: Used when not explicitly specified, defaulting to [`SchnorrSighashType::All`]
    Default = 0x00,
    /// 0x1: Sign all outputs
    All = 0x01,
    /// 0x2: Sign no outputs --- anyone can choose the destination
    None = 0x02,
    /// 0x3: Sign the output whose index matches this input's index. If none exists,
    /// sign the hash `0000000000000000000000000000000000000000000000000000000000000001`.
    /// (This rule is probably an unintentional C++ism, but it's consensus so we have
    /// to follow it.)
    Single = 0x03,
    /// 0x81: Sign all outputs but only this input
    AllPlusAnyoneCanPay = 0x81,
    /// 0x82: Sign no outputs and only this input
    NonePlusAnyoneCanPay = 0x82,
    /// 0x83: Sign one output and only this input (see `Single` for what "one output" means)
    SinglePlusAnyoneCanPay = 0x83,

    /// Reserved for future use, `#[non_exhaustive]` is not available with current MSRV
    Reserved = 0xFF,
}
serde_string_impl!(SchnorrSighashType, "a SchnorrSighashType data");

impl fmt::Display for SchnorrSighashType {
    fn fmt(&self, f: &mut fmt::Formatter<'_>) -> fmt::Result {
        let s = match self {
            SchnorrSighashType::Default => "SIGHASH_DEFAULT",
            SchnorrSighashType::All => "SIGHASH_ALL",
            SchnorrSighashType::None => "SIGHASH_NONE",
            SchnorrSighashType::Single => "SIGHASH_SINGLE",
            SchnorrSighashType::AllPlusAnyoneCanPay => "SIGHASH_ALL|SIGHASH_ANYONECANPAY",
            SchnorrSighashType::NonePlusAnyoneCanPay => "SIGHASH_NONE|SIGHASH_ANYONECANPAY",
            SchnorrSighashType::SinglePlusAnyoneCanPay => "SIGHASH_SINGLE|SIGHASH_ANYONECANPAY",
            SchnorrSighashType::Reserved => "SIGHASH_RESERVED",
        };
        f.write_str(s)
    }
}

impl str::FromStr for SchnorrSighashType {
    type Err = SighashTypeParseError;

    fn from_str(s: &str) -> Result<Self, Self::Err> {
        match s {
            "SIGHASH_DEFAULT" => Ok(SchnorrSighashType::Default),
            "SIGHASH_ALL" => Ok(SchnorrSighashType::All),
            "SIGHASH_NONE" => Ok(SchnorrSighashType::None),
            "SIGHASH_SINGLE" => Ok(SchnorrSighashType::Single),
            "SIGHASH_ALL|SIGHASH_ANYONECANPAY" => Ok(SchnorrSighashType::AllPlusAnyoneCanPay),
            "SIGHASH_NONE|SIGHASH_ANYONECANPAY" => Ok(SchnorrSighashType::NonePlusAnyoneCanPay),
            "SIGHASH_SINGLE|SIGHASH_ANYONECANPAY" => Ok(SchnorrSighashType::SinglePlusAnyoneCanPay),
            "SIGHASH_RESERVED" => Ok(SchnorrSighashType::Reserved),
            _ => Err(SighashTypeParseError{ unrecognized: s.to_owned() }),
        }
    }
}

/// Possible errors in computing the signature message
#[derive(Copy, Clone, PartialEq, Eq, PartialOrd, Ord, Hash, Debug)]
pub enum Error {
    /// Could happen only by using `*_encode_signing_*` methods with custom writers, engines writers
    /// like the ones used in methods `*_signature_hash` don't error
    Io(io::ErrorKind),

    /// Requested index is greater or equal than the number of inputs in the transaction
    IndexOutOfInputsBounds {
        /// Requested index
        index: usize,
        /// Number of transaction inputs
        inputs_size: usize,
    },

    /// Using SIGHASH_SINGLE without a "corresponding output" (an output with the same index as the
    /// input being verified) is a validation failure
    SingleWithoutCorrespondingOutput {
        /// Requested index
        index: usize,
        /// Number of transaction outputs
        outputs_size: usize,
    },

    /// There are mismatches in the number of prevouts provided compared with the number of
    /// inputs in the transaction
    PrevoutsSize,

    /// Requested a prevout index which is greater than the number of prevouts provided or a
    /// [`Prevouts::One`] with different index
    PrevoutIndex,

    /// A single prevout has been provided but all prevouts are needed without `ANYONECANPAY`
    PrevoutKind,

    /// Annex must be at least one byte long and the first bytes must be `0x50`
    WrongAnnex,

    /// Invalid Sighash type
    InvalidSighashType(u32),
}

impl fmt::Display for Error {
    fn fmt(&self, f: &mut fmt::Formatter<'_>) -> fmt::Result {
        match self {
            Error::Io(ref e) => write!(f, "Writer errored: {:?}", e),
            Error::IndexOutOfInputsBounds { index, inputs_size } => write!(f, "Requested index ({}) is greater or equal than the number of transaction inputs ({})", index, inputs_size),
            Error::SingleWithoutCorrespondingOutput { index, outputs_size } => write!(f, "SIGHASH_SINGLE for input ({}) haven't a corresponding output (#outputs:{})", index, outputs_size),
            Error::PrevoutsSize => write!(f, "Number of supplied prevouts differs from the number of inputs in transaction"),
            Error::PrevoutIndex => write!(f, "The index requested is greater than available prevouts or different from the provided [Provided::Anyone] index"),
            Error::PrevoutKind => write!(f, "A single prevout has been provided but all prevouts are needed without `ANYONECANPAY`"),
            Error::WrongAnnex => write!(f, "Annex must be at least one byte long and the first bytes must be `0x50`"),
            Error::InvalidSighashType(hash_ty) => write!(f, "Invalid schnorr Signature hash type : {} ", hash_ty),
        }
    }
}

#[cfg(feature = "std")]
impl ::std::error::Error for Error {}

impl<'u, T> Prevouts<'u, T> where T: Borrow<TxOut> {
    fn check_all(&self, tx: &Transaction) -> Result<(), Error> {
        if let Prevouts::All(prevouts) = self {
            if prevouts.len() != tx.input.len() {
                return Err(Error::PrevoutsSize);
            }
        }
        Ok(())
    }

    fn get_all(&self) -> Result<&[T], Error> {
        match self {
            Prevouts::All(prevouts) => Ok(*prevouts),
            _ => Err(Error::PrevoutKind),
        }
    }

    fn get(&self, input_index: usize) -> Result<&TxOut, Error> {
        match self {
            Prevouts::One(index, prevout) => {
                if input_index == *index {
                    Ok(prevout.borrow())
                } else {
                    Err(Error::PrevoutIndex)
                }
            }
            Prevouts::All(prevouts) => prevouts
                .get(input_index)
                .map(|x| x.borrow())
                .ok_or(Error::PrevoutIndex),
        }
    }
}

impl<'s> ScriptPath<'s> {
    /// Create a new ScriptPath structure
    pub fn new(script: &'s Script, leaf_version: LeafVersion) -> Self {
        ScriptPath {
            script,
            leaf_version,
        }
    }
    /// Create a new ScriptPath structure using default leaf version value
    pub fn with_defaults(script: &'s Script) -> Self {
        Self::new(script, LeafVersion::TapScript)
    }
    /// Compute the leaf hash
    pub fn leaf_hash(&self) -> TapLeafHash {
        let mut enc = TapLeafHash::engine();

        self.leaf_version.to_consensus().consensus_encode(&mut enc).expect("Writing to hash enging should never fail");
        self.script.consensus_encode(&mut enc).expect("Writing to hash enging should never fail");

        TapLeafHash::from_engine(enc)
    }
}

impl<'s> From<ScriptPath<'s>> for TapLeafHash {
    fn from(script_path: ScriptPath<'s>) -> TapLeafHash {
        script_path.leaf_hash()
    }
}

impl From<EcdsaSighashType> for SchnorrSighashType {
    fn from(s: EcdsaSighashType) -> Self {
        match s {
            EcdsaSighashType::All => SchnorrSighashType::All,
            EcdsaSighashType::None => SchnorrSighashType::None,
            EcdsaSighashType::Single => SchnorrSighashType::Single,
            EcdsaSighashType::AllPlusAnyoneCanPay => SchnorrSighashType::AllPlusAnyoneCanPay,
            EcdsaSighashType::NonePlusAnyoneCanPay => SchnorrSighashType::NonePlusAnyoneCanPay,
            EcdsaSighashType::SinglePlusAnyoneCanPay => SchnorrSighashType::SinglePlusAnyoneCanPay,
        }
    }
}

impl SchnorrSighashType {
    /// Break the sighash flag into the "real" sighash flag and the ANYONECANPAY boolean
    pub(crate) fn split_anyonecanpay_flag(self) -> (SchnorrSighashType, bool) {
        match self {
            SchnorrSighashType::Default => (SchnorrSighashType::Default, false),
            SchnorrSighashType::All => (SchnorrSighashType::All, false),
            SchnorrSighashType::None => (SchnorrSighashType::None, false),
            SchnorrSighashType::Single => (SchnorrSighashType::Single, false),
            SchnorrSighashType::AllPlusAnyoneCanPay => (SchnorrSighashType::All, true),
            SchnorrSighashType::NonePlusAnyoneCanPay => (SchnorrSighashType::None, true),
            SchnorrSighashType::SinglePlusAnyoneCanPay => (SchnorrSighashType::Single, true),
            SchnorrSighashType::Reserved => (SchnorrSighashType::Reserved, false),
        }
    }

    /// Create a [`SchnorrSighashType`] from raw `u8`
    pub fn from_u8(hash_ty: u8) -> Result<Self, Error> {
        match hash_ty {
            0x00 => Ok(SchnorrSighashType::Default),
            0x01 => Ok(SchnorrSighashType::All),
            0x02 => Ok(SchnorrSighashType::None),
            0x03 => Ok(SchnorrSighashType::Single),
            0x81 => Ok(SchnorrSighashType::AllPlusAnyoneCanPay),
            0x82 => Ok(SchnorrSighashType::NonePlusAnyoneCanPay),
            0x83 => Ok(SchnorrSighashType::SinglePlusAnyoneCanPay),
            0xFF => Ok(SchnorrSighashType::Reserved),
            x => Err(Error::InvalidSighashType(x as u32)),
        }
    }
}

impl<R: Deref<Target=Transaction>> SighashCache<R> {
    /// Compute the sighash components from an unsigned transaction and auxiliary
    /// in a lazy manner when required.
    /// For the generated sighashes to be valid, no fields in the transaction may change except for
    /// script_sig and witnesses.
    pub fn new(tx: R) -> Self {
        SighashCache {
            tx,
            common_cache: None,
            taproot_cache: None,
            segwit_cache: None,
        }
    }

    /// Encode the BIP341 signing data for any flag type into a given object implementing a
    /// io::Write trait.
    pub fn taproot_encode_signing_data_to<Write: io::Write, T: Borrow<TxOut>>(
        &mut self,
        mut writer: Write,
        input_index: usize,
        prevouts: &Prevouts<T>,
        annex: Option<Annex>,
        leaf_hash_code_separator: Option<(TapLeafHash, u32)>,
        sighash_type: SchnorrSighashType,
    ) -> Result<(), Error> {
        prevouts.check_all(&self.tx)?;

        let (sighash, anyone_can_pay) = sighash_type.split_anyonecanpay_flag();

        // epoch
        0u8.consensus_encode(&mut writer)?;

        // * Control:
        // hash_type (1).
        (sighash_type as u8).consensus_encode(&mut writer)?;

        // * Transaction Data:
        // nVersion (4): the nVersion of the transaction.
        self.tx.version.consensus_encode(&mut writer)?;

        // nLockTime (4): the nLockTime of the transaction.
        self.tx.lock_time.consensus_encode(&mut writer)?;

        // If the hash_type & 0x80 does not equal SIGHASH_ANYONECANPAY:
        //     sha_prevouts (32): the SHA256 of the serialization of all input outpoints.
        //     sha_amounts (32): the SHA256 of the serialization of all spent output amounts.
        //     sha_scriptpubkeys (32): the SHA256 of the serialization of all spent output scriptPubKeys.
        //     sha_sequences (32): the SHA256 of the serialization of all input nSequence.
        if !anyone_can_pay {
            self.common_cache().prevouts.consensus_encode(&mut writer)?;
            self.taproot_cache(prevouts.get_all()?)
                .amounts
                .consensus_encode(&mut writer)?;
            self.taproot_cache(prevouts.get_all()?)
                .script_pubkeys
                .consensus_encode(&mut writer)?;
            self.common_cache()
                .sequences
                .consensus_encode(&mut writer)?;
        }

        // If hash_type & 3 does not equal SIGHASH_NONE or SIGHASH_SINGLE:
        //     sha_outputs (32): the SHA256 of the serialization of all outputs in CTxOut format.
        if sighash != SchnorrSighashType::None && sighash != SchnorrSighashType::Single {
            self.common_cache().outputs.consensus_encode(&mut writer)?;
        }

        // * Data about this input:
        // spend_type (1): equal to (ext_flag * 2) + annex_present, where annex_present is 0
        // if no annex is present, or 1 otherwise
        let mut spend_type = 0u8;
        if annex.is_some() {
            spend_type |= 1u8;
        }
        if leaf_hash_code_separator.is_some() {
            spend_type |= 2u8;
        }
        spend_type.consensus_encode(&mut writer)?;

        // If hash_type & 0x80 equals SIGHASH_ANYONECANPAY:
        //      outpoint (36): the COutPoint of this input (32-byte hash + 4-byte little-endian).
        //      amount (8): value of the previous output spent by this input.
        //      scriptPubKey (35): scriptPubKey of the previous output spent by this input, serialized as script inside CTxOut. Its size is always 35 bytes.
        //      nSequence (4): nSequence of this input.
        if anyone_can_pay {
            let txin =
                &self
                    .tx
                    .input
                    .get(input_index)
                    .ok_or_else(|| Error::IndexOutOfInputsBounds {
                        index: input_index,
                        inputs_size: self.tx.input.len(),
                    })?;
            let previous_output = prevouts.get(input_index)?;
            txin.previous_output.consensus_encode(&mut writer)?;
            previous_output.value.consensus_encode(&mut writer)?;
            previous_output
                .script_pubkey
                .consensus_encode(&mut writer)?;
            txin.sequence.consensus_encode(&mut writer)?;
        } else {
            (input_index as u32).consensus_encode(&mut writer)?;
        }

        // If an annex is present (the lowest bit of spend_type is set):
        //      sha_annex (32): the SHA256 of (compact_size(size of annex) || annex), where annex
        //      includes the mandatory 0x50 prefix.
        if let Some(annex) = annex {
            let mut enc = sha256::Hash::engine();
            annex.consensus_encode(&mut enc)?;
            let hash = sha256::Hash::from_engine(enc);
            hash.consensus_encode(&mut writer)?;
        }

        // * Data about this output:
        // If hash_type & 3 equals SIGHASH_SINGLE:
        //      sha_single_output (32): the SHA256 of the corresponding output in CTxOut format.
        if sighash == SchnorrSighashType::Single {
            let mut enc = sha256::Hash::engine();
            self.tx
                .output
                .get(input_index)
                .ok_or_else(|| Error::SingleWithoutCorrespondingOutput {
                    index: input_index,
                    outputs_size: self.tx.output.len(),
                })?
                .consensus_encode(&mut enc)?;
            let hash = sha256::Hash::from_engine(enc);
            hash.consensus_encode(&mut writer)?;
        }

        //     if (scriptpath):
        //         ss += TaggedHash("TapLeaf", bytes([leaf_ver]) + ser_string(script))
        //         ss += bytes([0])
        //         ss += struct.pack("<i", codeseparator_pos)
        if let Some((hash, code_separator_pos)) = leaf_hash_code_separator {
            hash.into_inner().consensus_encode(&mut writer)?;
            KEY_VERSION_0.consensus_encode(&mut writer)?;
            code_separator_pos.consensus_encode(&mut writer)?;
        }

        Ok(())
    }

    /// Compute the BIP341 sighash for any flag type.
    pub fn taproot_signature_hash<T: Borrow<TxOut>>(
        &mut self,
        input_index: usize,
        prevouts: &Prevouts<T>,
        annex: Option<Annex>,
        leaf_hash_code_separator: Option<(TapLeafHash, u32)>,
        sighash_type: SchnorrSighashType,
    ) -> Result<TapSighashHash, Error> {
        let mut enc = TapSighashHash::engine();
        self.taproot_encode_signing_data_to(
            &mut enc,
            input_index,
            prevouts,
            annex,
            leaf_hash_code_separator,
            sighash_type,
        )?;
        Ok(TapSighashHash::from_engine(enc))
    }

    /// Compute the BIP341 sighash for a key spend
    pub fn taproot_key_spend_signature_hash<T: Borrow<TxOut>>(
        &mut self,
        input_index: usize,
        prevouts: &Prevouts<T>,
        sighash_type: SchnorrSighashType,
    ) -> Result<TapSighashHash, Error> {
        let mut enc = TapSighashHash::engine();
        self.taproot_encode_signing_data_to(
            &mut enc,
            input_index,
            prevouts,
            None,
            None,
            sighash_type,
        )?;
        Ok(TapSighashHash::from_engine(enc))
    }

    /// Compute the BIP341 sighash for a script spend
    ///
    /// Assumes the default `OP_CODESEPARATOR` position of `0xFFFFFFFF`. Custom values can be
    /// provided through the more fine-grained API of [`SighashCache::taproot_encode_signing_data_to`].
    pub fn taproot_script_spend_signature_hash<S: Into<TapLeafHash>, T: Borrow<TxOut>>(
        &mut self,
        input_index: usize,
        prevouts: &Prevouts<T>,
        leaf_hash: S,
        sighash_type: SchnorrSighashType,
    ) -> Result<TapSighashHash, Error> {
        let mut enc = TapSighashHash::engine();
        self.taproot_encode_signing_data_to(
            &mut enc,
            input_index,
            prevouts,
            None,
            Some((leaf_hash.into(), 0xFFFFFFFF)),
            sighash_type,
        )?;
        Ok(TapSighashHash::from_engine(enc))
    }

    /// Encode the BIP143 signing data for any flag type into a given object implementing a
    /// [`std::io::Write`] trait.
    pub fn segwit_encode_signing_data_to<Write: io::Write>(
        &mut self,
        mut writer: Write,
        input_index: usize,
        script_code: &Script,
        value: u64,
        sighash_type: EcdsaSighashType,
    ) -> Result<(), Error> {
        let zero_hash = sha256::Hash::default();

        let (sighash, anyone_can_pay) = sighash_type.split_anyonecanpay_flag();

        self.tx.version.consensus_encode(&mut writer)?;

        if !anyone_can_pay {
            self.segwit_cache().prevouts.consensus_encode(&mut writer)?;
        } else {
            zero_hash.consensus_encode(&mut writer)?;
        }

        if !anyone_can_pay
            && sighash != EcdsaSighashType::Single
            && sighash != EcdsaSighashType::None
        {
            self.segwit_cache()
                .sequences
                .consensus_encode(&mut writer)?;
        } else {
            zero_hash.consensus_encode(&mut writer)?;
        }

        {
            let txin =
                &self
                    .tx
                    .input
                    .get(input_index)
                    .ok_or_else(|| Error::IndexOutOfInputsBounds {
                        index: input_index,
                        inputs_size: self.tx.input.len(),
                    })?;

            txin.previous_output.consensus_encode(&mut writer)?;
            script_code.consensus_encode(&mut writer)?;
            value.consensus_encode(&mut writer)?;
            txin.sequence.consensus_encode(&mut writer)?;
        }

        if sighash != EcdsaSighashType::Single && sighash != EcdsaSighashType::None {
            self.segwit_cache().outputs.consensus_encode(&mut writer)?;
        } else if sighash == EcdsaSighashType::Single && input_index < self.tx.output.len() {
            let mut single_enc = Sighash::engine();
            self.tx.output[input_index].consensus_encode(&mut single_enc)?;
            Sighash::from_engine(single_enc).consensus_encode(&mut writer)?;
        } else {
            zero_hash.consensus_encode(&mut writer)?;
        }

        self.tx.lock_time.consensus_encode(&mut writer)?;
        sighash_type.to_u32().consensus_encode(&mut writer)?;
        Ok(())
    }

    /// Compute the BIP143 sighash for any flag type.
    pub fn segwit_signature_hash(
        &mut self,
        input_index: usize,
        script_code: &Script,
        value: u64,
        sighash_type: EcdsaSighashType,
    ) -> Result<Sighash, Error> {
        let mut enc = Sighash::engine();
        self.segwit_encode_signing_data_to(
            &mut enc,
            input_index,
            script_code,
            value,
            sighash_type,
        )?;
        Ok(Sighash::from_engine(enc))
    }

    /// Encode the legacy signing data for any flag type into a given object implementing a
    /// [`std::io::Write`] trait. Internally calls [`Transaction::encode_signing_data_to`]
    pub fn legacy_encode_signing_data_to<Write: io::Write, U: Into<u32>>(
        &self,
        mut writer: Write,
        input_index: usize,
        script_pubkey: &Script,
        sighash_type: U,
    ) -> Result<(), Error> {
        if input_index >= self.tx.input.len() {
            return Err(Error::IndexOutOfInputsBounds {
                index: input_index,
                inputs_size: self.tx.input.len(),
            });
        }
        self.tx
            .encode_signing_data_to(&mut writer, input_index, script_pubkey, sighash_type.into())
            .expect("writers don't error");
        Ok(())
    }

    /// Computes the legacy sighash for any sighash type.
    pub fn legacy_signature_hash(
        &self,
        input_index: usize,
        script_pubkey: &Script,
        sighash_type: u32,
    ) -> Result<Sighash, Error> {
        let mut enc = Sighash::engine();
        self.legacy_encode_signing_data_to(&mut enc, input_index, script_pubkey, sighash_type)?;
        Ok(Sighash::from_engine(enc))
    }

    #[inline]
    fn common_cache(&mut self) -> &CommonCache {
        Self::common_cache_minimal_borrow(&mut self.common_cache, &self.tx)
    }

    fn common_cache_minimal_borrow<'a>(
        common_cache: &'a mut Option<CommonCache>,
        tx: &R,
    ) -> &'a CommonCache {
        common_cache.get_or_insert_with(|| {
            let mut enc_prevouts = sha256::Hash::engine();
            let mut enc_sequences = sha256::Hash::engine();
            for txin in tx.input.iter() {
                txin.previous_output
                    .consensus_encode(&mut enc_prevouts)
                    .unwrap();
                txin.sequence.consensus_encode(&mut enc_sequences).unwrap();
            }
            CommonCache {
                prevouts: sha256::Hash::from_engine(enc_prevouts),
                sequences: sha256::Hash::from_engine(enc_sequences),
                outputs: {
                    let mut enc = sha256::Hash::engine();
                    for txout in tx.output.iter() {
                        txout.consensus_encode(&mut enc).unwrap();
                    }
                    sha256::Hash::from_engine(enc)
                },
            }
        })
    }

    fn segwit_cache(&mut self) -> &SegwitCache {
        let common_cache = &mut self.common_cache;
        let tx = &self.tx;
        self.segwit_cache.get_or_insert_with(|| {
            let common_cache = Self::common_cache_minimal_borrow(common_cache, tx);
            SegwitCache {
                prevouts: sha256::Hash::from_inner(
                    sha256::Hash::hash(&common_cache.prevouts).into_inner(),
                ),
                sequences: sha256::Hash::from_inner(
                    sha256::Hash::hash(&common_cache.sequences).into_inner(),
                ),
                outputs: sha256::Hash::from_inner(
                    sha256::Hash::hash(&common_cache.outputs).into_inner(),
                ),
            }
        })
    }

    fn taproot_cache<T: Borrow<TxOut>>(&mut self, prevouts: &[T]) -> &TaprootCache
    {
        self.taproot_cache.get_or_insert_with(|| {
            let mut enc_amounts = sha256::Hash::engine();
            let mut enc_script_pubkeys = sha256::Hash::engine();
            for prevout in prevouts {
                prevout.borrow().value.consensus_encode(&mut enc_amounts).unwrap();
                prevout
                    .borrow()
                    .script_pubkey
                    .consensus_encode(&mut enc_script_pubkeys)
                    .unwrap();
            }
            TaprootCache {
                amounts: sha256::Hash::from_engine(enc_amounts),
                script_pubkeys: sha256::Hash::from_engine(enc_script_pubkeys),
            }
        })
    }
}

impl<R: DerefMut<Target=Transaction>> SighashCache<R> {
    /// When the SighashCache is initialized with a mutable reference to a transaction instead of a
    /// regular reference, this method is available to allow modification to the witnesses.
    ///
    /// This allows in-line signing such as
    /// ```
<<<<<<< HEAD
    /// use groestlcoin::blockdata::transaction::{Transaction, EcdsaSigHashType};
    /// use groestlcoin::util::sighash::SigHashCache;
    /// use groestlcoin::Script;
=======
    /// use bitcoin::blockdata::transaction::{Transaction, EcdsaSighashType};
    /// use bitcoin::util::sighash::SighashCache;
    /// use bitcoin::Script;
>>>>>>> cb4d34fd
    ///
    /// let mut tx_to_sign = Transaction { version: 2, lock_time: 0, input: Vec::new(), output: Vec::new() };
    /// let input_count = tx_to_sign.input.len();
    ///
    /// let mut sig_hasher = SighashCache::new(&mut tx_to_sign);
    /// for inp in 0..input_count {
    ///     let prevout_script = Script::new();
    ///     let _sighash = sig_hasher.segwit_signature_hash(inp, &prevout_script, 42, EcdsaSighashType::All);
    ///     // ... sign the sighash
    ///     sig_hasher.witness_mut(inp).unwrap().push(&Vec::new());
    /// }
    /// ```
    pub fn witness_mut(&mut self, input_index: usize) -> Option<&mut Witness> {
        self.tx.input.get_mut(input_index).map(|i| &mut i.witness)
    }
}

impl From<io::Error> for Error {
    fn from(e: io::Error) -> Self {
        Error::Io(e.kind())
    }
}

/// The `Annex` struct is a slice wrapper enforcing first byte to be `0x50`.
#[derive(Clone, PartialEq, Eq, Hash, Debug)]
pub struct Annex<'a>(&'a [u8]);

impl<'a> Annex<'a> {
    /// Creates a new `Annex` struct checking the first byte is `0x50`
    pub fn new(annex_bytes: &'a [u8]) -> Result<Self, Error> {
        if annex_bytes.first() == Some(&TAPROOT_ANNEX_PREFIX) {
            Ok(Annex(annex_bytes))
        } else {
            Err(Error::WrongAnnex)
        }
    }

    /// Returns the Annex bytes data (including first byte `0x50`)
    pub fn as_bytes(&self) -> &[u8] {
        &*self.0
    }
}

impl<'a> Encodable for Annex<'a> {
    fn consensus_encode<W: io::Write>(&self, writer: W) -> Result<usize, io::Error> {
        encode::consensus_encode_with_size(self.0, writer)
    }
}

#[cfg(test)]
mod tests {
    use super::*;
    use consensus::deserialize;
    use hashes::hex::FromHex;
    use hashes::{Hash, HashEngine};
    use util::sighash::{Annex, Error, Prevouts, ScriptPath, SighashCache};
    use std::str::FromStr;
    use hashes::hex::ToHex;
    use util::taproot::{TapTweakHash, TapSighashHash, TapBranchHash, TapLeafHash};
    use secp256k1::{self, SecretKey, XOnlyPublicKey};
    extern crate serde_json;

    use {Script, Transaction, TxIn, TxOut};

    #[test]
    fn test_tap_sighash_hash() {
        let bytes = Vec::from_hex("00011b96877db45ffa23b307e9f0ac87b80ef9a80b4c5f0db3fbe734422453e83cc5576f3d542c5d4898fb2b696c15d43332534a7c1d1255fda38993545882df92c3e353ff6d36fbfadc4d168452afd8467f02fe53d71714fcea5dfe2ea759bd00185c4cb02bc76d42620393ca358a1a713f4997f9fc222911890afb3fe56c6a19b202df7bffdcfad08003821294279043746631b00e2dc5e52a111e213bbfe6ef09a19428d418dab0d50000000000").unwrap();
        let expected =
            Vec::from_hex("04e808aad07a40b3767a1442fead79af6ef7e7c9316d82dec409bb31e77699b0")
                .unwrap();
        let mut enc = TapSighashHash::engine();
        enc.input(&bytes);
        let hash = TapSighashHash::from_engine(enc);
        assert_eq!(expected, hash.into_inner());
    }

    #[test]
    fn test_sighashes_keyspending() {
        // following test case has been taken from bitcoin core test framework

        test_taproot_sighash(
            "020000000164eb050a5e3da0c2a65e4786f26d753b7bc69691fabccafb11f7acef36641f1846010000003101b2b404392a22000000000017a9147f2bde86fe78bf68a0544a4f290e12f0b7e0a08c87580200000000000017a91425d11723074ecfb96a0a83c3956bfaf362ae0c908758020000000000001600147e20f938993641de67bb0cdd71682aa34c4d29ad5802000000000000160014c64984dc8761acfa99418bd6bedc79b9287d652d72000000",
            "01365724000000000023542156b39dab4f8f3508e0432cfb41fab110170acaa2d4c42539cb90a4dc7c093bc500",
            0,
            "33ca0ebfb4a945eeee9569fc0f5040221275f88690b7f8592ada88ce3bdf6703",
            SchnorrSighashType::Default, None, None, None
        );

        test_taproot_sighash(
            "0200000002fff49be59befe7566050737910f6ccdc5e749c7f8860ddc140386463d88c5ad0f3000000002cf68eb4a3d67f9d4c079249f7e4f27b8854815cb1ed13842d4fbf395f9e217fd605ee24090100000065235d9203f458520000000000160014b6d48333bb13b4c644e57c43a9a26df3a44b785e58020000000000001976a914eea9461a9e1e3f765d3af3e726162e0229fe3eb688ac58020000000000001976a9143a8869c9f2b5ea1d4ff3aeeb6a8fb2fffb1ad5fe88ac0ad7125c",
            "02591f220000000000225120f25ad35583ea31998d968871d7de1abd2a52f6fe4178b54ea158274806ff4ece48fb310000000000225120f25ad35583ea31998d968871d7de1abd2a52f6fe4178b54ea158274806ff4ece",
            1,
            "626ab955d58c9a8a600a0c580549d06dc7da4e802eb2a531f62a588e430967a8",
            SchnorrSighashType::All, None, None, None
        );

        test_taproot_sighash(
            "0200000001350005f65aa830ced2079df348e2d8c2bdb4f10e2dde6a161d8a07b40d1ad87dae000000001611d0d603d9dc0e000000000017a914459b6d7d6bbb4d8837b4bf7e9a4556f952da2f5c8758020000000000001976a9141dd70e1299ffc2d5b51f6f87de9dfe9398c33cbb88ac58020000000000001976a9141dd70e1299ffc2d5b51f6f87de9dfe9398c33cbb88aca71c1f4f",
            "01c4811000000000002251201bf9297d0a2968ae6693aadd0fa514717afefd218087a239afb7418e2d22e65c",
            0,
            "dfa9437f9c9a1d1f9af271f79f2f5482f287cdb0d2e03fa92c8a9b216cc6061c",
            SchnorrSighashType::AllPlusAnyoneCanPay, None, None, None
        );

        test_taproot_sighash(
            "020000000185bed1a6da2bffbd60ec681a1bfb71c5111d6395b99b3f8b2bf90167111bcb18f5010000007c83ace802ded24a00000000001600142c4698f9f7a773866879755aa78c516fb332af8e5802000000000000160014d38639dfbac4259323b98a472405db0c461b31fa61073747",
            "0144c84d0000000000225120e3f2107989c88e67296ab2faca930efa2e3a5bd3ff0904835a11c9e807458621",
            0,
            "3129de36a5d05fff97ffca31eb75fcccbbbc27b3147a7a36a9e4b45d8b625067",
            SchnorrSighashType::None, None, None, None
        );

        test_taproot_sighash(
            "eb93dbb901028c8515589dac980b6e7f8e4088b77ed866ca0d6d210a7218b6fd0f6b22dd6d7300000000eb4740a9047efc0e0000000000160014913da2128d8fcf292b3691db0e187414aa1783825802000000000000160014913da2128d8fcf292b3691db0e187414aa178382580200000000000017a9143dd27f01c6f7ef9bb9159937b17f17065ed01a0c875802000000000000160014d7630e19df70ada9905ede1722b800c0005f246641000000",
            "013fed110000000000225120eb536ae8c33580290630fc495046e998086a64f8f33b93b07967d9029b265c55",
            0,
            "2441e8b0e063a2083ee790f14f2045022f07258ddde5ee01de543c9e789d80ae",
            SchnorrSighashType::NonePlusAnyoneCanPay, None, None, None
        );

        test_taproot_sighash(
            "02000000017836b409a5fed32211407e44b971591f2032053f14701fb5b3a30c0ff382f2cc9c0100000061ac55f60288fb5600000000001976a9144ea02f6f182b082fb6ce47e36bbde390b6a41b5088ac58020000000000001976a9144ea02f6f182b082fb6ce47e36bbde390b6a41b5088ace4000000",
            "01efa558000000000022512007071ea3dc7e331b0687d0193d1e6d6ed10e645ef36f10ef8831d5e522ac9e80",
            0,
            "30239345177cadd0e3ea413d49803580abb6cb27971b481b7788a78d35117a88",
            SchnorrSighashType::Single, None, None, None
        );

        test_taproot_sighash(
            "0100000001aa6deae89d5e0aaca58714fc76ef6f3c8284224888089232d4e663843ed3ab3eae010000008b6657a60450cb4c0000000000160014a3d42b5413ef0c0701c4702f3cd7d4df222c147058020000000000001976a91430b4ed8723a4ee8992aa2c8814cfe5c3ad0ab9d988ac5802000000000000160014365b1166a6ed0a5e8e9dff17a6d00bbb43454bc758020000000000001976a914bc98c51a84fe7fad5dc380eb8b39586eff47241688ac4f313247",
            "0107af4e00000000002251202c36d243dfc06cb56a248e62df27ecba7417307511a81ae61aa41c597a929c69",
            0,
            "bf9c83f26c6dd16449e4921f813f551c4218e86f2ec906ca8611175b41b566df",
            SchnorrSighashType::SinglePlusAnyoneCanPay, None, None, None
        );
    }

    #[test]
    fn test_sighashes_with_annex() {
        test_taproot_sighash(
            "0200000001df8123752e8f37d132c4e9f1ff7e4f9b986ade9211267e9ebd5fd22a5e718dec6d01000000ce4023b903cb7b23000000000017a914a18b36ea7a094db2f4940fc09edf154e86de7bd787580200000000000017a914afd0d512a2c5c2b40e25669e9cc460303c325b8b87580200000000000017a914a18b36ea7a094db2f4940fc09edf154e86de7bd787f6020000",
            "01ea49260000000000225120ab5e9800806bf18cb246edcf5fe63441208fe955a4b5a35bbff65f5db622a010",
            0,
            "3b003000add359a364a156e73e02846782a59d0d95ca8c4638aaad99f2ef915c",
            SchnorrSighashType::SinglePlusAnyoneCanPay,
            Some("507b979802e62d397acb29f56743a791894b99372872fc5af06a4f6e8d242d0615cda53062bb20e6ec79756fe39183f0c128adfe85559a8fa042b042c018aa8010143799e44f0893c40e1e"),
            None,
            None,
        );
    }

    #[test]
    fn test_sighashes_with_script_path() {
        test_taproot_sighash(
            "020000000189fc651483f9296b906455dd939813bf086b1bbe7c77635e157c8e14ae29062195010000004445b5c7044561320000000000160014331414dbdada7fb578f700f38fb69995fc9b5ab958020000000000001976a914268db0a8104cc6d8afd91233cc8b3d1ace8ac3ef88ac580200000000000017a914ec00dcb368d6a693e11986d265f659d2f59e8be2875802000000000000160014c715799a49a0bae3956df9c17cb4440a673ac0df6f010000",
            "011bec34000000000022512028055142ea437db73382e991861446040b61dd2185c4891d7daf6893d79f7182",
            0,
            "d66de5274a60400c7b08c86ba6b7f198f40660079edf53aca89d2a9501317f2e",
            SchnorrSighashType::All,
            None,
            Some("20cc4e1107aea1d170c5ff5b6817e1303010049724fb3caa7941792ea9d29b3e2bacab"),
            None,
        );
    }

    #[test]
    fn test_sighashes_with_script_path_raw_hash() {
        test_taproot_sighash(
            "020000000189fc651483f9296b906455dd939813bf086b1bbe7c77635e157c8e14ae29062195010000004445b5c7044561320000000000160014331414dbdada7fb578f700f38fb69995fc9b5ab958020000000000001976a914268db0a8104cc6d8afd91233cc8b3d1ace8ac3ef88ac580200000000000017a914ec00dcb368d6a693e11986d265f659d2f59e8be2875802000000000000160014c715799a49a0bae3956df9c17cb4440a673ac0df6f010000",
            "011bec34000000000022512028055142ea437db73382e991861446040b61dd2185c4891d7daf6893d79f7182",
            0,
            "d66de5274a60400c7b08c86ba6b7f198f40660079edf53aca89d2a9501317f2e",
            SchnorrSighashType::All,
            None,
            None,
            Some("15a2530514e399f8b5cf0b3d3112cf5b289eaa3e308ba2071b58392fdc6da68a"),
        );
    }

    #[test]
    fn test_sighashes_with_annex_and_script() {
        test_taproot_sighash(
            "020000000132fb72cb8fba496755f027a9743e2d698c831fdb8304e4d1a346ac92cbf51acba50100000026bdc7df044aad34000000000017a9144fa2554ed6174586854fa3bc01de58dcf33567d0875802000000000000160014950367e1e62cdf240b35b883fc2f5e39f0eb9ab95802000000000000160014950367e1e62cdf240b35b883fc2f5e39f0eb9ab958020000000000001600141b31217d48ccc8760dcc0710fade5866d628e733a02d5122",
            "011458360000000000225120a7baec3fb9f84614e3899fcc010c638f80f13539344120e1f4d8b68a9a011a13",
            0,
            "a0042aa434f9a75904b64043f2a283f8b4c143c7f4f7f49a6cbe5b9f745f4c15",
            SchnorrSighashType::All,
            Some("50a6272b470e1460e3332ade7bb14b81671c564fb6245761bd5bd531394b28860e0b3808ab229fb51791fb6ae6fa82d915b2efb8f6df83ae1f5ab3db13e30928875e2a22b749d89358de481f19286cd4caa792ce27f9559082d227a731c5486882cc707f83da361c51b7aadd9a0cf68fe7480c410fa137b454482d9a1ebf0f96d760b4d61426fc109c6e8e99a508372c45caa7b000a41f8251305da3f206c1849985ba03f3d9592832b4053afbd23ab25d0465df0bc25a36c223aacf8e04ec736a418c72dc319e4da3e972e349713ca600965e7c665f2090d5a70e241ac164115a1f5639f28b1773327715ca307ace64a2de7f0e3df70a2ffee3857689f909c0dad46d8a20fa373a4cc6eed6d4c9806bf146f0d76baae1"),
            Some("7520ab9160dd8299dc1367659be3e8f66781fe440d52940c7f8d314a89b9f2698d406ead6ead6ead6ead6ead6ead6ead6ead6ead6ead6ead6ead6ead6ead6ead6ead6ead6ead6ead6ead6ead6ead6ead6ead6ead6ead6ead6ead6ead6ead6ead6ead6ead6ead6ead6ead6ead6ead6ead6ead6ead6ead6ead6ead6ead6ead6ead6ead6ead6ead6ead6ead6ead6ead6ead6ead6ead6ead6ead6eadac"),
            None,
        );
    }

    #[test]
    fn test_sighash_errors() {
        let dumb_tx = Transaction {
            version: 0,
            lock_time: 0,
            input: vec![TxIn::default()],
            output: vec![],
        };
        let mut c = SighashCache::new(&dumb_tx);

        // 1.29 fixes
        let empty_vec = vec![];
        let empty_prevouts : Prevouts<TxOut> = Prevouts::All(&empty_vec);
        assert_eq!(
            c.taproot_signature_hash(0, &empty_prevouts, None, None, SchnorrSighashType::All),
            Err(Error::PrevoutsSize)
        );
        let two = vec![TxOut::default(), TxOut::default()];
        let too_many_prevouts = Prevouts::All(&two);
        assert_eq!(
            c.taproot_signature_hash(0, &too_many_prevouts, None, None, SchnorrSighashType::All),
            Err(Error::PrevoutsSize)
        );
        let tx_out = TxOut::default();
        let prevout = Prevouts::One(1, &tx_out);
        assert_eq!(
            c.taproot_signature_hash(0, &prevout, None, None, SchnorrSighashType::All),
            Err(Error::PrevoutKind)
        );
        assert_eq!(
            c.taproot_signature_hash(0, &prevout, None, None, SchnorrSighashType::AllPlusAnyoneCanPay),
            Err(Error::PrevoutIndex)
        );
        assert_eq!(
            c.taproot_signature_hash(10, &prevout, None, None, SchnorrSighashType::AllPlusAnyoneCanPay),
            Err(Error::IndexOutOfInputsBounds {
                index: 10,
                inputs_size: 1
            })
        );
        let prevout = Prevouts::One(0, &tx_out);
        assert_eq!(
            c.taproot_signature_hash(0, &prevout, None, None, SchnorrSighashType::SinglePlusAnyoneCanPay),
            Err(Error::SingleWithoutCorrespondingOutput {
                index: 0,
                outputs_size: 0
            })
        );
        assert_eq!(
            c.legacy_signature_hash(10, &Script::default(), 0u32),
            Err(Error::IndexOutOfInputsBounds {
                index: 10,
                inputs_size: 1
            })
        );
    }

    #[test]
    fn test_annex_errors() {
        assert_eq!(Annex::new(&vec![]), Err(Error::WrongAnnex));
        assert_eq!(Annex::new(&vec![0x51]), Err(Error::WrongAnnex));
        assert_eq!(Annex::new(&vec![0x51, 0x50]), Err(Error::WrongAnnex));
    }

    fn test_taproot_sighash(
        tx_hex: &str,
        prevout_hex: &str,
        input_index: usize,
        expected_hash: &str,
        sighash_type: SchnorrSighashType,
        annex_hex: Option<&str>,
        script_hex: Option<&str>,
        script_leaf_hash: Option<&str>,
    ) {
        let tx_bytes = Vec::from_hex(tx_hex).unwrap();
        let tx: Transaction = deserialize(&tx_bytes).unwrap();
        let prevout_bytes = Vec::from_hex(prevout_hex).unwrap();
        let prevouts: Vec<TxOut> = deserialize(&prevout_bytes).unwrap();
        let annex_inner;
        let annex = match annex_hex {
            Some(annex_hex) => {
                annex_inner = Vec::from_hex(annex_hex).unwrap();
                Some(Annex::new(&annex_inner).unwrap())
            }
            None => None,
        };

        let leaf_hash =  match (script_hex, script_leaf_hash) {
            (Some(script_hex), _) => {
                let script_inner = Script::from_hex(script_hex).unwrap();
                Some(ScriptPath::with_defaults(&script_inner).leaf_hash())
            }
            (_, Some(script_leaf_hash)) => {
                Some(TapLeafHash::from_hex(script_leaf_hash).unwrap())
            }
            _ => None,
        };
        // All our tests use the default `0xFFFFFFFF` codeseparator value
        let leaf_hash = leaf_hash.map(|lh| (lh, 0xFFFFFFFF));

        let prevouts = if sighash_type.split_anyonecanpay_flag().1 && tx_bytes[0] % 2 == 0 {
            // for anyonecanpay the `Prevouts::All` variant is good anyway, but sometimes we want to
            // test other codepaths
            Prevouts::One(input_index, prevouts[input_index].clone())
        } else {
            Prevouts::All(&prevouts)
        };

        let mut sighash_cache = SighashCache::new(&tx);

        let hash = sighash_cache
            .taproot_signature_hash(input_index, &prevouts, annex, leaf_hash, sighash_type)
            .unwrap();
        let expected = Vec::from_hex(expected_hash).unwrap();
        assert_eq!(expected, hash.into_inner());
    }

    #[test]
    fn bip_341_sighash_tests() {

        let data = bip_341_read_json();
        assert!(data["version"].as_u64().unwrap() == 1u64);
        let secp = &secp256k1::Secp256k1::new();
        let key_path = &data["keyPathSpending"].as_array().unwrap()[0];

        let raw_unsigned_tx = hex_decode!(Transaction, key_path["given"]["rawUnsignedTx"].as_str().unwrap());
        let mut utxos = vec![];
        for utxo in key_path["given"]["utxosSpent"].as_array().unwrap() {
            let spk = hex_script!(utxo["scriptPubKey"].as_str().unwrap());
            let amt = utxo["amountSats"].as_u64().unwrap();
            utxos.push(TxOut {value: amt, script_pubkey: spk });
        }

        // Test intermediary
        let mut cache = SighashCache::new(&raw_unsigned_tx);
        let expected_amt_hash = key_path["intermediary"]["hashAmounts"].as_str().unwrap();
        let expected_outputs_hash = key_path["intermediary"]["hashOutputs"].as_str().unwrap();
        let expected_prevouts_hash = key_path["intermediary"]["hashPrevouts"].as_str().unwrap();
        let expected_spks_hash = key_path["intermediary"]["hashScriptPubkeys"].as_str().unwrap();
        let expected_sequences_hash = key_path["intermediary"]["hashSequences"].as_str().unwrap();

        // Compute all caches
        assert_eq!(expected_amt_hash, cache.taproot_cache(&utxos).amounts.to_hex());
        assert_eq!(expected_outputs_hash, cache.common_cache().outputs.to_hex());
        assert_eq!(expected_prevouts_hash, cache.common_cache().prevouts.to_hex());
        assert_eq!(expected_spks_hash, cache.taproot_cache(&utxos).script_pubkeys.to_hex());
        assert_eq!(expected_sequences_hash, cache.common_cache().sequences.to_hex());

        for inp in key_path["inputSpending"].as_array().unwrap() {
            let tx_ind = inp["given"]["txinIndex"].as_u64().unwrap() as usize;
            let internal_priv_key = hex_hash!(SecretKey, inp["given"]["internalPrivkey"].as_str().unwrap());
            let merkle_root = if inp["given"]["merkleRoot"].is_null() {
                None
            } else {
                Some(hex_hash!(TapBranchHash, inp["given"]["merkleRoot"].as_str().unwrap()))
            };
            let hash_ty = SchnorrSighashType::from_u8(inp["given"]["hashType"].as_u64().unwrap() as u8).unwrap();

            let expected_internal_pk = hex_hash!(XOnlyPublicKey, inp["intermediary"]["internalPubkey"].as_str().unwrap());
            let expected_tweak = hex_hash!(TapTweakHash, inp["intermediary"]["tweak"].as_str().unwrap());
            let expected_tweaked_priv_key = hex_hash!(SecretKey, inp["intermediary"]["tweakedPrivkey"].as_str().unwrap());
            let expected_sig_msg = Vec::<u8>::from_hex(inp["intermediary"]["sigMsg"].as_str().unwrap()).unwrap();
            let expected_sighash = hex_hash!(TapSighashHash, inp["intermediary"]["sigHash"].as_str().unwrap());
            let sig_str = inp["expected"]["witness"][0].as_str().unwrap();
            let (expected_key_spend_sig, expected_hash_ty) = if sig_str.len() == 128 {
                (secp256k1::schnorr::Signature::from_str(sig_str).unwrap(), SchnorrSighashType::Default)
            } else {
                let hash_ty = SchnorrSighashType::from_u8(Vec::<u8>::from_hex(&sig_str[128..]).unwrap()[0]).unwrap();
                (secp256k1::schnorr::Signature::from_str(&sig_str[..128]).unwrap(), hash_ty)
            };

            // tests
            let keypair = secp256k1::KeyPair::from_secret_key(&secp, internal_priv_key);
            let internal_key = XOnlyPublicKey::from_keypair(&keypair);
            let tweak = TapTweakHash::from_key_and_tweak(internal_key, merkle_root);
            let mut tweaked_keypair = keypair;
            tweaked_keypair.tweak_add_assign(&secp, &tweak).unwrap();
            let mut sig_msg = Vec::new();
            cache.taproot_encode_signing_data_to(
                &mut sig_msg,
                tx_ind,
                &Prevouts::All(&utxos),
                None,
                None,
                hash_ty
            ).unwrap();
            let sighash = cache.taproot_signature_hash(
                tx_ind,
                &Prevouts::All(&utxos),
                None,
                None,
                hash_ty
            ).unwrap();

            let msg = secp256k1::Message::from_slice(&sighash).unwrap();
            let key_spend_sig = secp.sign_schnorr_with_aux_rand(&msg, &tweaked_keypair, &[0u8; 32]);

            assert_eq!(expected_internal_pk, internal_key);
            assert_eq!(expected_tweak, tweak);
            assert_eq!(expected_sig_msg, sig_msg);
            assert_eq!(expected_sighash, sighash);
            assert_eq!(expected_hash_ty, hash_ty);
            assert_eq!(expected_key_spend_sig, key_spend_sig);

            let tweaked_priv_key = SecretKey::from_keypair(&tweaked_keypair);
            assert_eq!(expected_tweaked_priv_key, tweaked_priv_key);
        }
    }

    fn bip_341_read_json() -> serde_json::Value {
        let json_str = include_str!("../../test_data/bip341_tests.json");
        serde_json::from_str(json_str).expect("JSON was not well-formatted")
    }

    #[test]
    fn sighashtype_fromstr_display() {
        let sighashtypes = vec![
            ("SIGHASH_DEFAULT", SchnorrSighashType::Default),
            ("SIGHASH_ALL", SchnorrSighashType::All),
            ("SIGHASH_NONE", SchnorrSighashType::None),
            ("SIGHASH_SINGLE", SchnorrSighashType::Single),
            ("SIGHASH_ALL|SIGHASH_ANYONECANPAY", SchnorrSighashType::AllPlusAnyoneCanPay),
            ("SIGHASH_NONE|SIGHASH_ANYONECANPAY", SchnorrSighashType::NonePlusAnyoneCanPay),
            ("SIGHASH_SINGLE|SIGHASH_ANYONECANPAY", SchnorrSighashType::SinglePlusAnyoneCanPay),
            ("SIGHASH_RESERVED", SchnorrSighashType::Reserved),
        ];
        for (s, sht) in sighashtypes {
            assert_eq!(sht.to_string(), s);
            assert_eq!(SchnorrSighashType::from_str(s).unwrap(), sht);
        }
        let sht_mistakes = vec![
            "SIGHASH_ALL | SIGHASH_ANYONECANPAY",
            "SIGHASH_NONE |SIGHASH_ANYONECANPAY",
            "SIGHASH_SINGLE| SIGHASH_ANYONECANPAY",
            "SIGHASH_ALL SIGHASH_ANYONECANPAY",
            "SIGHASH_NONE |",
            "SIGHASH_SIGNLE",
            "DEFAULT",
            "ALL",
            "sighash_none",
            "Sighash_none",
            "SigHash_None",
            "SigHash_NONE",
        ];
        for s in sht_mistakes {
            assert_eq!(SchnorrSighashType::from_str(s).unwrap_err().to_string(), format!("Unrecognized SIGHASH string '{}'", s));
        }
    }
}<|MERGE_RESOLUTION|>--- conflicted
+++ resolved
@@ -735,15 +735,9 @@
     ///
     /// This allows in-line signing such as
     /// ```
-<<<<<<< HEAD
-    /// use groestlcoin::blockdata::transaction::{Transaction, EcdsaSigHashType};
-    /// use groestlcoin::util::sighash::SigHashCache;
+    /// use groestlcoin::blockdata::transaction::{Transaction, EcdsaSighashType};
+    /// use groestlcoin::util::sighash::SighashCache;
     /// use groestlcoin::Script;
-=======
-    /// use bitcoin::blockdata::transaction::{Transaction, EcdsaSighashType};
-    /// use bitcoin::util::sighash::SighashCache;
-    /// use bitcoin::Script;
->>>>>>> cb4d34fd
     ///
     /// let mut tx_to_sign = Transaction { version: 2, lock_time: 0, input: Vec::new(), output: Vec::new() };
     /// let input_count = tx_to_sign.input.len();
