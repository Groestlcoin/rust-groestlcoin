--- conflicted
+++ resolved
@@ -757,15 +757,9 @@
     ///
     /// This allows in-line signing such as
     /// ```
-<<<<<<< HEAD
     /// use groestlcoin::blockdata::transaction::{Transaction, EcdsaSighashType};
     /// use groestlcoin::util::sighash::SighashCache;
-    /// use groestlcoin::Script;
-=======
-    /// use bitcoin::blockdata::transaction::{Transaction, EcdsaSighashType};
-    /// use bitcoin::util::sighash::SighashCache;
-    /// use bitcoin::{PackedLockTime, Script};
->>>>>>> f54fe69c
+    /// use groestlcoin::{PackedLockTime, Script};
     ///
     /// let mut tx_to_sign = Transaction { version: 2, lock_time: PackedLockTime::ZERO, input: Vec::new(), output: Vec::new() };
     /// let input_count = tx_to_sign.input.len();
