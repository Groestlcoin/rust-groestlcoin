// Rust Groestlcoin Library
// Written in 2014 by
//     Andrew Poelstra <apoelstra@wpsoftware.net>
// To the extent possible under law, the author(s) have dedicated all
// copyright and related and neighboring rights to this software to
// the public domain worldwide. This software is distributed without
// any warranty.
//
// You should have received a copy of the CC0 Public Domain Dedication
// along with this software.
// If not, see <http://creativecommons.org/publicdomain/zero/1.0/>.
//

//! BIP32 Implementation
//!
//! Implementation of BIP32 hierarchical deterministic wallets, as defined
//! at <https://github.com/bitcoin/bips/blob/master/bip-0032.mediawiki>

use prelude::*;

use core::{fmt, str::FromStr, default::Default};
#[cfg(feature = "std")] use std::error;
#[cfg(feature = "serde")] use serde;

use hash_types::XpubIdentifier;
use hashes::{sha512, Hash, HashEngine, Hmac, HmacEngine};
use secp256k1::{self, Secp256k1};

use network::constants::Network;
use util::{base58, endian, key};
use util::ecdsa::{PublicKey, PrivateKey};

/// A chain code
#[derive(Copy, Clone, PartialEq, Eq, PartialOrd, Ord, Hash)]
pub struct ChainCode([u8; 32]);
impl_array_newtype!(ChainCode, u8, 32);
impl_bytes_newtype!(ChainCode, 32);

/// A fingerprint
#[derive(Copy, Clone, PartialEq, Eq, PartialOrd, Ord, Hash)]
pub struct Fingerprint([u8; 4]);
impl_array_newtype!(Fingerprint, u8, 4);
impl_bytes_newtype!(Fingerprint, 4);

impl Default for Fingerprint {
    fn default() -> Fingerprint { Fingerprint([0; 4]) }
}

/// Extended private key
#[derive(Copy, Clone, PartialEq, Eq, Debug)]
pub struct ExtendedPrivKey {
    /// The network this key is to be used on
    pub network: Network,
    /// How many derivations this key is from the master (which is 0)
    pub depth: u8,
    /// Fingerprint of the parent key (0 for master)
    pub parent_fingerprint: Fingerprint,
    /// Child number of the key used to derive from parent (0 for master)
    pub child_number: ChildNumber,
    /// Private key
    pub private_key: PrivateKey,
    /// Chain code
    pub chain_code: ChainCode
}
serde_string_impl!(ExtendedPrivKey, "a BIP-32 extended private key");

/// Extended public key
#[derive(Copy, Clone, PartialEq, Eq, Debug, PartialOrd, Ord, Hash)]
pub struct ExtendedPubKey {
    /// The network this key is to be used on
    pub network: Network,
    /// How many derivations this key is from the master (which is 0)
    pub depth: u8,
    /// Fingerprint of the parent key
    pub parent_fingerprint: Fingerprint,
    /// Child number of the key used to derive from parent (0 for master)
    pub child_number: ChildNumber,
    /// Public key
    pub public_key: PublicKey,
    /// Chain code
    pub chain_code: ChainCode
}
serde_string_impl!(ExtendedPubKey, "a BIP-32 extended public key");

/// A child number for a derived key
#[derive(Copy, Clone, PartialEq, Eq, Debug, PartialOrd, Ord, Hash)]
pub enum ChildNumber {
    /// Non-hardened key
    Normal {
        /// Key index, within [0, 2^31 - 1]
        index: u32
    },
    /// Hardened key
    Hardened {
        /// Key index, within [0, 2^31 - 1]
        index: u32
    },
}

impl ChildNumber {
    /// Create a [`Normal`] from an index, returns an error if the index is not within
    /// [0, 2^31 - 1].
    ///
    /// [`Normal`]: #variant.Normal
    pub fn from_normal_idx(index: u32) -> Result<Self, Error> {
        if index & (1 << 31) == 0 {
            Ok(ChildNumber::Normal { index: index })
        } else {
            Err(Error::InvalidChildNumber(index))
        }
    }

    /// Create a [`Hardened`] from an index, returns an error if the index is not within
    /// [0, 2^31 - 1].
    ///
    /// [`Hardened`]: #variant.Hardened
    pub fn from_hardened_idx(index: u32) -> Result<Self, Error> {
        if index & (1 << 31) == 0 {
            Ok(ChildNumber::Hardened { index: index })
        } else {
            Err(Error::InvalidChildNumber(index))
        }
    }

    /// Returns `true` if the child number is a [`Normal`] value.
    ///
    /// [`Normal`]: #variant.Normal
    pub fn is_normal(&self) -> bool {
        !self.is_hardened()
    }

    /// Returns `true` if the child number is a [`Hardened`] value.
    ///
    /// [`Hardened`]: #variant.Hardened
    pub fn is_hardened(&self) -> bool {
        match self {
            ChildNumber::Hardened {..} => true,
            ChildNumber::Normal {..} => false,
        }
    }

    /// Returns the child number that is a single increment from this one.
    pub fn increment(self) -> Result<ChildNumber, Error> {
        match self {
            ChildNumber::Normal{ index: idx } => ChildNumber::from_normal_idx(idx+1),
            ChildNumber::Hardened{ index: idx } => ChildNumber::from_hardened_idx(idx+1),
        }
    }
}

impl From<u32> for ChildNumber {
    fn from(number: u32) -> Self {
        if number & (1 << 31) != 0 {
            ChildNumber::Hardened { index: number ^ (1 << 31) }
        } else {
            ChildNumber::Normal { index: number }
        }
    }
}

impl From<ChildNumber> for u32 {
    fn from(cnum: ChildNumber) -> Self {
        match cnum {
            ChildNumber::Normal { index } => index,
            ChildNumber::Hardened { index } => index | (1 << 31),
        }
    }
}

impl fmt::Display for ChildNumber {
    fn fmt(&self, f: &mut fmt::Formatter) -> fmt::Result {
        match *self {
            ChildNumber::Hardened { index } => {
                fmt::Display::fmt(&index, f)?;
                let alt = f.alternate();
                f.write_str(if alt { "h" } else { "'" })
            },
            ChildNumber::Normal { index } => fmt::Display::fmt(&index, f),
        }
    }
}

impl FromStr for ChildNumber {
    type Err = Error;

    fn from_str(inp: &str) -> Result<ChildNumber, Error> {
        let is_hardened = inp.chars().last().map_or(false, |l| l == '\'' || l == 'h');
        Ok(if is_hardened {
            ChildNumber::from_hardened_idx(inp[0..inp.len() - 1].parse().map_err(|_| Error::InvalidChildNumberFormat)?)?
        } else {
            ChildNumber::from_normal_idx(inp.parse().map_err(|_| Error::InvalidChildNumberFormat)?)?
        })
    }
}

#[cfg(feature = "serde")]
impl<'de> serde::Deserialize<'de> for ChildNumber {
    fn deserialize<D>(deserializer: D) -> Result<Self, D::Error>
    where
        D: serde::Deserializer<'de>,
    {
        u32::deserialize(deserializer).map(ChildNumber::from)
    }
}

#[cfg(feature = "serde")]
impl serde::Serialize for ChildNumber {
    fn serialize<S>(&self, serializer: S) -> Result<S::Ok, S::Error>
    where
        S: serde::Serializer,
    {
        u32::from(*self).serialize(serializer)
    }
}

/// Trait that allows possibly failable conversion from a type into a
/// derivation path
pub trait IntoDerivationPath {
    /// Convers a given type into a [`DerivationPath`] with possible error
    fn into_derivation_path(self) -> Result<DerivationPath, Error>;
}

/// A BIP-32 derivation path.
#[derive(Clone, PartialEq, Eq, Ord, PartialOrd, Hash)]
pub struct DerivationPath(Vec<ChildNumber>);
impl_index_newtype!(DerivationPath, ChildNumber);
serde_string_impl!(DerivationPath, "a BIP-32 derivation path");

impl Default for DerivationPath {
    fn default() -> DerivationPath {
        DerivationPath::master()
    }
}

impl<T> IntoDerivationPath for T where T: Into<DerivationPath> {
    fn into_derivation_path(self) -> Result<DerivationPath, Error> {
        Ok(self.into())
    }
}

impl IntoDerivationPath for String {
    fn into_derivation_path(self) -> Result<DerivationPath, Error> {
        self.parse()
    }
}

impl<'a> IntoDerivationPath for &'a str {
    fn into_derivation_path(self) -> Result<DerivationPath, Error> {
        self.parse()
    }
}

impl From<Vec<ChildNumber>> for DerivationPath {
    fn from(numbers: Vec<ChildNumber>) -> Self {
        DerivationPath(numbers)
    }
}

impl Into<Vec<ChildNumber>> for DerivationPath {
    fn into(self) -> Vec<ChildNumber> {
        self.0
    }
}

impl<'a> From<&'a [ChildNumber]> for DerivationPath {
    fn from(numbers: &'a [ChildNumber]) -> Self {
        DerivationPath(numbers.to_vec())
    }
}

impl ::core::iter::FromIterator<ChildNumber> for DerivationPath {
    fn from_iter<T>(iter: T) -> Self where T: IntoIterator<Item = ChildNumber> {
        DerivationPath(Vec::from_iter(iter))
    }
}

impl<'a> ::core::iter::IntoIterator for &'a DerivationPath {
    type Item = &'a ChildNumber;
    type IntoIter = slice::Iter<'a, ChildNumber>;
    fn into_iter(self) -> Self::IntoIter {
        self.0.iter()
    }
}

impl AsRef<[ChildNumber]> for DerivationPath {
    fn as_ref(&self) -> &[ChildNumber] {
        &self.0
    }
}

impl FromStr for DerivationPath {
    type Err = Error;

    fn from_str(path: &str) -> Result<DerivationPath, Error> {
        let mut parts = path.split('/');
        // First parts must be `m`.
        if parts.next().unwrap() != "m" {
            return Err(Error::InvalidDerivationPathFormat);
        }

        let ret: Result<Vec<ChildNumber>, Error> = parts.map(str::parse).collect();
        Ok(DerivationPath(ret?))
    }
}

/// An iterator over children of a [DerivationPath].
///
/// It is returned by the methods [DerivationPath::children_from],
/// [DerivationPath::normal_children] and [DerivationPath::hardened_children].
pub struct DerivationPathIterator<'a> {
    base: &'a DerivationPath,
    next_child: Option<ChildNumber>,
}

impl<'a> DerivationPathIterator<'a> {
    /// Start a new [DerivationPathIterator] at the given child.
    pub fn start_from(path: &'a DerivationPath, start: ChildNumber) -> DerivationPathIterator<'a> {
        DerivationPathIterator {
            base: path,
            next_child: Some(start),
        }
    }
}

impl<'a> Iterator for DerivationPathIterator<'a> {
    type Item = DerivationPath;

    fn next(&mut self) -> Option<Self::Item> {
        let ret = self.next_child?;
        self.next_child = ret.increment().ok();
        Some(self.base.child(ret))
    }
}

impl DerivationPath {
    /// Returns length of the derivation path
    pub fn len(&self) -> usize {
        self.0.len()
    }

    /// Returns derivation path for a master key (i.e. empty derivation path)
    pub fn master() -> DerivationPath {
        DerivationPath(vec![])
    }

    /// Returns whether derivation path represents master key (i.e. it's length
    /// is empty). True for `m` path.
    pub fn is_master(&self) -> bool {
        self.0.is_empty()
    }

    /// Create a new [DerivationPath] that is a child of this one.
    pub fn child(&self, cn: ChildNumber) -> DerivationPath {
        let mut path = self.0.clone();
        path.push(cn);
        DerivationPath(path)
    }

    /// Convert into a [DerivationPath] that is a child of this one.
    pub fn into_child(self, cn: ChildNumber) -> DerivationPath {
        let mut path = self.0;
        path.push(cn);
        DerivationPath(path)
    }

    /// Get an [Iterator] over the children of this [DerivationPath]
    /// starting with the given [ChildNumber].
    pub fn children_from(&self, cn: ChildNumber) -> DerivationPathIterator {
        DerivationPathIterator::start_from(&self, cn)
    }

    /// Get an [Iterator] over the unhardened children of this [DerivationPath].
    pub fn normal_children(&self) -> DerivationPathIterator {
        DerivationPathIterator::start_from(&self, ChildNumber::Normal{ index: 0 })
    }

    /// Get an [Iterator] over the hardened children of this [DerivationPath].
    pub fn hardened_children(&self) -> DerivationPathIterator {
        DerivationPathIterator::start_from(&self, ChildNumber::Hardened{ index: 0 })
    }

    /// Concatenate `self` with `path` and return the resulting new path.
    ///
    /// ```
    /// use bitcoin::util::bip32::{DerivationPath, ChildNumber};
    /// use std::str::FromStr;
    ///
    /// let base = DerivationPath::from_str("m/42").unwrap();
    ///
    /// let deriv_1 = base.extend(DerivationPath::from_str("m/0/1").unwrap());
    /// let deriv_2 = base.extend(&[
    ///     ChildNumber::from_normal_idx(0).unwrap(),
    ///     ChildNumber::from_normal_idx(1).unwrap()
    /// ]);
    ///
    /// assert_eq!(deriv_1, deriv_2);
    /// ```
    pub fn extend<T: AsRef<[ChildNumber]>>(&self, path: T) -> DerivationPath {
        let mut new_path = self.clone();
        new_path.0.extend_from_slice(path.as_ref());
        new_path
    }
}

impl fmt::Display for DerivationPath {
    fn fmt(&self, f: &mut fmt::Formatter) -> fmt::Result {
        f.write_str("m")?;
        for cn in self.0.iter() {
            f.write_str("/")?;
            fmt::Display::fmt(cn, f)?;
        }
        Ok(())
    }
}

impl fmt::Debug for DerivationPath {
    fn fmt(&self, f: &mut fmt::Formatter) -> fmt::Result {
        fmt::Display::fmt(&self, f)
    }
}

/// Full information on the used extended public key: fingerprint of the
/// master extended public key and a derivation path from it.
pub type KeySource = (Fingerprint, DerivationPath);

/// A BIP32 error
#[derive(Clone, PartialEq, Eq, PartialOrd, Ord, Hash, Debug)]
pub enum Error {
    /// A pk->pk derivation was attempted on a hardened key
    CannotDeriveFromHardenedKey,
    /// A secp256k1 error occurred
    Ecdsa(secp256k1::Error), // TODO: This is not necessary ECDSA error and should be renamed
    /// A child number was provided that was out of range
    InvalidChildNumber(u32),
    /// Invalid childnumber format.
    InvalidChildNumberFormat,
    /// Invalid derivation path format.
    InvalidDerivationPathFormat,
    /// Unknown version magic bytes
    UnknownVersion([u8; 4]),
    /// Encoded extended key data has wrong length
    WrongExtendedKeyLength(usize),
    /// Base58 encoding error
    Base58(base58::Error)
}

impl fmt::Display for Error {
    fn fmt(&self, f: &mut fmt::Formatter) -> fmt::Result {
        match *self {
            Error::CannotDeriveFromHardenedKey => f.write_str("cannot derive hardened key from public key"),
            Error::Ecdsa(ref e) => fmt::Display::fmt(e, f),
            Error::InvalidChildNumber(ref n) => write!(f, "child number {} is invalid (not within [0, 2^31 - 1])", n),
            Error::InvalidChildNumberFormat => f.write_str("invalid child number format"),
            Error::InvalidDerivationPathFormat => f.write_str("invalid derivation path format"),
            Error::UnknownVersion(ref bytes) => write!(f, "unknown version magic bytes: {:?}", bytes),
            Error::WrongExtendedKeyLength(ref len) => write!(f, "encoded extended key data has wrong length {}", len),
            Error::Base58(ref err) => write!(f, "base58 encoding error: {}", err),
        }
    }
}

#[cfg(feature = "std")]
impl error::Error for Error {
    fn cause(&self) -> Option<&dyn error::Error> {
       if let Error::Ecdsa(ref e) = *self {
           Some(e)
       } else {
           None
       }
    }
}

impl From<key::Error> for Error {
    fn from(err: key::Error) -> Self {
        match err {
            key::Error::Base58(e) => Error::Base58(e),
            key::Error::Secp256k1(e) => Error::Ecdsa(e),
        }
    }
}

impl From<secp256k1::Error> for Error {
    fn from(e: secp256k1::Error) -> Error { Error::Ecdsa(e) }
}

impl From<base58::Error> for Error {
    fn from(err: base58::Error) -> Self {
        Error::Base58(err)
    }
}

impl ExtendedPrivKey {
    /// Construct a new master key from a seed value
    pub fn new_master(network: Network, seed: &[u8]) -> Result<ExtendedPrivKey, Error> {
        let mut hmac_engine: HmacEngine<sha512::Hash> = HmacEngine::new(b"Bitcoin seed");
        hmac_engine.input(seed);
        let hmac_result: Hmac<sha512::Hash> = Hmac::from_engine(hmac_engine);

        Ok(ExtendedPrivKey {
            network: network,
            depth: 0,
            parent_fingerprint: Default::default(),
            child_number: ChildNumber::from_normal_idx(0)?,
            private_key: PrivateKey::from_slice(&hmac_result[..32], network)?,
            chain_code: ChainCode::from(&hmac_result[32..]),
        })
    }

    /// Attempts to derive an extended private key from a path.
    ///
    /// The `path` argument can be both of type `DerivationPath` or `Vec<ChildNumber>`.
    pub fn derive_priv<C: secp256k1::Signing, P: AsRef<[ChildNumber]>>(
        &self,
        secp: &Secp256k1<C>,
        path: &P,
    ) -> Result<ExtendedPrivKey, Error> {
        let mut sk: ExtendedPrivKey = *self;
        for cnum in path.as_ref() {
            sk = sk.ckd_priv(secp, *cnum)?;
        }
        Ok(sk)
    }

    /// Private->Private child key derivation
    pub fn ckd_priv<C: secp256k1::Signing>(&self, secp: &Secp256k1<C>, i: ChildNumber) -> Result<ExtendedPrivKey, Error> {
        let mut hmac_engine: HmacEngine<sha512::Hash> = HmacEngine::new(&self.chain_code[..]);
        match i {
            ChildNumber::Normal { .. } => {
                // Non-hardened key: compute public data and use that
                hmac_engine.input(&PublicKey::from_private_key(secp, &self.private_key).key.serialize()[..]);
            }
            ChildNumber::Hardened { .. } => {
                // Hardened key: use only secret data to prevent public derivation
                hmac_engine.input(&[0u8]);
                hmac_engine.input(&self.private_key[..]);
            }
        }

        hmac_engine.input(&endian::u32_to_array_be(u32::from(i)));
        let hmac_result: Hmac<sha512::Hash> = Hmac::from_engine(hmac_engine);
        let mut sk = PrivateKey::from_slice(&hmac_result[..32], self.network)?;
        sk.key.add_assign(&self.private_key[..])?;

        Ok(ExtendedPrivKey {
            network: self.network,
            depth: self.depth + 1,
            parent_fingerprint: self.fingerprint(secp),
            child_number: i,
            private_key: sk,
            chain_code: ChainCode::from(&hmac_result[32..])
        })
    }

    /// Decoding extended private key from binary data according to BIP 32
    pub fn decode(data: &[u8]) -> Result<ExtendedPrivKey, Error> {
        if data.len() != 78 {
            return Err(Error::WrongExtendedKeyLength(data.len()))
        }

        let network = if data[0..4] == [0x04u8, 0x88, 0xAD, 0xE4] {
            Network::Bitcoin
        } else if data[0..4] == [0x04u8, 0x35, 0x83, 0x94] {
            Network::Testnet
        } else {
            let mut ver = [0u8; 4];
            ver.copy_from_slice(&data[0..4]);
            return Err(Error::UnknownVersion(ver));
        };

        Ok(ExtendedPrivKey {
            network: network,
            depth: data[4],
            parent_fingerprint: Fingerprint::from(&data[5..9]),
            child_number: endian::slice_to_u32_be(&data[9..13]).into(),
            chain_code: ChainCode::from(&data[13..45]),
            private_key: PrivateKey::from_slice(&data[46..78], network)?,
        })
    }

    /// Extended private key binary encoding according to BIP 32
    pub fn encode(&self) -> [u8; 78] {
        let mut ret = [0; 78];
        ret[0..4].copy_from_slice(&match self.network {
            Network::Bitcoin => [0x04, 0x88, 0xAD, 0xE4],
            Network::Testnet | Network::Signet | Network::Regtest => [0x04, 0x35, 0x83, 0x94],
        }[..]);
        ret[4] = self.depth as u8;
        ret[5..9].copy_from_slice(&self.parent_fingerprint[..]);
        ret[9..13].copy_from_slice(&endian::u32_to_array_be(u32::from(self.child_number)));
        ret[13..45].copy_from_slice(&self.chain_code[..]);
        ret[45] = 0;
        ret[46..78].copy_from_slice(&self.private_key[..]);
        ret
    }

    /// Returns the HASH160 of the public key belonging to the xpriv
    pub fn identifier<C: secp256k1::Signing>(&self, secp: &Secp256k1<C>) -> XpubIdentifier {
        ExtendedPubKey::from_private(secp, self).identifier()
    }

    /// Returns the first four bytes of the identifier
    pub fn fingerprint<C: secp256k1::Signing>(&self, secp: &Secp256k1<C>) -> Fingerprint {
        Fingerprint::from(&self.identifier(secp)[0..4])
    }
}

impl ExtendedPubKey {
    /// Derives a public key from a private key
    pub fn from_private<C: secp256k1::Signing>(secp: &Secp256k1<C>, sk: &ExtendedPrivKey) -> ExtendedPubKey {
        ExtendedPubKey {
            network: sk.network,
            depth: sk.depth,
            parent_fingerprint: sk.parent_fingerprint,
            child_number: sk.child_number,
            public_key: PublicKey::from_private_key(secp, &sk.private_key),
            chain_code: sk.chain_code
        }
    }

    /// Attempts to derive an extended public key from a path.
    ///
    /// The `path` argument can be both of type `DerivationPath` or `Vec<ChildNumber>`.
    pub fn derive_pub<C: secp256k1::Verification, P: AsRef<[ChildNumber]>>(
        &self,
        secp: &Secp256k1<C>,
        path: &P,
    ) -> Result<ExtendedPubKey, Error> {
        let mut pk: ExtendedPubKey = *self;
        for cnum in path.as_ref() {
            pk = pk.ckd_pub(secp, *cnum)?
        }
        Ok(pk)
    }

    /// Compute the scalar tweak added to this key to get a child key
    pub fn ckd_pub_tweak(&self, i: ChildNumber) -> Result<(PrivateKey, ChainCode), Error> {
        match i {
            ChildNumber::Hardened { .. } => {
                Err(Error::CannotDeriveFromHardenedKey)
            }
            ChildNumber::Normal { index: n } => {
                let mut hmac_engine: HmacEngine<sha512::Hash> = HmacEngine::new(&self.chain_code[..]);
                hmac_engine.input(&self.public_key.key.serialize()[..]);
                hmac_engine.input(&endian::u32_to_array_be(n));

                let hmac_result: Hmac<sha512::Hash> = Hmac::from_engine(hmac_engine);

                let private_key = PrivateKey::from_slice(&hmac_result[..32], self.network)?;
                let chain_code = ChainCode::from(&hmac_result[32..]);
                Ok((private_key, chain_code))
            }
        }
    }

    /// Public->Public child key derivation
    pub fn ckd_pub<C: secp256k1::Verification>(
        &self,
        secp: &Secp256k1<C>,
        i: ChildNumber,
    ) -> Result<ExtendedPubKey, Error> {
        let (sk, chain_code) = self.ckd_pub_tweak(i)?;
        let mut pk = self.public_key;
        pk.key.add_exp_assign(secp, &sk[..])?;

        Ok(ExtendedPubKey {
            network: self.network,
            depth: self.depth + 1,
            parent_fingerprint: self.fingerprint(),
            child_number: i,
            public_key: pk,
            chain_code: chain_code
        })
    }

    /// Decoding extended public key from binary data according to BIP 32
    pub fn decode(data: &[u8]) -> Result<ExtendedPubKey, Error> {
        if data.len() != 78 {
            return Err(Error::WrongExtendedKeyLength(data.len()))
        }

        Ok(ExtendedPubKey {
            network: if data[0..4] == [0x04u8, 0x88, 0xB2, 0x1E] {
                Network::Bitcoin
            } else if data[0..4] == [0x04u8, 0x35, 0x87, 0xCF] {
                Network::Testnet
            } else {
                let mut ver = [0u8; 4];
                ver.copy_from_slice(&data[0..4]);
                return Err(Error::UnknownVersion(ver));
            },
            depth: data[4],
            parent_fingerprint: Fingerprint::from(&data[5..9]),
            child_number: endian::slice_to_u32_be(&data[9..13]).into(),
            chain_code: ChainCode::from(&data[13..45]),
            public_key: PublicKey::from_slice(&data[45..78])?,
        })
    }

    /// Extended public key binary encoding according to BIP 32
    pub fn encode(&self) -> [u8; 78] {
        let mut ret = [0; 78];
        ret[0..4].copy_from_slice(&match self.network {
            Network::Bitcoin => [0x04u8, 0x88, 0xB2, 0x1E],
            Network::Testnet | Network::Signet | Network::Regtest => [0x04u8, 0x35, 0x87, 0xCF],
        }[..]);
        ret[4] = self.depth as u8;
        ret[5..9].copy_from_slice(&self.parent_fingerprint[..]);
        ret[9..13].copy_from_slice(&endian::u32_to_array_be(u32::from(self.child_number)));
        ret[13..45].copy_from_slice(&self.chain_code[..]);
        ret[45..78].copy_from_slice(&self.public_key.key.serialize()[..]);
        ret
    }

    /// Returns the HASH160 of the chaincode
    pub fn identifier(&self) -> XpubIdentifier {
        let mut engine = XpubIdentifier::engine();
        self.public_key.write_into(&mut engine).expect("engines don't error");
        XpubIdentifier::from_engine(engine)
    }

    /// Returns the first four bytes of the identifier
    pub fn fingerprint(&self) -> Fingerprint {
        Fingerprint::from(&self.identifier()[0..4])
    }
}

impl fmt::Display for ExtendedPrivKey {
    fn fmt(&self, fmt: &mut fmt::Formatter) -> fmt::Result {
<<<<<<< HEAD
        let mut ret = [0; 78];
        ret[0..4].copy_from_slice(&match self.network {
            Network::Groestlcoin => [0x04, 0x88, 0xAD, 0xE4],
            Network::Testnet | Network::Regtest => [0x04, 0x35, 0x83, 0x94],
        }[..]);
        ret[4] = self.depth as u8;
        ret[5..9].copy_from_slice(&self.parent_fingerprint[..]);
        ret[9..13].copy_from_slice(&endian::u32_to_array_be(u32::from(self.child_number)));
        ret[13..45].copy_from_slice(&self.chain_code[..]);
        ret[45] = 0;
        ret[46..78].copy_from_slice(&self.private_key[..]);
        fmt.write_str(&base58::check_encode_slice(&ret[..]))
=======
        base58::check_encode_slice_to_fmt(fmt, &self.encode()[..])
>>>>>>> 50980114
    }
}

impl FromStr for ExtendedPrivKey {
    type Err = Error;

    fn from_str(inp: &str) -> Result<ExtendedPrivKey, Error> {
        let data = base58::from_check(inp)?;

        if data.len() != 78 {
            return Err(base58::Error::InvalidLength(data.len()).into());
        }

<<<<<<< HEAD
        let cn_int: u32 = endian::slice_to_u32_be(&data[9..13]);
        let child_number: ChildNumber = ChildNumber::from(cn_int);

        let network = if &data[0..4] == [0x04u8, 0x88, 0xAD, 0xE4] {
            Network::Groestlcoin
        } else if &data[0..4] == [0x04u8, 0x35, 0x83, 0x94] {
            Network::Testnet
        } else {
            return Err(base58::Error::InvalidVersion((&data[0..4]).to_vec()));
        };

        Ok(ExtendedPrivKey {
            network: network,
            depth: data[4],
            parent_fingerprint: Fingerprint::from(&data[5..9]),
            child_number: child_number,
            chain_code: ChainCode::from(&data[13..45]),
            private_key: PrivateKey {
                compressed: true,
                network: network,
                key: secp256k1::SecretKey::from_slice(
                    &data[46..78]
                ).map_err(|e|
                        base58::Error::Other(e.to_string())
                )?,
            },
        })
=======
        Ok(ExtendedPrivKey::decode(&data[..])?)
>>>>>>> 50980114
    }
}

impl fmt::Display for ExtendedPubKey {
    fn fmt(&self, fmt: &mut fmt::Formatter) -> fmt::Result {
<<<<<<< HEAD
        let mut ret = [0; 78];
        ret[0..4].copy_from_slice(&match self.network {
            Network::Groestlcoin => [0x04u8, 0x88, 0xB2, 0x1E],
            Network::Testnet | Network::Regtest => [0x04u8, 0x35, 0x87, 0xCF],
        }[..]);
        ret[4] = self.depth as u8;
        ret[5..9].copy_from_slice(&self.parent_fingerprint[..]);
        ret[9..13].copy_from_slice(&endian::u32_to_array_be(u32::from(self.child_number)));
        ret[13..45].copy_from_slice(&self.chain_code[..]);
        ret[45..78].copy_from_slice(&self.public_key.key.serialize()[..]);
        fmt.write_str(&base58::check_encode_slice(&ret[..]))
=======
        base58::check_encode_slice_to_fmt(fmt, &self.encode()[..])
>>>>>>> 50980114
    }
}

impl FromStr for ExtendedPubKey {
    type Err = Error;

    fn from_str(inp: &str) -> Result<ExtendedPubKey, Error> {
        let data = base58::from_check(inp)?;

        if data.len() != 78 {
            return Err(base58::Error::InvalidLength(data.len()).into());
        }

<<<<<<< HEAD
        let cn_int: u32 = endian::slice_to_u32_be(&data[9..13]);
        let child_number: ChildNumber = ChildNumber::from(cn_int);

        Ok(ExtendedPubKey {
            network: if &data[0..4] == [0x04u8, 0x88, 0xB2, 0x1E] {
                Network::Groestlcoin
            } else if &data[0..4] == [0x04u8, 0x35, 0x87, 0xCF] {
                Network::Testnet
            } else {
                return Err(base58::Error::InvalidVersion((&data[0..4]).to_vec()));
            },
            depth: data[4],
            parent_fingerprint: Fingerprint::from(&data[5..9]),
            child_number: child_number,
            chain_code: ChainCode::from(&data[13..45]),
            public_key: PublicKey::from_slice(
                             &data[45..78]).map_err(|e|
                                 base58::Error::Other(e.to_string()))?
        })
=======
        Ok(ExtendedPubKey::decode(&data[..])?)
>>>>>>> 50980114
    }
}

#[cfg(test)]
mod tests {
    use super::*;
    use super::ChildNumber::{Hardened, Normal};

    use core::str::FromStr;

    use secp256k1::{self, Secp256k1};
    use hashes::hex::FromHex;

    use network::constants::Network::{self, Groestlcoin};

    #[test]
    fn test_parse_derivation_path() {
        assert_eq!(DerivationPath::from_str("42"), Err(Error::InvalidDerivationPathFormat));
        assert_eq!(DerivationPath::from_str("n/0'/0"), Err(Error::InvalidDerivationPathFormat));
        assert_eq!(DerivationPath::from_str("4/m/5"), Err(Error::InvalidDerivationPathFormat));
        assert_eq!(DerivationPath::from_str("m//3/0'"), Err(Error::InvalidChildNumberFormat));
        assert_eq!(DerivationPath::from_str("m/0h/0x"), Err(Error::InvalidChildNumberFormat));
        assert_eq!(DerivationPath::from_str("m/2147483648"), Err(Error::InvalidChildNumber(2147483648)));

        assert_eq!(DerivationPath::master(), DerivationPath::from_str("m").unwrap());
        assert_eq!(DerivationPath::master(), DerivationPath::default());
        assert_eq!(DerivationPath::from_str("m"), Ok(vec![].into()));
        assert_eq!(
            DerivationPath::from_str("m/0'"),
            Ok(vec![ChildNumber::from_hardened_idx(0).unwrap()].into())
        );
        assert_eq!(
            DerivationPath::from_str("m/0'/1"),
            Ok(vec![ChildNumber::from_hardened_idx(0).unwrap(), ChildNumber::from_normal_idx(1).unwrap()].into())
        );
        assert_eq!(
            DerivationPath::from_str("m/0h/1/2'"),
            Ok(vec![
                ChildNumber::from_hardened_idx(0).unwrap(),
                ChildNumber::from_normal_idx(1).unwrap(),
                ChildNumber::from_hardened_idx(2).unwrap(),
            ].into())
        );
        assert_eq!(
            DerivationPath::from_str("m/0'/1/2h/2"),
            Ok(vec![
                ChildNumber::from_hardened_idx(0).unwrap(),
                ChildNumber::from_normal_idx(1).unwrap(),
                ChildNumber::from_hardened_idx(2).unwrap(),
                ChildNumber::from_normal_idx(2).unwrap(),
            ].into())
        );
        assert_eq!(
            DerivationPath::from_str("m/0'/1/2'/2/1000000000"),
            Ok(vec![
                ChildNumber::from_hardened_idx(0).unwrap(),
                ChildNumber::from_normal_idx(1).unwrap(),
                ChildNumber::from_hardened_idx(2).unwrap(),
                ChildNumber::from_normal_idx(2).unwrap(),
                ChildNumber::from_normal_idx(1000000000).unwrap(),
            ].into())
        );
        let s = "m/0'/50/3'/5/545456";
        assert_eq!(DerivationPath::from_str(s), s.into_derivation_path());
        assert_eq!(DerivationPath::from_str(s), s.to_string().into_derivation_path());
    }

    #[test]
    fn test_derivation_path_conversion_index() {
        let path = DerivationPath::from_str("m/0h/1/2'").unwrap();
        let numbers: Vec<ChildNumber> = path.clone().into();
        let path2: DerivationPath = numbers.into();
        assert_eq!(path, path2);
        assert_eq!(&path[..2], &[ChildNumber::from_hardened_idx(0).unwrap(), ChildNumber::from_normal_idx(1).unwrap()]);
        let indexed: DerivationPath = path[..2].into();
        assert_eq!(indexed, DerivationPath::from_str("m/0h/1").unwrap());
        assert_eq!(indexed.child(ChildNumber::from_hardened_idx(2).unwrap()), path);
    }

    fn test_path<C: secp256k1::Signing + secp256k1::Verification>(secp: &Secp256k1<C>,
                 network: Network,
                 seed: &[u8],
                 path: DerivationPath,
                 expected_sk: &str,
                 expected_pk: &str) {

        let mut sk = ExtendedPrivKey::new_master(network, seed).unwrap();
        let mut pk = ExtendedPubKey::from_private(secp, &sk);

        // Check derivation convenience method for ExtendedPrivKey
        assert_eq!(
            &sk.derive_priv(secp, &path).unwrap().to_string()[..],
            expected_sk
        );

        // Check derivation convenience method for ExtendedPubKey, should error
        // appropriately if any ChildNumber is hardened
        if path.0.iter().any(|cnum| cnum.is_hardened()) {
            assert_eq!(
                pk.derive_pub(secp, &path),
                Err(Error::CannotDeriveFromHardenedKey)
            );
        } else {
            assert_eq!(
                &pk.derive_pub(secp, &path).unwrap().to_string()[..],
                expected_pk
            );
        }

        // Derive keys, checking hardened and non-hardened derivation one-by-one
        for &num in path.0.iter() {
            sk = sk.ckd_priv(secp, num).unwrap();
            match num {
                Normal {..} => {
                    let pk2 = pk.ckd_pub(secp, num).unwrap();
                    pk = ExtendedPubKey::from_private(secp, &sk);
                    assert_eq!(pk, pk2);
                }
                Hardened {..} => {
                    assert_eq!(
                        pk.ckd_pub(secp, num),
                        Err(Error::CannotDeriveFromHardenedKey)
                    );
                    pk = ExtendedPubKey::from_private(secp, &sk);
                }
            }
        }

        // Check result against expected base58
        assert_eq!(&sk.to_string()[..], expected_sk);
        assert_eq!(&pk.to_string()[..], expected_pk);
        // Check decoded base58 against result
        let decoded_sk = ExtendedPrivKey::from_str(expected_sk);
        let decoded_pk = ExtendedPubKey::from_str(expected_pk);
        assert_eq!(Ok(sk), decoded_sk);
        assert_eq!(Ok(pk), decoded_pk);
    }

    #[test]
    fn test_increment() {
        let idx = 9345497; // randomly generated, I promise
        let cn = ChildNumber::from_normal_idx(idx).unwrap();
        assert_eq!(cn.increment().ok(), Some(ChildNumber::from_normal_idx(idx+1).unwrap()));
        let cn = ChildNumber::from_hardened_idx(idx).unwrap();
        assert_eq!(cn.increment().ok(), Some(ChildNumber::from_hardened_idx(idx+1).unwrap()));

        let max = (1<<31)-1;
        let cn = ChildNumber::from_normal_idx(max).unwrap();
        assert_eq!(cn.increment().err(), Some(Error::InvalidChildNumber(1<<31)));
        let cn = ChildNumber::from_hardened_idx(max).unwrap();
        assert_eq!(cn.increment().err(), Some(Error::InvalidChildNumber(1<<31)));

        let cn = ChildNumber::from_normal_idx(350).unwrap();
        let path = DerivationPath::from_str("m/42'").unwrap();
        let mut iter = path.children_from(cn);
        assert_eq!(iter.next(), Some("m/42'/350".parse().unwrap()));
        assert_eq!(iter.next(), Some("m/42'/351".parse().unwrap()));

        let path = DerivationPath::from_str("m/42'/350'").unwrap();
        let mut iter = path.normal_children();
        assert_eq!(iter.next(), Some("m/42'/350'/0".parse().unwrap()));
        assert_eq!(iter.next(), Some("m/42'/350'/1".parse().unwrap()));

        let path = DerivationPath::from_str("m/42'/350'").unwrap();
        let mut iter = path.hardened_children();
        assert_eq!(iter.next(), Some("m/42'/350'/0'".parse().unwrap()));
        assert_eq!(iter.next(), Some("m/42'/350'/1'".parse().unwrap()));

        let cn = ChildNumber::from_hardened_idx(42350).unwrap();
        let path = DerivationPath::from_str("m/42'").unwrap();
        let mut iter = path.children_from(cn);
        assert_eq!(iter.next(), Some("m/42'/42350'".parse().unwrap()));
        assert_eq!(iter.next(), Some("m/42'/42351'".parse().unwrap()));

        let cn = ChildNumber::from_hardened_idx(max).unwrap();
        let path = DerivationPath::from_str("m/42'").unwrap();
        let mut iter = path.children_from(cn);
        assert!(iter.next().is_some());
        assert!(iter.next().is_none());
    }

    #[test]
    fn test_vector_1() {
        let secp = Secp256k1::new();
        let seed = Vec::from_hex("000102030405060708090a0b0c0d0e0f").unwrap();

        // m
        test_path(&secp, Groestlcoin, &seed, "m".parse().unwrap(),
                  "xprv9s21ZrQH143K3QTDL4LXw2F7HEK3wJUD2nW2nRk4stbPy6cq3jPPqjiChkVvvNKmPGJxWUtg6LnF5kejMRNNU3TGtRBeJgk33yuGBsoWepH",
                  "xpub661MyMwAqRbcFtXgS5sYJABqqG9YLmC4Q1Rdap9gSE8NqtwybGhePY2gZ29ESFjqJoCu1Rupje8YtGqsefD265TMg7usUDFdp6W1EGoPLHV");

        // m/0h
        test_path(&secp, Groestlcoin, &seed, "m/0h".parse().unwrap(),
                  "xprv9uHRZZhk6KAJC1avXpDAp4MDc3sQKNxDiPvvkX8Br5ngLNv1TxvUxt4cV1rGL5hj6KCesnDYUhd7oWgT11eZG7XnxHrnYeSvkzY7d6YDXX2",
                  "xpub68Gmy5EdvgibQVfPdqkBBCHxA5htiqg55crXYuXoQRKfDBFA1WEjWgP6LHhwBZeNK1VTsfTFUHCdrfp1bgwQ9xv5ski8PX9rL2dZXrfjhwj");

        // m/0h/1
        test_path(&secp, Groestlcoin, &seed, "m/0h/1".parse().unwrap(),
                   "xprv9wTYmMFdV23N2TdNG573QoEsfRrWKQgWeibmLntzniatZvR9BmLnvSxqu53Kw1UmYPxLgboyZQaXwTCg8MSY3H2EU4pWcQDnRnrVA1zNPxJ",
                   "xpub6ASuArnXKPbfEwhqN6e3mwBcDTgzisQN1wXN9BJcM47sSikHjJf3UFHKkNAWbWMiGj7Wf5uMash7SyYq527Hqck2AxYysAA7xmALpstVVk7");

        // m/0h/1/2h
        test_path(&secp, Groestlcoin, &seed, "m/0h/1/2h".parse().unwrap(),
                  "xprv9z4pot5VBttmtdRTWfWQmoH1taj2axGVzFqSb8C9xaxKymcFzXBDptWmT7FwuEzG3ryjH4ktypQSAewRiNMjANTtpgP4mLTj34bhna5ftYu",
                  "xpub6D4BDPcP2GT577Vvch3R8wDkScZWzQzMMUm3PWbmWvVJrZwQY4VUNgqFJPMM3No2dFDFGTsxxpG5uJh7n7epu4trkrX7x7DogT5Uv5yxEfp");

        // m/0h/1/2h/2
        test_path(&secp, Groestlcoin, &seed, "m/0h/1/2h/2".parse().unwrap(),
                  "xprvA2JDeKCSNNZky6uBCviVfJSKyQ1mDYahRjijr5idH2WwLsEd4Hsb2Tyh8RfQMuPh7f7RtyzTtdrbdqqsunu5Mm3wDvUAKRHSC34sJ5oE2Cr",
                  "xpub6FHa3pjLCk84BayeJxFW2SP4XRrFd1JYnxeLeU8EqN3vDfZmbqBqaGJAyiLjTAwm6ZLRQUMv1ZACTj37sR62cfN7fe5JnJ7dh8zL4etrXwv");

        // m/0h/1/2h/2/1000000000
        test_path(&secp, Groestlcoin, &seed, "m/0h/1/2h/2/1000000000".parse().unwrap(),
                  "xprvA41z7zogVVwxVSgdKUHDy1SKmdb533PjDz7J6N6mV6uS3ze1ai8FHa8kmHScGpWmj4WggLyQjgPie1rFSruoUihUZREPSL39UNdE3GaoVXP",
                  "xpub6H1LXWLaKsWFhvm6RVpEL9P4KfRZSW7abD2ttkWP3SSQvnyA8FSVqNTEcYFgJS2UaFcxupHiYkro49S8yGasTvXEYBVPamhGW6cFJuY6NHg");
    }

    #[test]
    fn test_vector_2() {
        let secp = Secp256k1::new();
        let seed = Vec::from_hex("fffcf9f6f3f0edeae7e4e1dedbd8d5d2cfccc9c6c3c0bdbab7b4b1aeaba8a5a29f9c999693908d8a8784817e7b7875726f6c696663605d5a5754514e4b484542").unwrap();

        // m
        test_path(&secp, Groestlcoin, &seed, "m".parse().unwrap(),
                  "xprv9s21ZrQH143K31xYSDQpPDxsXRTUcvj2iNHm5NUtrGiGG5e2DtALGdso3pGz6ssrdK4PFmM8NSpSBHNqPqm55Qn3LqFtT2emdEXVYuQwb61",
                  "xpub661MyMwAqRbcFW31YEwpkMuc5THy2PSt5bDMsktWQcFF8syAmRUapSCGu8ED9W6oDMSgv6Zz8idoc4a6mr8BDzTJY47LJhkJ8UB7WEnLmau");

        // m/0
        test_path(&secp, Groestlcoin, &seed, "m/0".parse().unwrap(),
                  "xprv9vHkqa6EV4sPZHYqZznhT2NPtPCjKuDKGY38FBWLvgaDx45zo9WQRUT3dKYnjwih2yJD9mkrocEZXo1ex8G81dwSM1fwqWpWkeS3v91JqEk",
                  "xpub69H7F5d8KSRgmmdJg2KhpAK8SR3DjMwAdkxj3ZuxV27CprR9LgpeyGmXUbC6wb7ERfvrnKZjXoUmmDznezpbZb7ap6r1D3tgFxHmwLQLwEp");

        // m/0/2147483647h
        test_path(&secp, Groestlcoin, &seed, "m/0/2147483647h".parse().unwrap(),
                  "xprv9wSp6B7kry3Vj9m1zSnLvN3xH8RdsPP1Mh7fAaR7aRLcQMKTR2vidYEeEg2mUCTAwCd6vnxVrcjfy2kRgVsFawNzmjuHc2YmYRmagcCNNxs",
                  "xpub6ASAVgeehLbnwdqV6UKMHVzgqAG8Gr6riv3Fxxpj8ksbH9ebxaEyBLZ85ySDhKiLDBrQSARLq1uNRts8RuJiHjaDMBU4Zn9h8LZNn8iVEU3");

        // m/0/2147483647h/1
        test_path(&secp, Groestlcoin, &seed, "m/0/2147483647h/1".parse().unwrap(),
                  "xprv9zFnWC6h2cLgpmSA46vutJzBcfJ8yaJGg8cX1e5StJh45BBciYTRXSd25UEPVuesF9yog62tGAQtHjXajPPdbRCHuWS6T8XA2ECKAHLYSNU",
                  "xpub6DF8uhdarytz3FWdA8TvFSvvAh8dP3283MY7p2V4SeE2wyWmG5mg5EwVvmdMVCQcoNJxGoWaU9DCWh89LojfZ537wTfunKau47EL2fD1q27");

        // m/0/2147483647h/1/2147483646h
        test_path(&secp, Groestlcoin, &seed, "m/0/2147483647h/1/2147483646h".parse().unwrap(),
                  "xprvA1RpRA33e1JQ7ifknakTFpgNXPmW2YvmhqLQYMmrj4xJXXWYpDPS3xz7iAxn8L39njGVyuoseXzU6rcxFLJ8HFsTjSyQbLYnMpCqE2xkRVH",
                  "xpub6ERApfZwUNrhLCkDtcHTcxd75RbzS1ed54G1LkBUHQVHQKqhMkhgbmJbZRkrgZw4koxb5JaHWkY4ALHY2grBGRjaDMzQLcgJvLJuZWpDjjp");

        // m/0/2147483647h/1/2147483646h/2
        test_path(&secp, Groestlcoin, &seed, "m/0/2147483647h/1/2147483646h/2".parse().unwrap(),
                  "xprvA2nrNbFZABcdryreWet9Ea4LvTJcGsqrMzxHx98MMrotbir7yrKCEXw7nadnHM8Dq38EGfSh6dqA9QWTyefMLEcBYJUuekgW4BYPJehxXBR",
                  "xpub6FnCn6nSzZAw5Tw7cgR9bi15UV96gLZhjDstkXXxvCLsUXBGXPdSnLFbdpq8p9HmGsApME5hQTZ3emM2rnY5agb9rXpVGyy3bdW6ECExJ4d");
    }

    #[test]
    fn test_vector_3() {
        let secp = Secp256k1::new();
        let seed = Vec::from_hex("4b381541583be4423346c643850da4b320e46a87ae3d2a4e6da11eba819cd4acba45d239319ac14f863b8d5ab5a0d0c64d2e8a1e7d1457df2e5a3c51c73235be").unwrap();

        // m
        test_path(&secp, Groestlcoin, &seed, "m".parse().unwrap(),
                  "xprv9s21ZrQH143K25QhxbucbDDuQ4naNntJRi4KUfWT7xo4EKsHt2QJDu7KXp1A3u7Bi1j8ph3EGsZ9Xvz9dGuVrtHHs7pXeTzjuxBrCm3NxFr",
                  "xpub661MyMwAqRbcEZVB4dScxMAdx6d4nFc9nvyvH3v4gJL378CSRZiYmhRoP7mBy6gSPSCYk6SzXPTf3ND1cZAceL7SfJ1Z3GC8vBgp2fS2497");

        // m/0h
        test_path(&secp, Groestlcoin, &seed, "m/0h".parse().unwrap(),
                  "xprv9uPDJpEQgRQfDcW7BkF7eTya6RPxXeJCqCJGHuCJ4GiRVLzkTXBAJMu2qaMWPrS7AANYqdq6vcBcBUdJCVVFceUvJFjaPdGZ2y9WAEm9Q1g",
                  "xpub68NZiKmJWnxxS6aaHmn81bvJeTESw724CRDs6HbuccFQN9Ku14VQrADWgqbhhTHBaohPX4CjNLf9fq9MYo6oDaPPLPxSb7gwQN3ih5Ns1Xi");

    }

    #[test]
    #[cfg(feature = "serde")]
    pub fn encode_decode_childnumber() {
        serde_round_trip!(ChildNumber::from_normal_idx(0).unwrap());
        serde_round_trip!(ChildNumber::from_normal_idx(1).unwrap());
        serde_round_trip!(ChildNumber::from_normal_idx((1 << 31) - 1).unwrap());
        serde_round_trip!(ChildNumber::from_hardened_idx(0).unwrap());
        serde_round_trip!(ChildNumber::from_hardened_idx(1).unwrap());
        serde_round_trip!(ChildNumber::from_hardened_idx((1 << 31) - 1).unwrap());
    }

    #[test]
    #[cfg(feature = "serde")]
    pub fn encode_fingerprint_chaincode() {
        use serde_json;
        let fp = Fingerprint::from(&[1u8,2,3,42][..]);
        let cc = ChainCode::from(
            &[1u8,2,3,4,5,6,7,8,9,0,1,2,3,4,5,6,7,8,9,0,1,2,3,4,5,6,7,8,9,0,1,2][..]
        );

        serde_round_trip!(fp);
        serde_round_trip!(cc);

        assert_eq!("\"0102032a\"", serde_json::to_string(&fp).unwrap());
        assert_eq!(
            "\"0102030405060708090001020304050607080900010203040506070809000102\"",
            serde_json::to_string(&cc).unwrap()
        );
        assert_eq!("0102032a", fp.to_string());
        assert_eq!(
            "0102030405060708090001020304050607080900010203040506070809000102",
            cc.to_string()
        );
    }

    #[test]
    fn fmt_child_number() {
        assert_eq!("000005h", &format!("{:#06}", ChildNumber::from_hardened_idx(5).unwrap()));
        assert_eq!("5h", &format!("{:#}", ChildNumber::from_hardened_idx(5).unwrap()));
        assert_eq!("000005'", &format!("{:06}", ChildNumber::from_hardened_idx(5).unwrap()));
        assert_eq!("5'", &format!("{}", ChildNumber::from_hardened_idx(5).unwrap()));
        assert_eq!("42", &format!("{}", ChildNumber::from_normal_idx(42).unwrap()));
        assert_eq!("000042", &format!("{:06}", ChildNumber::from_normal_idx(42).unwrap()));
    }
}
<|MERGE_RESOLUTION|>--- conflicted
+++ resolved
@@ -726,22 +726,7 @@
 
 impl fmt::Display for ExtendedPrivKey {
     fn fmt(&self, fmt: &mut fmt::Formatter) -> fmt::Result {
-<<<<<<< HEAD
-        let mut ret = [0; 78];
-        ret[0..4].copy_from_slice(&match self.network {
-            Network::Groestlcoin => [0x04, 0x88, 0xAD, 0xE4],
-            Network::Testnet | Network::Regtest => [0x04, 0x35, 0x83, 0x94],
-        }[..]);
-        ret[4] = self.depth as u8;
-        ret[5..9].copy_from_slice(&self.parent_fingerprint[..]);
-        ret[9..13].copy_from_slice(&endian::u32_to_array_be(u32::from(self.child_number)));
-        ret[13..45].copy_from_slice(&self.chain_code[..]);
-        ret[45] = 0;
-        ret[46..78].copy_from_slice(&self.private_key[..]);
-        fmt.write_str(&base58::check_encode_slice(&ret[..]))
-=======
         base58::check_encode_slice_to_fmt(fmt, &self.encode()[..])
->>>>>>> 50980114
     }
 }
 
@@ -755,57 +740,13 @@
             return Err(base58::Error::InvalidLength(data.len()).into());
         }
 
-<<<<<<< HEAD
-        let cn_int: u32 = endian::slice_to_u32_be(&data[9..13]);
-        let child_number: ChildNumber = ChildNumber::from(cn_int);
-
-        let network = if &data[0..4] == [0x04u8, 0x88, 0xAD, 0xE4] {
-            Network::Groestlcoin
-        } else if &data[0..4] == [0x04u8, 0x35, 0x83, 0x94] {
-            Network::Testnet
-        } else {
-            return Err(base58::Error::InvalidVersion((&data[0..4]).to_vec()));
-        };
-
-        Ok(ExtendedPrivKey {
-            network: network,
-            depth: data[4],
-            parent_fingerprint: Fingerprint::from(&data[5..9]),
-            child_number: child_number,
-            chain_code: ChainCode::from(&data[13..45]),
-            private_key: PrivateKey {
-                compressed: true,
-                network: network,
-                key: secp256k1::SecretKey::from_slice(
-                    &data[46..78]
-                ).map_err(|e|
-                        base58::Error::Other(e.to_string())
-                )?,
-            },
-        })
-=======
         Ok(ExtendedPrivKey::decode(&data[..])?)
->>>>>>> 50980114
     }
 }
 
 impl fmt::Display for ExtendedPubKey {
     fn fmt(&self, fmt: &mut fmt::Formatter) -> fmt::Result {
-<<<<<<< HEAD
-        let mut ret = [0; 78];
-        ret[0..4].copy_from_slice(&match self.network {
-            Network::Groestlcoin => [0x04u8, 0x88, 0xB2, 0x1E],
-            Network::Testnet | Network::Regtest => [0x04u8, 0x35, 0x87, 0xCF],
-        }[..]);
-        ret[4] = self.depth as u8;
-        ret[5..9].copy_from_slice(&self.parent_fingerprint[..]);
-        ret[9..13].copy_from_slice(&endian::u32_to_array_be(u32::from(self.child_number)));
-        ret[13..45].copy_from_slice(&self.chain_code[..]);
-        ret[45..78].copy_from_slice(&self.public_key.key.serialize()[..]);
-        fmt.write_str(&base58::check_encode_slice(&ret[..]))
-=======
         base58::check_encode_slice_to_fmt(fmt, &self.encode()[..])
->>>>>>> 50980114
     }
 }
 
@@ -819,29 +760,7 @@
             return Err(base58::Error::InvalidLength(data.len()).into());
         }
 
-<<<<<<< HEAD
-        let cn_int: u32 = endian::slice_to_u32_be(&data[9..13]);
-        let child_number: ChildNumber = ChildNumber::from(cn_int);
-
-        Ok(ExtendedPubKey {
-            network: if &data[0..4] == [0x04u8, 0x88, 0xB2, 0x1E] {
-                Network::Groestlcoin
-            } else if &data[0..4] == [0x04u8, 0x35, 0x87, 0xCF] {
-                Network::Testnet
-            } else {
-                return Err(base58::Error::InvalidVersion((&data[0..4]).to_vec()));
-            },
-            depth: data[4],
-            parent_fingerprint: Fingerprint::from(&data[5..9]),
-            child_number: child_number,
-            chain_code: ChainCode::from(&data[13..45]),
-            public_key: PublicKey::from_slice(
-                             &data[45..78]).map_err(|e|
-                                 base58::Error::Other(e.to_string()))?
-        })
-=======
         Ok(ExtendedPubKey::decode(&data[..])?)
->>>>>>> 50980114
     }
 }
 
