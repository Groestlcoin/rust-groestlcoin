// Rust Groestlcoin Library
// Written in 2014 by
//     Andrew Poelstra <apoelstra@wpsoftware.net>
// To the extent possible under law, the author(s) have dedicated all
// copyright and related and neighboring rights to this software to
// the public domain worldwide. This software is distributed without
// any warranty.
//
// You should have received a copy of the CC0 Public Domain Dedication
// along with this software.
// If not, see <http://creativecommons.org/publicdomain/zero/1.0/>.
//

//! BIP32 implementation.
//!
//! Implementation of BIP32 hierarchical deterministic wallets, as defined
//! at <https://github.com/bitcoin/bips/blob/master/bip-0032.mediawiki>.
//!

use crate::prelude::*;

use crate::io::Write;
use core::{fmt, str::FromStr, default::Default};
use core::ops::Index;
#[cfg(feature = "std")] use std::error;
#[cfg(feature = "serde")] use serde;

use crate::hash_types::XpubIdentifier;
use crate::hashes::{sha512, Hash, HashEngine, Hmac, HmacEngine, hex};
use secp256k1::{self, Secp256k1, XOnlyPublicKey};

use crate::network::constants::Network;
use crate::util::{base58, endian, key};
use crate::util::key::{PublicKey, PrivateKey, KeyPair};

/// A chain code
#[derive(Copy, Clone, PartialEq, Eq, PartialOrd, Ord, Hash)]
pub struct ChainCode([u8; 32]);
impl_array_newtype!(ChainCode, u8, 32);
impl_bytes_newtype!(ChainCode, 32);

/// A fingerprint
#[derive(Copy, Clone, PartialEq, Eq, PartialOrd, Ord, Hash, Default)]
pub struct Fingerprint([u8; 4]);
impl_array_newtype!(Fingerprint, u8, 4);
impl_bytes_newtype!(Fingerprint, 4);

/// Extended private key
#[derive(Copy, Clone, PartialEq, Eq)]
#[cfg_attr(feature = "std", derive(Debug))]
pub struct ExtendedPrivKey {
    /// The network this key is to be used on
    pub network: Network,
    /// How many derivations this key is from the master (which is 0)
    pub depth: u8,
    /// Fingerprint of the parent key (0 for master)
    pub parent_fingerprint: Fingerprint,
    /// Child number of the key used to derive from parent (0 for master)
    pub child_number: ChildNumber,
    /// Private key
    pub private_key: secp256k1::SecretKey,
    /// Chain code
    pub chain_code: ChainCode
}
serde_string_impl!(ExtendedPrivKey, "a BIP-32 extended private key");

#[cfg(not(feature = "std"))]
#[cfg_attr(docsrs, doc(cfg(not(feature = "std"))))]
impl fmt::Debug for ExtendedPrivKey {
    fn fmt(&self, f: &mut fmt::Formatter) -> fmt::Result {
        f.debug_struct("ExtendedPrivKey")
            .field("network", &self.network)
            .field("depth", &self.depth)
            .field("parent_fingerprint", &self.parent_fingerprint)
            .field("child_number", &self.child_number)
            .field("chain_code", &self.chain_code)
            .field("private_key", &"[SecretKey]")
            .finish()
    }
}

/// Extended public key
#[derive(Copy, Clone, PartialEq, Eq, Debug, PartialOrd, Ord, Hash)]
pub struct ExtendedPubKey {
    /// The network this key is to be used on
    pub network: Network,
    /// How many derivations this key is from the master (which is 0)
    pub depth: u8,
    /// Fingerprint of the parent key
    pub parent_fingerprint: Fingerprint,
    /// Child number of the key used to derive from parent (0 for master)
    pub child_number: ChildNumber,
    /// Public key
    pub public_key: secp256k1::PublicKey,
    /// Chain code
    pub chain_code: ChainCode
}
serde_string_impl!(ExtendedPubKey, "a BIP-32 extended public key");

/// A child number for a derived key
#[derive(Copy, Clone, PartialEq, Eq, Debug, PartialOrd, Ord, Hash)]
pub enum ChildNumber {
    /// Non-hardened key
    Normal {
        /// Key index, within [0, 2^31 - 1]
        index: u32
    },
    /// Hardened key
    Hardened {
        /// Key index, within [0, 2^31 - 1]
        index: u32
    },
}

impl ChildNumber {
    /// Create a [`Normal`] from an index, returns an error if the index is not within
    /// [0, 2^31 - 1].
    ///
    /// [`Normal`]: #variant.Normal
    pub fn from_normal_idx(index: u32) -> Result<Self, Error> {
        if index & (1 << 31) == 0 {
            Ok(ChildNumber::Normal { index })
        } else {
            Err(Error::InvalidChildNumber(index))
        }
    }

    /// Create a [`Hardened`] from an index, returns an error if the index is not within
    /// [0, 2^31 - 1].
    ///
    /// [`Hardened`]: #variant.Hardened
    pub fn from_hardened_idx(index: u32) -> Result<Self, Error> {
        if index & (1 << 31) == 0 {
            Ok(ChildNumber::Hardened { index })
        } else {
            Err(Error::InvalidChildNumber(index))
        }
    }

    /// Returns `true` if the child number is a [`Normal`] value.
    ///
    /// [`Normal`]: #variant.Normal
    pub fn is_normal(&self) -> bool {
        !self.is_hardened()
    }

    /// Returns `true` if the child number is a [`Hardened`] value.
    ///
    /// [`Hardened`]: #variant.Hardened
    pub fn is_hardened(&self) -> bool {
        match self {
            ChildNumber::Hardened {..} => true,
            ChildNumber::Normal {..} => false,
        }
    }

    /// Returns the child number that is a single increment from this one.
    pub fn increment(self) -> Result<ChildNumber, Error> {
        match self {
            ChildNumber::Normal{ index: idx } => ChildNumber::from_normal_idx(idx+1),
            ChildNumber::Hardened{ index: idx } => ChildNumber::from_hardened_idx(idx+1),
        }
    }
}

impl From<u32> for ChildNumber {
    fn from(number: u32) -> Self {
        if number & (1 << 31) != 0 {
            ChildNumber::Hardened { index: number ^ (1 << 31) }
        } else {
            ChildNumber::Normal { index: number }
        }
    }
}

impl From<ChildNumber> for u32 {
    fn from(cnum: ChildNumber) -> Self {
        match cnum {
            ChildNumber::Normal { index } => index,
            ChildNumber::Hardened { index } => index | (1 << 31),
        }
    }
}

impl fmt::Display for ChildNumber {
    fn fmt(&self, f: &mut fmt::Formatter) -> fmt::Result {
        match *self {
            ChildNumber::Hardened { index } => {
                fmt::Display::fmt(&index, f)?;
                let alt = f.alternate();
                f.write_str(if alt { "h" } else { "'" })
            },
            ChildNumber::Normal { index } => fmt::Display::fmt(&index, f),
        }
    }
}

impl FromStr for ChildNumber {
    type Err = Error;

    fn from_str(inp: &str) -> Result<ChildNumber, Error> {
        let is_hardened = inp.chars().last().map_or(false, |l| l == '\'' || l == 'h');
        Ok(if is_hardened {
            ChildNumber::from_hardened_idx(inp[0..inp.len() - 1].parse().map_err(|_| Error::InvalidChildNumberFormat)?)?
        } else {
            ChildNumber::from_normal_idx(inp.parse().map_err(|_| Error::InvalidChildNumberFormat)?)?
        })
    }
}

#[cfg(feature = "serde")]
#[cfg_attr(docsrs, doc(cfg(feature = "serde")))]
impl<'de> serde::Deserialize<'de> for ChildNumber {
    fn deserialize<D>(deserializer: D) -> Result<Self, D::Error>
    where
        D: serde::Deserializer<'de>,
    {
        u32::deserialize(deserializer).map(ChildNumber::from)
    }
}

#[cfg(feature = "serde")]
#[cfg_attr(docsrs, doc(cfg(feature = "serde")))]
impl serde::Serialize for ChildNumber {
    fn serialize<S>(&self, serializer: S) -> Result<S::Ok, S::Error>
    where
        S: serde::Serializer,
    {
        u32::from(*self).serialize(serializer)
    }
}

/// Trait that allows possibly failable conversion from a type into a
/// derivation path
pub trait IntoDerivationPath {
    /// Convers a given type into a [`DerivationPath`] with possible error
    fn into_derivation_path(self) -> Result<DerivationPath, Error>;
}

/// A BIP-32 derivation path.
#[derive(Clone, PartialEq, Eq, Ord, PartialOrd, Hash)]
pub struct DerivationPath(Vec<ChildNumber>);
serde_string_impl!(DerivationPath, "a BIP-32 derivation path");

impl<I> Index<I> for DerivationPath
where
    Vec<ChildNumber>: Index<I>,
{
    type Output = <Vec<ChildNumber> as Index<I>>::Output;

    #[inline]
    fn index(&self, index: I) -> &Self::Output {
        &self.0[index]
    }
}

impl Default for DerivationPath {
    fn default() -> DerivationPath {
        DerivationPath::master()
    }
}

impl<T> IntoDerivationPath for T where T: Into<DerivationPath> {
    fn into_derivation_path(self) -> Result<DerivationPath, Error> {
        Ok(self.into())
    }
}

impl IntoDerivationPath for String {
    fn into_derivation_path(self) -> Result<DerivationPath, Error> {
        self.parse()
    }
}

impl<'a> IntoDerivationPath for &'a str {
    fn into_derivation_path(self) -> Result<DerivationPath, Error> {
        self.parse()
    }
}

impl From<Vec<ChildNumber>> for DerivationPath {
    fn from(numbers: Vec<ChildNumber>) -> Self {
        DerivationPath(numbers)
    }
}

impl Into<Vec<ChildNumber>> for DerivationPath {
    fn into(self) -> Vec<ChildNumber> {
        self.0
    }
}

impl<'a> From<&'a [ChildNumber]> for DerivationPath {
    fn from(numbers: &'a [ChildNumber]) -> Self {
        DerivationPath(numbers.to_vec())
    }
}

impl ::core::iter::FromIterator<ChildNumber> for DerivationPath {
    fn from_iter<T>(iter: T) -> Self where T: IntoIterator<Item=ChildNumber> {
        DerivationPath(Vec::from_iter(iter))
    }
}

impl<'a> ::core::iter::IntoIterator for &'a DerivationPath {
    type Item = &'a ChildNumber;
    type IntoIter = slice::Iter<'a, ChildNumber>;
    fn into_iter(self) -> Self::IntoIter {
        self.0.iter()
    }
}

impl AsRef<[ChildNumber]> for DerivationPath {
    fn as_ref(&self) -> &[ChildNumber] {
        &self.0
    }
}

impl FromStr for DerivationPath {
    type Err = Error;

    fn from_str(path: &str) -> Result<DerivationPath, Error> {
        let mut parts = path.split('/');
        // First parts must be `m`.
        if parts.next().unwrap() != "m" {
            return Err(Error::InvalidDerivationPathFormat);
        }

        let ret: Result<Vec<ChildNumber>, Error> = parts.map(str::parse).collect();
        Ok(DerivationPath(ret?))
    }
}

/// An iterator over children of a [DerivationPath].
///
/// It is returned by the methods [DerivationPath::children_from],
/// [DerivationPath::normal_children] and [DerivationPath::hardened_children].
pub struct DerivationPathIterator<'a> {
    base: &'a DerivationPath,
    next_child: Option<ChildNumber>,
}

impl<'a> DerivationPathIterator<'a> {
    /// Start a new [DerivationPathIterator] at the given child.
    pub fn start_from(path: &'a DerivationPath, start: ChildNumber) -> DerivationPathIterator<'a> {
        DerivationPathIterator {
            base: path,
            next_child: Some(start),
        }
    }
}

impl<'a> Iterator for DerivationPathIterator<'a> {
    type Item = DerivationPath;

    fn next(&mut self) -> Option<Self::Item> {
        let ret = self.next_child?;
        self.next_child = ret.increment().ok();
        Some(self.base.child(ret))
    }
}

impl DerivationPath {
    /// Returns length of the derivation path
    pub fn len(&self) -> usize {
        self.0.len()
    }

    /// Returns `true` if the derivation path is empty
    pub fn is_empty(&self) -> bool {
        self.0.is_empty()
    }

    /// Returns derivation path for a master key (i.e. empty derivation path)
    pub fn master() -> DerivationPath {
        DerivationPath(vec![])
    }

    /// Returns whether derivation path represents master key (i.e. it's length
    /// is empty). True for `m` path.
    pub fn is_master(&self) -> bool {
        self.0.is_empty()
    }

    /// Create a new [DerivationPath] that is a child of this one.
    pub fn child(&self, cn: ChildNumber) -> DerivationPath {
        let mut path = self.0.clone();
        path.push(cn);
        DerivationPath(path)
    }

    /// Convert into a [DerivationPath] that is a child of this one.
    pub fn into_child(self, cn: ChildNumber) -> DerivationPath {
        let mut path = self.0;
        path.push(cn);
        DerivationPath(path)
    }

    /// Get an [Iterator] over the children of this [DerivationPath]
    /// starting with the given [ChildNumber].
    pub fn children_from(&self, cn: ChildNumber) -> DerivationPathIterator {
        DerivationPathIterator::start_from(self, cn)
    }

    /// Get an [Iterator] over the unhardened children of this [DerivationPath].
    pub fn normal_children(&self) -> DerivationPathIterator {
        DerivationPathIterator::start_from(self, ChildNumber::Normal{ index: 0 })
    }

    /// Get an [Iterator] over the hardened children of this [DerivationPath].
    pub fn hardened_children(&self) -> DerivationPathIterator {
        DerivationPathIterator::start_from(self, ChildNumber::Hardened{ index: 0 })
    }

    /// Concatenate `self` with `path` and return the resulting new path.
    ///
    /// ```
    /// use groestlcoin::util::bip32::{DerivationPath, ChildNumber};
    /// use std::str::FromStr;
    ///
    /// let base = DerivationPath::from_str("m/42").unwrap();
    ///
    /// let deriv_1 = base.extend(DerivationPath::from_str("m/0/1").unwrap());
    /// let deriv_2 = base.extend(&[
    ///     ChildNumber::from_normal_idx(0).unwrap(),
    ///     ChildNumber::from_normal_idx(1).unwrap()
    /// ]);
    ///
    /// assert_eq!(deriv_1, deriv_2);
    /// ```
    pub fn extend<T: AsRef<[ChildNumber]>>(&self, path: T) -> DerivationPath {
        let mut new_path = self.clone();
        new_path.0.extend_from_slice(path.as_ref());
        new_path
    }
}

impl fmt::Display for DerivationPath {
    fn fmt(&self, f: &mut fmt::Formatter) -> fmt::Result {
        f.write_str("m")?;
        for cn in self.0.iter() {
            f.write_str("/")?;
            fmt::Display::fmt(cn, f)?;
        }
        Ok(())
    }
}

impl fmt::Debug for DerivationPath {
    fn fmt(&self, f: &mut fmt::Formatter) -> fmt::Result {
        fmt::Display::fmt(&self, f)
    }
}

/// Full information on the used extended public key: fingerprint of the
/// master extended public key and a derivation path from it.
pub type KeySource = (Fingerprint, DerivationPath);

/// A BIP32 error
#[derive(Clone, PartialEq, Eq, PartialOrd, Ord, Hash, Debug)]
pub enum Error {
    /// A pk->pk derivation was attempted on a hardened key
    CannotDeriveFromHardenedKey,
    /// A secp256k1 error occurred
    Secp256k1(secp256k1::Error),
    /// A child number was provided that was out of range
    InvalidChildNumber(u32),
    /// Invalid childnumber format.
    InvalidChildNumberFormat,
    /// Invalid derivation path format.
    InvalidDerivationPathFormat,
    /// Unknown version magic bytes
    UnknownVersion([u8; 4]),
    /// Encoded extended key data has wrong length
    WrongExtendedKeyLength(usize),
    /// Base58 encoding error
    Base58(base58::Error),
    /// Hexadecimal decoding error
    Hex(hex::Error)
}

impl fmt::Display for Error {
    fn fmt(&self, f: &mut fmt::Formatter) -> fmt::Result {
        match *self {
            Error::CannotDeriveFromHardenedKey => f.write_str("cannot derive hardened key from public key"),
            Error::Secp256k1(ref e) => fmt::Display::fmt(e, f),
            Error::InvalidChildNumber(ref n) => write!(f, "child number {} is invalid (not within [0, 2^31 - 1])", n),
            Error::InvalidChildNumberFormat => f.write_str("invalid child number format"),
            Error::InvalidDerivationPathFormat => f.write_str("invalid derivation path format"),
            Error::UnknownVersion(ref bytes) => write!(f, "unknown version magic bytes: {:?}", bytes),
            Error::WrongExtendedKeyLength(ref len) => write!(f, "encoded extended key data has wrong length {}", len),
            Error::Base58(ref err) => write!(f, "base58 encoding error: {}", err),
            Error::Hex(ref e) => write!(f, "Hexadecimal decoding error: {}", e)
        }
    }
}

#[cfg(feature = "std")]
#[cfg_attr(docsrs, doc(cfg(feature = "std")))]
impl error::Error for Error {
    fn cause(&self) -> Option<&dyn error::Error> {
        if let Error::Secp256k1(ref e) = *self {
            Some(e)
        } else {
            None
        }
    }
}

impl From<key::Error> for Error {
    fn from(err: key::Error) -> Self {
        match err {
            key::Error::Base58(e) => Error::Base58(e),
            key::Error::Secp256k1(e) => Error::Secp256k1(e),
            key::Error::InvalidKeyPrefix(_) => Error::Secp256k1(secp256k1::Error::InvalidPublicKey),
            key::Error::Hex(e) => Error::Hex(e)
        }
    }
}

impl From<secp256k1::Error> for Error {
    fn from(e: secp256k1::Error) -> Error { Error::Secp256k1(e) }
}

impl From<base58::Error> for Error {
    fn from(err: base58::Error) -> Self {
        Error::Base58(err)
    }
}

impl ExtendedPrivKey {
    /// Construct a new master key from a seed value
    pub fn new_master(network: Network, seed: &[u8]) -> Result<ExtendedPrivKey, Error> {
        let mut hmac_engine: HmacEngine<sha512::Hash> = HmacEngine::new(b"Bitcoin seed");
        hmac_engine.input(seed);
        let hmac_result: Hmac<sha512::Hash> = Hmac::from_engine(hmac_engine);

        Ok(ExtendedPrivKey {
            network,
            depth: 0,
            parent_fingerprint: Default::default(),
            child_number: ChildNumber::from_normal_idx(0)?,
            private_key: secp256k1::SecretKey::from_slice(&hmac_result[..32])?,
            chain_code: ChainCode::from(&hmac_result[32..]),
        })
    }

    /// Constructs ECDSA compressed private key matching internal secret key representation.
    pub fn to_priv(&self) -> PrivateKey {
        PrivateKey {
            compressed: true,
            network: self.network,
            inner: self.private_key
        }
    }

    /// Constructs BIP340 keypair for Schnorr signatures and Taproot use matching the internal
    /// secret key representation.
    pub fn to_keypair<C: secp256k1::Signing>(&self, secp: &Secp256k1<C>) -> KeyPair {
        KeyPair::from_seckey_slice(secp, &self.private_key[..]).expect("BIP32 internal private key representation is broken")
    }

    /// Attempts to derive an extended private key from a path.
    ///
    /// The `path` argument can be both of type `DerivationPath` or `Vec<ChildNumber>`.
    pub fn derive_priv<C: secp256k1::Signing, P: AsRef<[ChildNumber]>>(
        &self,
        secp: &Secp256k1<C>,
        path: &P,
    ) -> Result<ExtendedPrivKey, Error> {
        let mut sk: ExtendedPrivKey = *self;
        for cnum in path.as_ref() {
            sk = sk.ckd_priv(secp, *cnum)?;
        }
        Ok(sk)
    }

    /// Private->Private child key derivation
    pub fn ckd_priv<C: secp256k1::Signing>(&self, secp: &Secp256k1<C>, i: ChildNumber) -> Result<ExtendedPrivKey, Error> {
        let mut hmac_engine: HmacEngine<sha512::Hash> = HmacEngine::new(&self.chain_code[..]);
        match i {
            ChildNumber::Normal { .. } => {
                // Non-hardened key: compute public data and use that
                hmac_engine.input(&secp256k1::PublicKey::from_secret_key(secp, &self.private_key).serialize()[..]);
            }
            ChildNumber::Hardened { .. } => {
                // Hardened key: use only secret data to prevent public derivation
                hmac_engine.input(&[0u8]);
                hmac_engine.input(&self.private_key[..]);
            }
        }

        hmac_engine.input(&endian::u32_to_array_be(u32::from(i)));
        let hmac_result: Hmac<sha512::Hash> = Hmac::from_engine(hmac_engine);
        let mut sk = secp256k1::SecretKey::from_slice(&hmac_result[..32])?;
        sk.add_assign(&self.private_key[..])?;

        Ok(ExtendedPrivKey {
            network: self.network,
            depth: self.depth + 1,
            parent_fingerprint: self.fingerprint(secp),
            child_number: i,
            private_key: sk,
            chain_code: ChainCode::from(&hmac_result[32..])
        })
    }

    /// Decoding extended private key from binary data according to BIP 32
    pub fn decode(data: &[u8]) -> Result<ExtendedPrivKey, Error> {
        if data.len() != 78 {
            return Err(Error::WrongExtendedKeyLength(data.len()))
        }

        let network = if data[0..4] == [0x04u8, 0x88, 0xAD, 0xE4] {
            Network::Groestlcoin
        } else if data[0..4] == [0x04u8, 0x35, 0x83, 0x94] {
            Network::Testnet
        } else {
            let mut ver = [0u8; 4];
            ver.copy_from_slice(&data[0..4]);
            return Err(Error::UnknownVersion(ver));
        };

        Ok(ExtendedPrivKey {
            network,
            depth: data[4],
            parent_fingerprint: Fingerprint::from(&data[5..9]),
            child_number: endian::slice_to_u32_be(&data[9..13]).into(),
            chain_code: ChainCode::from(&data[13..45]),
            private_key: secp256k1::SecretKey::from_slice(&data[46..78])?,
        })
    }

    /// Extended private key binary encoding according to BIP 32
    pub fn encode(&self) -> [u8; 78] {
        let mut ret = [0; 78];
        ret[0..4].copy_from_slice(&match self.network {
            Network::Groestlcoin => [0x04, 0x88, 0xAD, 0xE4],
            Network::Testnet | Network::Signet | Network::Regtest => [0x04, 0x35, 0x83, 0x94],
        }[..]);
        ret[4] = self.depth as u8;
        ret[5..9].copy_from_slice(&self.parent_fingerprint[..]);
        ret[9..13].copy_from_slice(&endian::u32_to_array_be(u32::from(self.child_number)));
        ret[13..45].copy_from_slice(&self.chain_code[..]);
        ret[45] = 0;
        ret[46..78].copy_from_slice(&self.private_key[..]);
        ret
    }

    /// Returns the HASH160 of the public key belonging to the xpriv
    pub fn identifier<C: secp256k1::Signing>(&self, secp: &Secp256k1<C>) -> XpubIdentifier {
        ExtendedPubKey::from_priv(secp, self).identifier()
    }

    /// Returns the first four bytes of the identifier
    pub fn fingerprint<C: secp256k1::Signing>(&self, secp: &Secp256k1<C>) -> Fingerprint {
        Fingerprint::from(&self.identifier(secp)[0..4])
    }
}

impl ExtendedPubKey {
    /// Derives a public key from a private key
    #[deprecated(since = "0.28.0", note = "use ExtendedPubKey::from_priv")]
    pub fn from_private<C: secp256k1::Signing>(secp: &Secp256k1<C>, sk: &ExtendedPrivKey) -> ExtendedPubKey {
        ExtendedPubKey::from_priv(secp, sk)
    }

    /// Derives a public key from a private key
    pub fn from_priv<C: secp256k1::Signing>(secp: &Secp256k1<C>, sk: &ExtendedPrivKey) -> ExtendedPubKey {
        ExtendedPubKey {
            network: sk.network,
            depth: sk.depth,
            parent_fingerprint: sk.parent_fingerprint,
            child_number: sk.child_number,
            public_key: secp256k1::PublicKey::from_secret_key(secp, &sk.private_key),
            chain_code: sk.chain_code
        }
    }

    /// Constructs ECDSA compressed public key matching internal public key representation.
    pub fn to_pub(&self) -> PublicKey {
        PublicKey {
            compressed: true,
            inner: self.public_key
        }
    }

    /// Constructs BIP340 x-only public key for BIP-340 signatures and Taproot use matching
    /// the internal public key representation.
    pub fn to_x_only_pub(&self) -> XOnlyPublicKey {
        XOnlyPublicKey::from(self.public_key)
    }

    /// Attempts to derive an extended public key from a path.
    ///
    /// The `path` argument can be both of type `DerivationPath` or `Vec<ChildNumber>`.
    pub fn derive_pub<C: secp256k1::Verification, P: AsRef<[ChildNumber]>>(
        &self,
        secp: &Secp256k1<C>,
        path: &P,
    ) -> Result<ExtendedPubKey, Error> {
        let mut pk: ExtendedPubKey = *self;
        for cnum in path.as_ref() {
            pk = pk.ckd_pub(secp, *cnum)?
        }
        Ok(pk)
    }

    /// Compute the scalar tweak added to this key to get a child key
    pub fn ckd_pub_tweak(&self, i: ChildNumber) -> Result<(secp256k1::SecretKey, ChainCode), Error> {
        match i {
            ChildNumber::Hardened { .. } => {
                Err(Error::CannotDeriveFromHardenedKey)
            }
            ChildNumber::Normal { index: n } => {
                let mut hmac_engine: HmacEngine<sha512::Hash> = HmacEngine::new(&self.chain_code[..]);
                hmac_engine.input(&self.public_key.serialize()[..]);
                hmac_engine.input(&endian::u32_to_array_be(n));

                let hmac_result: Hmac<sha512::Hash> = Hmac::from_engine(hmac_engine);

                let private_key = secp256k1::SecretKey::from_slice(&hmac_result[..32])?;
                let chain_code = ChainCode::from(&hmac_result[32..]);
                Ok((private_key, chain_code))
            }
        }
    }

    /// Public->Public child key derivation
    pub fn ckd_pub<C: secp256k1::Verification>(
        &self,
        secp: &Secp256k1<C>,
        i: ChildNumber,
    ) -> Result<ExtendedPubKey, Error> {
        let (sk, chain_code) = self.ckd_pub_tweak(i)?;
        let mut pk = self.public_key;
        pk.add_exp_assign(secp, &sk[..])?;

        Ok(ExtendedPubKey {
            network: self.network,
            depth: self.depth + 1,
            parent_fingerprint: self.fingerprint(),
            child_number: i,
            public_key: pk,
            chain_code,
        })
    }

    /// Decoding extended public key from binary data according to BIP 32
    pub fn decode(data: &[u8]) -> Result<ExtendedPubKey, Error> {
        if data.len() != 78 {
            return Err(Error::WrongExtendedKeyLength(data.len()))
        }

        Ok(ExtendedPubKey {
            network: if data[0..4] == [0x04u8, 0x88, 0xB2, 0x1E] {
                Network::Groestlcoin
            } else if data[0..4] == [0x04u8, 0x35, 0x87, 0xCF] {
                Network::Testnet
            } else {
                let mut ver = [0u8; 4];
                ver.copy_from_slice(&data[0..4]);
                return Err(Error::UnknownVersion(ver));
            },
            depth: data[4],
            parent_fingerprint: Fingerprint::from(&data[5..9]),
            child_number: endian::slice_to_u32_be(&data[9..13]).into(),
            chain_code: ChainCode::from(&data[13..45]),
            public_key: secp256k1::PublicKey::from_slice(&data[45..78])?,
        })
    }

    /// Extended public key binary encoding according to BIP 32
    pub fn encode(&self) -> [u8; 78] {
        let mut ret = [0; 78];
        ret[0..4].copy_from_slice(&match self.network {
            Network::Groestlcoin => [0x04u8, 0x88, 0xB2, 0x1E],
            Network::Testnet | Network::Signet | Network::Regtest => [0x04u8, 0x35, 0x87, 0xCF],
        }[..]);
        ret[4] = self.depth as u8;
        ret[5..9].copy_from_slice(&self.parent_fingerprint[..]);
        ret[9..13].copy_from_slice(&endian::u32_to_array_be(u32::from(self.child_number)));
        ret[13..45].copy_from_slice(&self.chain_code[..]);
        ret[45..78].copy_from_slice(&self.public_key.serialize()[..]);
        ret
    }

    /// Returns the HASH160 of the chaincode
    pub fn identifier(&self) -> XpubIdentifier {
        let mut engine = XpubIdentifier::engine();
        engine.write_all(&self.public_key.serialize()).expect("engines don't error");
        XpubIdentifier::from_engine(engine)
    }

    /// Returns the first four bytes of the identifier
    pub fn fingerprint(&self) -> Fingerprint {
        Fingerprint::from(&self.identifier()[0..4])
    }
}

impl fmt::Display for ExtendedPrivKey {
    fn fmt(&self, fmt: &mut fmt::Formatter) -> fmt::Result {
        base58::check_encode_slice_to_fmt(fmt, &self.encode()[..])
    }
}

impl FromStr for ExtendedPrivKey {
    type Err = Error;

    fn from_str(inp: &str) -> Result<ExtendedPrivKey, Error> {
        let data = base58::from_check(inp)?;

        if data.len() != 78 {
            return Err(base58::Error::InvalidLength(data.len()).into());
        }

        ExtendedPrivKey::decode(&data)
    }
}

impl fmt::Display for ExtendedPubKey {
    fn fmt(&self, fmt: &mut fmt::Formatter) -> fmt::Result {
        base58::check_encode_slice_to_fmt(fmt, &self.encode()[..])
    }
}

impl FromStr for ExtendedPubKey {
    type Err = Error;

    fn from_str(inp: &str) -> Result<ExtendedPubKey, Error> {
        let data = base58::from_check(inp)?;

        if data.len() != 78 {
            return Err(base58::Error::InvalidLength(data.len()).into());
        }

        ExtendedPubKey::decode(&data)
    }
}

#[cfg(test)]
mod tests {
    use super::*;
    use super::ChildNumber::{Hardened, Normal};

    use core::str::FromStr;

    use secp256k1::{self, Secp256k1};
    use crate::hashes::hex::FromHex;

<<<<<<< HEAD
    use network::constants::Network::{self, Groestlcoin};
=======
    use crate::network::constants::Network::{self, Bitcoin};
>>>>>>> 2b1154ce

    #[test]
    fn test_parse_derivation_path() {
        assert_eq!(DerivationPath::from_str("42"), Err(Error::InvalidDerivationPathFormat));
        assert_eq!(DerivationPath::from_str("n/0'/0"), Err(Error::InvalidDerivationPathFormat));
        assert_eq!(DerivationPath::from_str("4/m/5"), Err(Error::InvalidDerivationPathFormat));
        assert_eq!(DerivationPath::from_str("m//3/0'"), Err(Error::InvalidChildNumberFormat));
        assert_eq!(DerivationPath::from_str("m/0h/0x"), Err(Error::InvalidChildNumberFormat));
        assert_eq!(DerivationPath::from_str("m/2147483648"), Err(Error::InvalidChildNumber(2147483648)));

        assert_eq!(DerivationPath::master(), DerivationPath::from_str("m").unwrap());
        assert_eq!(DerivationPath::master(), DerivationPath::default());
        assert_eq!(DerivationPath::from_str("m"), Ok(vec![].into()));
        assert_eq!(
            DerivationPath::from_str("m/0'"),
            Ok(vec![ChildNumber::from_hardened_idx(0).unwrap()].into())
        );
        assert_eq!(
            DerivationPath::from_str("m/0'/1"),
            Ok(vec![ChildNumber::from_hardened_idx(0).unwrap(), ChildNumber::from_normal_idx(1).unwrap()].into())
        );
        assert_eq!(
            DerivationPath::from_str("m/0h/1/2'"),
            Ok(vec![
                ChildNumber::from_hardened_idx(0).unwrap(),
                ChildNumber::from_normal_idx(1).unwrap(),
                ChildNumber::from_hardened_idx(2).unwrap(),
            ].into())
        );
        assert_eq!(
            DerivationPath::from_str("m/0'/1/2h/2"),
            Ok(vec![
                ChildNumber::from_hardened_idx(0).unwrap(),
                ChildNumber::from_normal_idx(1).unwrap(),
                ChildNumber::from_hardened_idx(2).unwrap(),
                ChildNumber::from_normal_idx(2).unwrap(),
            ].into())
        );
        assert_eq!(
            DerivationPath::from_str("m/0'/1/2'/2/1000000000"),
            Ok(vec![
                ChildNumber::from_hardened_idx(0).unwrap(),
                ChildNumber::from_normal_idx(1).unwrap(),
                ChildNumber::from_hardened_idx(2).unwrap(),
                ChildNumber::from_normal_idx(2).unwrap(),
                ChildNumber::from_normal_idx(1000000000).unwrap(),
            ].into())
        );
        let s = "m/0'/50/3'/5/545456";
        assert_eq!(DerivationPath::from_str(s), s.into_derivation_path());
        assert_eq!(DerivationPath::from_str(s), s.to_string().into_derivation_path());
    }

    #[test]
    fn test_derivation_path_conversion_index() {
        let path = DerivationPath::from_str("m/0h/1/2'").unwrap();
        let numbers: Vec<ChildNumber> = path.clone().into();
        let path2: DerivationPath = numbers.into();
        assert_eq!(path, path2);
        assert_eq!(&path[..2], &[ChildNumber::from_hardened_idx(0).unwrap(), ChildNumber::from_normal_idx(1).unwrap()]);
        let indexed: DerivationPath = path[..2].into();
        assert_eq!(indexed, DerivationPath::from_str("m/0h/1").unwrap());
        assert_eq!(indexed.child(ChildNumber::from_hardened_idx(2).unwrap()), path);
    }

    fn test_path<C: secp256k1::Signing + secp256k1::Verification>(
        secp: &Secp256k1<C>,
        network: Network,
        seed: &[u8],
        path: DerivationPath,
        expected_sk: &str,
        expected_pk: &str)
    {
        let mut sk = ExtendedPrivKey::new_master(network, seed).unwrap();
        let mut pk = ExtendedPubKey::from_priv(secp, &sk);

        // Check derivation convenience method for ExtendedPrivKey
        assert_eq!(&sk.derive_priv(secp, &path).unwrap().to_string()[..], expected_sk);

        // Check derivation convenience method for ExtendedPubKey, should error
        // appropriately if any ChildNumber is hardened
        if path.0.iter().any(|cnum| cnum.is_hardened()) {
            assert_eq!(pk.derive_pub(secp, &path), Err(Error::CannotDeriveFromHardenedKey));
        } else {
            assert_eq!(&pk.derive_pub(secp, &path).unwrap().to_string()[..], expected_pk);
        }

        // Derive keys, checking hardened and non-hardened derivation one-by-one
        for &num in path.0.iter() {
            sk = sk.ckd_priv(secp, num).unwrap();
            match num {
                Normal {..} => {
                    let pk2 = pk.ckd_pub(secp, num).unwrap();
                    pk = ExtendedPubKey::from_priv(secp, &sk);
                    assert_eq!(pk, pk2);
                }
                Hardened {..} => {
                    assert_eq!(
                        pk.ckd_pub(secp, num),
                        Err(Error::CannotDeriveFromHardenedKey)
                    );
                    pk = ExtendedPubKey::from_priv(secp, &sk);
                }
            }
        }

        // Check result against expected base58
        assert_eq!(&sk.to_string()[..], expected_sk);
        assert_eq!(&pk.to_string()[..], expected_pk);
        // Check decoded base58 against result
        let decoded_sk = ExtendedPrivKey::from_str(expected_sk);
        let decoded_pk = ExtendedPubKey::from_str(expected_pk);
        assert_eq!(Ok(sk), decoded_sk);
        assert_eq!(Ok(pk), decoded_pk);
    }

    #[test]
    fn test_increment() {
        let idx = 9345497; // randomly generated, I promise
        let cn = ChildNumber::from_normal_idx(idx).unwrap();
        assert_eq!(cn.increment().ok(), Some(ChildNumber::from_normal_idx(idx+1).unwrap()));
        let cn = ChildNumber::from_hardened_idx(idx).unwrap();
        assert_eq!(cn.increment().ok(), Some(ChildNumber::from_hardened_idx(idx+1).unwrap()));

        let max = (1<<31)-1;
        let cn = ChildNumber::from_normal_idx(max).unwrap();
        assert_eq!(cn.increment().err(), Some(Error::InvalidChildNumber(1<<31)));
        let cn = ChildNumber::from_hardened_idx(max).unwrap();
        assert_eq!(cn.increment().err(), Some(Error::InvalidChildNumber(1<<31)));

        let cn = ChildNumber::from_normal_idx(350).unwrap();
        let path = DerivationPath::from_str("m/42'").unwrap();
        let mut iter = path.children_from(cn);
        assert_eq!(iter.next(), Some("m/42'/350".parse().unwrap()));
        assert_eq!(iter.next(), Some("m/42'/351".parse().unwrap()));

        let path = DerivationPath::from_str("m/42'/350'").unwrap();
        let mut iter = path.normal_children();
        assert_eq!(iter.next(), Some("m/42'/350'/0".parse().unwrap()));
        assert_eq!(iter.next(), Some("m/42'/350'/1".parse().unwrap()));

        let path = DerivationPath::from_str("m/42'/350'").unwrap();
        let mut iter = path.hardened_children();
        assert_eq!(iter.next(), Some("m/42'/350'/0'".parse().unwrap()));
        assert_eq!(iter.next(), Some("m/42'/350'/1'".parse().unwrap()));

        let cn = ChildNumber::from_hardened_idx(42350).unwrap();
        let path = DerivationPath::from_str("m/42'").unwrap();
        let mut iter = path.children_from(cn);
        assert_eq!(iter.next(), Some("m/42'/42350'".parse().unwrap()));
        assert_eq!(iter.next(), Some("m/42'/42351'".parse().unwrap()));

        let cn = ChildNumber::from_hardened_idx(max).unwrap();
        let path = DerivationPath::from_str("m/42'").unwrap();
        let mut iter = path.children_from(cn);
        assert!(iter.next().is_some());
        assert!(iter.next().is_none());
    }

    #[test]
    fn test_vector_1() {
        let secp = Secp256k1::new();
        let seed = Vec::from_hex("000102030405060708090a0b0c0d0e0f").unwrap();

        // m
        test_path(&secp, Groestlcoin, &seed, "m".parse().unwrap(),
                  "xprv9s21ZrQH143K3QTDL4LXw2F7HEK3wJUD2nW2nRk4stbPy6cq3jPPqjiChkVvvNKmPGJxWUtg6LnF5kejMRNNU3TGtRBeJgk33yuGBsoWepH",
                  "xpub661MyMwAqRbcFtXgS5sYJABqqG9YLmC4Q1Rdap9gSE8NqtwybGhePY2gZ29ESFjqJoCu1Rupje8YtGqsefD265TMg7usUDFdp6W1EGoPLHV");

        // m/0h
        test_path(&secp, Groestlcoin, &seed, "m/0h".parse().unwrap(),
                  "xprv9uHRZZhk6KAJC1avXpDAp4MDc3sQKNxDiPvvkX8Br5ngLNv1TxvUxt4cV1rGL5hj6KCesnDYUhd7oWgT11eZG7XnxHrnYeSvkzY7d6YDXX2",
                  "xpub68Gmy5EdvgibQVfPdqkBBCHxA5htiqg55crXYuXoQRKfDBFA1WEjWgP6LHhwBZeNK1VTsfTFUHCdrfp1bgwQ9xv5ski8PX9rL2dZXrfjhwj");

        // m/0h/1
        test_path(&secp, Groestlcoin, &seed, "m/0h/1".parse().unwrap(),
                   "xprv9wTYmMFdV23N2TdNG573QoEsfRrWKQgWeibmLntzniatZvR9BmLnvSxqu53Kw1UmYPxLgboyZQaXwTCg8MSY3H2EU4pWcQDnRnrVA1zNPxJ",
                   "xpub6ASuArnXKPbfEwhqN6e3mwBcDTgzisQN1wXN9BJcM47sSikHjJf3UFHKkNAWbWMiGj7Wf5uMash7SyYq527Hqck2AxYysAA7xmALpstVVk7");

        // m/0h/1/2h
        test_path(&secp, Groestlcoin, &seed, "m/0h/1/2h".parse().unwrap(),
                  "xprv9z4pot5VBttmtdRTWfWQmoH1taj2axGVzFqSb8C9xaxKymcFzXBDptWmT7FwuEzG3ryjH4ktypQSAewRiNMjANTtpgP4mLTj34bhna5ftYu",
                  "xpub6D4BDPcP2GT577Vvch3R8wDkScZWzQzMMUm3PWbmWvVJrZwQY4VUNgqFJPMM3No2dFDFGTsxxpG5uJh7n7epu4trkrX7x7DogT5Uv5yxEfp");

        // m/0h/1/2h/2
        test_path(&secp, Groestlcoin, &seed, "m/0h/1/2h/2".parse().unwrap(),
                  "xprvA2JDeKCSNNZky6uBCviVfJSKyQ1mDYahRjijr5idH2WwLsEd4Hsb2Tyh8RfQMuPh7f7RtyzTtdrbdqqsunu5Mm3wDvUAKRHSC34sJ5oE2Cr",
                  "xpub6FHa3pjLCk84BayeJxFW2SP4XRrFd1JYnxeLeU8EqN3vDfZmbqBqaGJAyiLjTAwm6ZLRQUMv1ZACTj37sR62cfN7fe5JnJ7dh8zL4etrXwv");

        // m/0h/1/2h/2/1000000000
        test_path(&secp, Groestlcoin, &seed, "m/0h/1/2h/2/1000000000".parse().unwrap(),
                  "xprvA41z7zogVVwxVSgdKUHDy1SKmdb533PjDz7J6N6mV6uS3ze1ai8FHa8kmHScGpWmj4WggLyQjgPie1rFSruoUihUZREPSL39UNdE3GaoVXP",
                  "xpub6H1LXWLaKsWFhvm6RVpEL9P4KfRZSW7abD2ttkWP3SSQvnyA8FSVqNTEcYFgJS2UaFcxupHiYkro49S8yGasTvXEYBVPamhGW6cFJuY6NHg");
    }

    #[test]
    fn test_vector_2() {
        let secp = Secp256k1::new();
        let seed = Vec::from_hex("fffcf9f6f3f0edeae7e4e1dedbd8d5d2cfccc9c6c3c0bdbab7b4b1aeaba8a5a29f9c999693908d8a8784817e7b7875726f6c696663605d5a5754514e4b484542").unwrap();

        // m
        test_path(&secp, Groestlcoin, &seed, "m".parse().unwrap(),
                  "xprv9s21ZrQH143K31xYSDQpPDxsXRTUcvj2iNHm5NUtrGiGG5e2DtALGdso3pGz6ssrdK4PFmM8NSpSBHNqPqm55Qn3LqFtT2emdEXVYuQwb61",
                  "xpub661MyMwAqRbcFW31YEwpkMuc5THy2PSt5bDMsktWQcFF8syAmRUapSCGu8ED9W6oDMSgv6Zz8idoc4a6mr8BDzTJY47LJhkJ8UB7WEnLmau");

        // m/0
        test_path(&secp, Groestlcoin, &seed, "m/0".parse().unwrap(),
                  "xprv9vHkqa6EV4sPZHYqZznhT2NPtPCjKuDKGY38FBWLvgaDx45zo9WQRUT3dKYnjwih2yJD9mkrocEZXo1ex8G81dwSM1fwqWpWkeS3v91JqEk",
                  "xpub69H7F5d8KSRgmmdJg2KhpAK8SR3DjMwAdkxj3ZuxV27CprR9LgpeyGmXUbC6wb7ERfvrnKZjXoUmmDznezpbZb7ap6r1D3tgFxHmwLQLwEp");

        // m/0/2147483647h
        test_path(&secp, Groestlcoin, &seed, "m/0/2147483647h".parse().unwrap(),
                  "xprv9wSp6B7kry3Vj9m1zSnLvN3xH8RdsPP1Mh7fAaR7aRLcQMKTR2vidYEeEg2mUCTAwCd6vnxVrcjfy2kRgVsFawNzmjuHc2YmYRmagcCNNxs",
                  "xpub6ASAVgeehLbnwdqV6UKMHVzgqAG8Gr6riv3Fxxpj8ksbH9ebxaEyBLZ85ySDhKiLDBrQSARLq1uNRts8RuJiHjaDMBU4Zn9h8LZNn8iVEU3");

        // m/0/2147483647h/1
        test_path(&secp, Groestlcoin, &seed, "m/0/2147483647h/1".parse().unwrap(),
                  "xprv9zFnWC6h2cLgpmSA46vutJzBcfJ8yaJGg8cX1e5StJh45BBciYTRXSd25UEPVuesF9yog62tGAQtHjXajPPdbRCHuWS6T8XA2ECKAHLYSNU",
                  "xpub6DF8uhdarytz3FWdA8TvFSvvAh8dP3283MY7p2V4SeE2wyWmG5mg5EwVvmdMVCQcoNJxGoWaU9DCWh89LojfZ537wTfunKau47EL2fD1q27");

        // m/0/2147483647h/1/2147483646h
        test_path(&secp, Groestlcoin, &seed, "m/0/2147483647h/1/2147483646h".parse().unwrap(),
                  "xprvA1RpRA33e1JQ7ifknakTFpgNXPmW2YvmhqLQYMmrj4xJXXWYpDPS3xz7iAxn8L39njGVyuoseXzU6rcxFLJ8HFsTjSyQbLYnMpCqE2xkRVH",
                  "xpub6ERApfZwUNrhLCkDtcHTcxd75RbzS1ed54G1LkBUHQVHQKqhMkhgbmJbZRkrgZw4koxb5JaHWkY4ALHY2grBGRjaDMzQLcgJvLJuZWpDjjp");

        // m/0/2147483647h/1/2147483646h/2
        test_path(&secp, Groestlcoin, &seed, "m/0/2147483647h/1/2147483646h/2".parse().unwrap(),
                  "xprvA2nrNbFZABcdryreWet9Ea4LvTJcGsqrMzxHx98MMrotbir7yrKCEXw7nadnHM8Dq38EGfSh6dqA9QWTyefMLEcBYJUuekgW4BYPJehxXBR",
                  "xpub6FnCn6nSzZAw5Tw7cgR9bi15UV96gLZhjDstkXXxvCLsUXBGXPdSnLFbdpq8p9HmGsApME5hQTZ3emM2rnY5agb9rXpVGyy3bdW6ECExJ4d");
    }

    #[test]
    fn test_vector_3() {
        let secp = Secp256k1::new();
        let seed = Vec::from_hex("4b381541583be4423346c643850da4b320e46a87ae3d2a4e6da11eba819cd4acba45d239319ac14f863b8d5ab5a0d0c64d2e8a1e7d1457df2e5a3c51c73235be").unwrap();

        // m
        test_path(&secp, Groestlcoin, &seed, "m".parse().unwrap(),
                  "xprv9s21ZrQH143K25QhxbucbDDuQ4naNntJRi4KUfWT7xo4EKsHt2QJDu7KXp1A3u7Bi1j8ph3EGsZ9Xvz9dGuVrtHHs7pXeTzjuxBrCm3NxFr",
                  "xpub661MyMwAqRbcEZVB4dScxMAdx6d4nFc9nvyvH3v4gJL378CSRZiYmhRoP7mBy6gSPSCYk6SzXPTf3ND1cZAceL7SfJ1Z3GC8vBgp2fS2497");

        // m/0h
        test_path(&secp, Groestlcoin, &seed, "m/0h".parse().unwrap(),
                  "xprv9uPDJpEQgRQfDcW7BkF7eTya6RPxXeJCqCJGHuCJ4GiRVLzkTXBAJMu2qaMWPrS7AANYqdq6vcBcBUdJCVVFceUvJFjaPdGZ2y9WAEm9Q1g",
                  "xpub68NZiKmJWnxxS6aaHmn81bvJeTESw724CRDs6HbuccFQN9Ku14VQrADWgqbhhTHBaohPX4CjNLf9fq9MYo6oDaPPLPxSb7gwQN3ih5Ns1Xi");

    }

    #[test]
    #[cfg(feature = "serde")]
    pub fn encode_decode_childnumber() {
        serde_round_trip!(ChildNumber::from_normal_idx(0).unwrap());
        serde_round_trip!(ChildNumber::from_normal_idx(1).unwrap());
        serde_round_trip!(ChildNumber::from_normal_idx((1 << 31) - 1).unwrap());
        serde_round_trip!(ChildNumber::from_hardened_idx(0).unwrap());
        serde_round_trip!(ChildNumber::from_hardened_idx(1).unwrap());
        serde_round_trip!(ChildNumber::from_hardened_idx((1 << 31) - 1).unwrap());
    }

    #[test]
    #[cfg(feature = "serde")]
    pub fn encode_fingerprint_chaincode() {
        use serde_json;
        let fp = Fingerprint::from(&[1u8,2,3,42][..]);
        let cc = ChainCode::from(
            &[1u8,2,3,4,5,6,7,8,9,0,1,2,3,4,5,6,7,8,9,0,1,2,3,4,5,6,7,8,9,0,1,2][..]
        );

        serde_round_trip!(fp);
        serde_round_trip!(cc);

        assert_eq!("\"0102032a\"", serde_json::to_string(&fp).unwrap());
        assert_eq!(
            "\"0102030405060708090001020304050607080900010203040506070809000102\"",
            serde_json::to_string(&cc).unwrap()
        );
        assert_eq!("0102032a", fp.to_string());
        assert_eq!(
            "0102030405060708090001020304050607080900010203040506070809000102",
            cc.to_string()
        );
    }

    #[test]
    fn fmt_child_number() {
        assert_eq!("000005h", &format!("{:#06}", ChildNumber::from_hardened_idx(5).unwrap()));
        assert_eq!("5h", &format!("{:#}", ChildNumber::from_hardened_idx(5).unwrap()));
        assert_eq!("000005'", &format!("{:06}", ChildNumber::from_hardened_idx(5).unwrap()));
        assert_eq!("5'", &format!("{}", ChildNumber::from_hardened_idx(5).unwrap()));
        assert_eq!("42", &format!("{}", ChildNumber::from_normal_idx(42).unwrap()));
        assert_eq!("000042", &format!("{:06}", ChildNumber::from_normal_idx(42).unwrap()));
    }

    #[test]
    #[should_panic(expected = "Secp256k1(InvalidSecretKey)")]
    fn schnorr_broken_privkey_zeros() {
        /* this is how we generate key:
        let mut sk = secp256k1::key::ONE_KEY;

        let zeros = [0u8; 32];
        unsafe {
            sk.as_mut_ptr().copy_from(zeros.as_ptr(), 32);
        }

        let xpriv = ExtendedPrivKey {
            network: Network::Groestlcoin,
            depth: 0,
            parent_fingerprint: Default::default(),
            child_number: ChildNumber::Normal { index: 0 },
            private_key: sk,
            chain_code: ChainCode::from(&[0u8; 32][..])
        };

        println!("{}", xpriv);
         */

        // Xpriv having secret key set to all zeros
        let xpriv_str = "xprv9s21ZrQH143K24Mfq5zL5MhWK9hUhhGbd45hLXo2Pq2oqzMMo63oStZzF93Y5wvzdUayhgkkFoicQZcP3y52uPPxFnfoLZB21Teqt4xEiFr";
        ExtendedPrivKey::from_str(xpriv_str).unwrap();
    }


    #[test]
    #[should_panic(expected = "Secp256k1(InvalidSecretKey)")]
    fn schnorr_broken_privkey_ffs() {
        // Xpriv having secret key set to all 0xFF's
        let xpriv_str = "xprv9s21ZrQH143K24Mfq5zL5MhWK9hUhhGbd45hLXo2Pq2oqzMMo63oStZzFAzHGBP2UuGCqWLTAPLcMtD9y5gkZ6Eq3Rjuahrv17fENbNehVJ";
        ExtendedPrivKey::from_str(xpriv_str).unwrap();
    }
}<|MERGE_RESOLUTION|>--- conflicted
+++ resolved
@@ -848,11 +848,7 @@
     use secp256k1::{self, Secp256k1};
     use crate::hashes::hex::FromHex;
 
-<<<<<<< HEAD
-    use network::constants::Network::{self, Groestlcoin};
-=======
-    use crate::network::constants::Network::{self, Bitcoin};
->>>>>>> 2b1154ce
+    use crate::network::constants::Network::{self, Groestlcoin};
 
     #[test]
     fn test_parse_derivation_path() {
