--- conflicted
+++ resolved
@@ -486,17 +486,10 @@
     use super::{PrivateKey, PublicKey};
     use secp256k1::Secp256k1;
     use std::str::FromStr;
-<<<<<<< HEAD
-    use hashes::hex::ToHex;
-    use network::constants::Network::Testnet;
-    use network::constants::Network::Groestlcoin;
-    use util::address::Address;
-=======
     use crate::hashes::hex::ToHex;
     use crate::network::constants::Network::Testnet;
-    use crate::network::constants::Network::Bitcoin;
+    use crate::network::constants::Network::Groestlcoin;
     use crate::util::address::Address;
->>>>>>> 2b1154ce
 
     #[test]
     fn test_key_derivation() {
