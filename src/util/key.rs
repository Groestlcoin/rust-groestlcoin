--- conflicted
+++ resolved
@@ -550,15 +550,9 @@
     fn test_key_serde() {
         use serde_test::{Configure, Token, assert_tokens};
 
-<<<<<<< HEAD
-        static KEY_WIF: &'static str = "cVt4o7BGAig1UXywgGSmARhxMdzP5qvQsxKkSsc1XEkw3tCzAzUV";
-        static PK_STR: &'static str = "039b6347398505f5ec93826dc61c19f47c66c0283ee9be980e29ce325a0f4679ef";
-        static PK_STR_U: &'static str = "\
-=======
-        static KEY_WIF: &str = "cVt4o7BGAig1UXywgGSmARhxMdzP5qvQsxKkSsc1XEkw3tDTQFpy";
+        static KEY_WIF: &str = "cVt4o7BGAig1UXywgGSmARhxMdzP5qvQsxKkSsc1XEkw3tCzAzUV";
         static PK_STR: &str = "039b6347398505f5ec93826dc61c19f47c66c0283ee9be980e29ce325a0f4679ef";
         static PK_STR_U: &str = "\
->>>>>>> b645b6b4
             04\
             9b6347398505f5ec93826dc61c19f47c66c0283ee9be980e29ce325a0f4679ef\
             87288ed73ce47fc4f5c79d19ebfa57da7cff3aff6e819e4ee971d86b5e61875d\
