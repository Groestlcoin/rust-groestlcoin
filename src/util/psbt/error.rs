--- conflicted
+++ resolved
@@ -61,15 +61,9 @@
         /// Actual
         actual: Box<Transaction>,
     },
-<<<<<<< HEAD
-    /// Unable to parse as a standard SigHash type.
-    NonStandardSigHashType(u32),
-    /// Parsing errors from groestlcoin_hashes
-=======
     /// Unable to parse as a standard sighash type.
     NonStandardSighashType(u32),
-    /// Parsing errors from bitcoin_hashes
->>>>>>> cb4d34fd
+    /// Parsing errors from groestlcoin_hashes
     HashParseError(hashes::Error),
     /// The pre-image must hash to the correponding psbt hash
     InvalidPreimageHashPair {
