--- conflicted
+++ resolved
@@ -22,11 +22,7 @@
 
 use core::{fmt, str, iter, slice};
 
-<<<<<<< HEAD
-use hashes::{groestld, Hash, hex};
-=======
-use crate::hashes::{sha256d, Hash, hex};
->>>>>>> 2b1154ce
+use crate::hashes::{groestld, Hash, hex};
 use secp256k1;
 
 use crate::util::{endian, key};
