--- conflicted
+++ resolved
@@ -299,20 +299,12 @@
         assert_eq!(&encode_slice(&[0, 0, 0, 0, 13, 36][..]), "1111211");
 
         // Long input (>100 bytes => has to use heap)
-<<<<<<< HEAD
-        let res = encode_slice(&"GroestlcoinGroestlcoinGroestlcoinGroestlcoinGroestlcoinGroestlcoinGroestlcoinGroestlcoinGroestlcoinGroestl\
+        let res = encode_slice("GroestlcoinGroestlcoinGroestlcoinGroestlcoinGroestlcoinGroestlcoinGroestlcoinGroestlcoinGroestlcoinGroestl\
         coinGroestlcoinGroestlcoinGroestlcoinGroestlcoinGroestlcoinGroestlcoinGroestlcoinGroestlcoinGroestlcoinGroestlcoin".as_bytes());
         let exp = "2hXiLBbH9kmBoA9HWRRpWuHu29Hg49ApfMGzw6CXJkHn2sVUFjm8qF8FQQm29jFNXHjUXs59Q\
         K9gk2MrWjiLokRHQ2t71bY5HjQUmutR2rTU91sc9gZjixxegH45Zs19PkCweG4bshVEm3XvqSDnELis8yjxkb\
         aeV3DFCuYA69mxwtsqZpJxqWCSbu9vPBAoX5bWKeF5bRXNSd9tp4F7GMWCmvQqC2fxpVqk78YkxCs6H4EAJncp\
         sNxAxCwrLQ164Pzn2y5zupcmLmwEf1SRmN997q5J3rU3ytRf3ot1iuymf";
-=======
-        let res = encode_slice("BitcoinBitcoinBitcoinBitcoinBitcoinBitcoinBitcoinBitcoinBitcoinBit\
-        coinBitcoinBitcoinBitcoinBitcoinBitcoinBitcoinBitcoinBitcoinBitcoinBitcoin".as_bytes());
-        let exp = "ZqC5ZdfpZRi7fjA8hbhX5pEE96MdH9hEaC1YouxscPtbJF16qVWksHWR4wwvx7MotFcs2ChbJqK8KJ9X\
-        wZznwWn1JFDhhTmGo9v6GjAVikzCsBWZehu7bm22xL8b5zBR5AsBygYRwbFJsNwNkjpyFuDKwmsUTKvkULCvucPJrN5\
-        QUdxpGakhqkZFL7RU4yT";
->>>>>>> 09dd83ad
         assert_eq!(&res, exp);
 
         // Addresses
