--- conflicted
+++ resolved
@@ -18,12 +18,8 @@
 
 use core::{fmt, str, iter, slice};
 
-<<<<<<< HEAD
 use hashes::{groestld, Hash};
-=======
-use hashes::{sha256d, Hash};
 use secp256k1;
->>>>>>> 50980114
 
 use util::{endian, key};
 
@@ -284,11 +280,7 @@
         assert_eq!(&res, exp);
 
         // Addresses
-<<<<<<< HEAD
-        let addr = hex_decode("24F8917303BFA8EF24F292E8FA1419B20460BA064D").unwrap();
-=======
         let addr = Vec::from_hex("00f8917303bfa8ef24f292e8fa1419b20460ba064d").unwrap();
->>>>>>> 50980114
         assert_eq!(&check_encode_slice(&addr[..]), "1PfJpZsjreyVrqeoAfabrRwwjQyoSQMmHH");
       }
 
@@ -305,15 +297,10 @@
         assert_eq!(from("111211").ok(), Some(vec![0u8, 0, 0, 13, 36]));
 
         // Addresses
-<<<<<<< HEAD
         assert_eq!(from_check("Fsq2GUc7R9f3JSfv3ma5JwkGPaFm3uH23D").ok(),
-                   Some(hex_decode("24f8917303bfa8ef24f292e8fa1419b20460ba064d").unwrap()))
-=======
-        assert_eq!(from_check("1PfJpZsjreyVrqeoAfabrRwwjQyoSQMmHH").ok(),
-                   Some(Vec::from_hex("00f8917303bfa8ef24f292e8fa1419b20460ba064d").unwrap()));
+                   Some(Vec::from_hex("24f8917303bfa8ef24f292e8fa1419b20460ba064d").unwrap()));
         // Non Base58 char.
         assert_eq!(from("¢").unwrap_err(), Error::BadByte(194));
->>>>>>> 50980114
     }
 
     #[test]
