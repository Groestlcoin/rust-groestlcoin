// Rust Bitcoin Library
// Written in 2014 by
//   Andrew Poelstra <apoelstra@wpsoftware.net>
//
// To the extent possible under law, the author(s) have dedicated all
// copyright and related and neighboring rights to this software to
// the public domain worldwide. This software is distributed without
// any warranty.
//
// You should have received a copy of the CC0 Public Domain Dedication
// along with this software.
// If not, see <http://creativecommons.org/publicdomain/zero/1.0/>.
//

//! Base58 encoder and decoder.
//!
//! This module provides functions for encoding and decoding base58 slices and
//! strings respectively.
//!

use prelude::*;

use core::{fmt, str, iter, slice};

use hashes::{groestld, Hash, hex};
use secp256k1;

use util::{endian, key};

/// An error that might occur during base58 decoding
#[derive(Debug, PartialEq, Eq, PartialOrd, Ord, Hash, Clone)]
pub enum Error {
    /// Invalid character encountered
    BadByte(u8),
    /// Checksum was not correct (expected, actual)
    BadChecksum(u32, u32),
    /// The length (in bytes) of the object was not correct
    /// Note that if the length is excessively long the provided length may be
    /// an estimate (and the checksum step may be skipped).
    InvalidLength(usize),
    /// Extended Key version byte(s) were not recognized
    InvalidExtendedKeyVersion([u8; 4]),
    /// Address version byte were not recognized
    InvalidAddressVersion(u8),
    /// Checked data was less than 4 bytes
    TooShort(usize),
    /// Secp256k1 error while parsing a secret key
    Secp256k1(secp256k1::Error),
    /// Hex decoding error
    // TODO: Remove this as part of crate-smashing, there should not be any key related errors in this module
    Hex(hex::Error)
}

impl fmt::Display for Error {
    fn fmt(&self, f: &mut fmt::Formatter) -> fmt::Result {
        match *self {
            Error::BadByte(b) => write!(f, "invalid base58 character 0x{:x}", b),
            Error::BadChecksum(exp, actual) => write!(f, "base58ck checksum 0x{:x} does not match expected 0x{:x}", actual, exp),
            Error::InvalidLength(ell) => write!(f, "length {} invalid for this base58 type", ell),
            Error::InvalidAddressVersion(ref v) => write!(f, "address version {} is invalid for this base58 type", v),
            Error::InvalidExtendedKeyVersion(ref v) => write!(f, "extended key version {:#04x?} is invalid for this base58 type", v),
            Error::TooShort(_) => write!(f, "base58ck data not even long enough for a checksum"),
            Error::Secp256k1(ref e) => fmt::Display::fmt(&e, f),
            Error::Hex(ref e) => write!(f, "Hexadecimal decoding error: {}", e)
        }
    }
}

#[cfg(feature = "std")]
#[cfg_attr(docsrs, doc(cfg(feature = "std")))]
impl ::std::error::Error for Error {}

/// Vector-like object that holds the first 100 elements on the stack. If more space is needed it
/// will be allocated on the heap.
struct SmallVec<T> {
    len: usize,
    stack: [T; 100],
    heap: Vec<T>,
}

impl<T: Default + Copy> SmallVec<T> {
    pub fn new() -> SmallVec<T> {
        SmallVec {
            len: 0,
            stack: [T::default(); 100],
            heap: Vec::new(),
        }
    }

    pub fn push(&mut self, val: T) {
        if self.len < 100 {
            self.stack[self.len] = val;
            self.len += 1;
        } else {
            self.heap.push(val);
        }
    }

    pub fn iter(&self) -> iter::Chain<slice::Iter<T>, slice::Iter<T>> {
        // If len<100 then we just append an empty vec
        self.stack[0..self.len].iter().chain(self.heap.iter())
    }

    pub fn iter_mut(&mut self) -> iter::Chain<slice::IterMut<T>, slice::IterMut<T>> {
        // If len<100 then we just append an empty vec
        self.stack[0..self.len].iter_mut().chain(self.heap.iter_mut())
    }
}

static BASE58_CHARS: &[u8] = b"123456789ABCDEFGHJKLMNPQRSTUVWXYZabcdefghijkmnopqrstuvwxyz";

static BASE58_DIGITS: [Option<u8>; 128] = [
    None,     None,     None,     None,     None,     None,     None,     None,     // 0-7
    None,     None,     None,     None,     None,     None,     None,     None,     // 8-15
    None,     None,     None,     None,     None,     None,     None,     None,     // 16-23
    None,     None,     None,     None,     None,     None,     None,     None,     // 24-31
    None,     None,     None,     None,     None,     None,     None,     None,     // 32-39
    None,     None,     None,     None,     None,     None,     None,     None,     // 40-47
    None,     Some(0),  Some(1),  Some(2),  Some(3),  Some(4),  Some(5),  Some(6),  // 48-55
    Some(7),  Some(8),  None,     None,     None,     None,     None,     None,     // 56-63
    None,     Some(9),  Some(10), Some(11), Some(12), Some(13), Some(14), Some(15), // 64-71
    Some(16), None,     Some(17), Some(18), Some(19), Some(20), Some(21), None,     // 72-79
    Some(22), Some(23), Some(24), Some(25), Some(26), Some(27), Some(28), Some(29), // 80-87
    Some(30), Some(31), Some(32), None,     None,     None,     None,     None,     // 88-95
    None,     Some(33), Some(34), Some(35), Some(36), Some(37), Some(38), Some(39), // 96-103
    Some(40), Some(41), Some(42), Some(43), None,     Some(44), Some(45), Some(46), // 104-111
    Some(47), Some(48), Some(49), Some(50), Some(51), Some(52), Some(53), Some(54), // 112-119
    Some(55), Some(56), Some(57), None,     None,     None,     None,     None,     // 120-127
];

/// Decode base58-encoded string into a byte vector
pub fn from(data: &str) -> Result<Vec<u8>, Error> {
    // 11/15 is just over log_256(58)
    let mut scratch = vec![0u8; 1 + data.len() * 11 / 15];
    // Build in base 256
    for d58 in data.bytes() {
        // Compute "X = X * 58 + next_digit" in base 256
        if d58 as usize >= BASE58_DIGITS.len() {
            return Err(Error::BadByte(d58));
        }
        let mut carry = match BASE58_DIGITS[d58 as usize] {
            Some(d58) => d58 as u32,
            None => { return Err(Error::BadByte(d58)); }
        };
        for d256 in scratch.iter_mut().rev() {
            carry += *d256 as u32 * 58;
            *d256 = carry as u8;
            carry /= 256;
        }
        assert_eq!(carry, 0);
    }

    // Copy leading zeroes directly
    let mut ret: Vec<u8> = data.bytes().take_while(|&x| x == BASE58_CHARS[0])
                                       .map(|_| 0)
                                       .collect();
    // Copy rest of string
    ret.extend(scratch.into_iter().skip_while(|&x| x == 0));
    Ok(ret)
}

/// Decode a base58check-encoded string
pub fn from_check(data: &str) -> Result<Vec<u8>, Error> {
    let mut ret: Vec<u8> = from(data)?;
    if ret.len() < 4 {
        return Err(Error::TooShort(ret.len()));
    }
    let ck_start = ret.len() - 4;
    let expected = endian::slice_to_u32_le(&groestld::Hash::hash(&ret[..ck_start])[..4]);
    let actual = endian::slice_to_u32_le(&ret[ck_start..(ck_start + 4)]);
    if expected != actual {
        return Err(Error::BadChecksum(expected, actual));
    }

    ret.truncate(ck_start);
    Ok(ret)
}

fn format_iter<I, W>(writer: &mut W, data: I) -> Result<(), fmt::Error>
where
    I: Iterator<Item=u8> + Clone,
    W: fmt::Write
{
    let mut ret = SmallVec::new();

    let mut leading_zero_count = 0;
    let mut leading_zeroes = true;
    // Build string in little endian with 0-58 in place of characters...
    for d256 in data {
        let mut carry = d256 as usize;
        if leading_zeroes && carry == 0 {
            leading_zero_count += 1;
        } else {
            leading_zeroes = false;
        }

        for ch in ret.iter_mut() {
            let new_ch = *ch as usize * 256 + carry;
            *ch = (new_ch % 58) as u8;
            carry = new_ch / 58;
        }
        while carry > 0 {
            ret.push((carry % 58) as u8);
            carry /= 58;
        }
    }

    // ... then reverse it and convert to chars
    for _ in 0..leading_zero_count {
        ret.push(0);
    }

    for ch in ret.iter().rev() {
        writer.write_char(BASE58_CHARS[*ch as usize] as char)?;
    }

    Ok(())
}

fn encode_iter<I>(data: I) -> String
where
    I: Iterator<Item=u8> + Clone,
{
    let mut ret = String::new();
    format_iter(&mut ret, data).expect("writing into string shouldn't fail");
    ret
}


/// Directly encode a slice as base58
pub fn encode_slice(data: &[u8]) -> String {
    encode_iter(data.iter().cloned())
}

/// Obtain a string with the base58check encoding of a slice
/// (Tack the first 4 256-digits of the object's Groestlcoin hash onto the end.)
pub fn check_encode_slice(data: &[u8]) -> String {
    let checksum = groestld::Hash::hash(data);
    encode_iter(
        data.iter()
            .cloned()
            .chain(checksum[0..4].iter().cloned())
    )
}

/// Obtain a string with the base58check encoding of a slice
/// (Tack the first 4 256-digits of the object's Groestlcoin hash onto the end.)
pub fn check_encode_slice_to_fmt(fmt: &mut fmt::Formatter, data: &[u8]) -> fmt::Result {
    let checksum = groestld::Hash::hash(data);
    let iter = data.iter()
        .cloned()
        .chain(checksum[0..4].iter().cloned());
    format_iter(fmt, iter)
}

#[doc(hidden)]
impl From<key::Error> for Error {
    fn from(e: key::Error) -> Self {
        match e {
            key::Error::Secp256k1(e) => Error::Secp256k1(e),
            key::Error::Base58(e) => e,
            key::Error::InvalidKeyPrefix(_) => Error::Secp256k1(secp256k1::Error::InvalidPublicKey),
            key::Error::Hex(e) => Error::Hex(e)
        }
    }
}

#[cfg(test)]
mod tests {
    use super::*;
    use hashes::hex::FromHex;

    #[test]
    fn test_base58_encode() {
        // Basics
        assert_eq!(&encode_slice(&[0][..]), "1");
        assert_eq!(&encode_slice(&[1][..]), "2");
        assert_eq!(&encode_slice(&[58][..]), "21");
        assert_eq!(&encode_slice(&[13, 36][..]), "211");

        // Leading zeroes
        assert_eq!(&encode_slice(&[0, 13, 36][..]), "1211");
        assert_eq!(&encode_slice(&[0, 0, 0, 0, 13, 36][..]), "1111211");

        // Long input (>100 bytes => has to use heap)
        let res = encode_slice(&"GroestlcoinGroestlcoinGroestlcoinGroestlcoinGroestlcoinGroestlcoinGroestlcoinGroestlcoinGroestlcoinGroestl\
        coinGroestlcoinGroestlcoinGroestlcoinGroestlcoinGroestlcoinGroestlcoinGroestlcoinGroestlcoinGroestlcoinGroestlcoin".as_bytes());
        let exp = "2hXiLBbH9kmBoA9HWRRpWuHu29Hg49ApfMGzw6CXJkHn2sVUFjm8qF8FQQm29jFNXHjUXs59Q\
        K9gk2MrWjiLokRHQ2t71bY5HjQUmutR2rTU91sc9gZjixxegH45Zs19PkCweG4bshVEm3XvqSDnELis8yjxkb\
        aeV3DFCuYA69mxwtsqZpJxqWCSbu9vPBAoX5bWKeF5bRXNSd9tp4F7GMWCmvQqC2fxpVqk78YkxCs6H4EAJncp\
        sNxAxCwrLQ164Pzn2y5zupcmLmwEf1SRmN997q5J3rU3ytRf3ot1iuymf";
        assert_eq!(&res, exp);

        // Addresses
<<<<<<< HEAD
        let addr = Vec::from_hex("24f8917303bfa8ef24f292e8fa1419b20460ba064d").unwrap();
        assert_eq!(&check_encode_slice(&addr[..]), "Fsq2GUc7R9f3JSfv3ma5JwkGPaFm3uH23D");
      }
=======
        let addr = Vec::from_hex("00f8917303bfa8ef24f292e8fa1419b20460ba064d").unwrap();
        assert_eq!(&check_encode_slice(&addr[..]), "1PfJpZsjreyVrqeoAfabrRwwjQyoSQMmHH");
    }
>>>>>>> 86c6ab75

    #[test]
    fn test_base58_decode() {
        // Basics
        assert_eq!(from("1").ok(), Some(vec![0u8]));
        assert_eq!(from("2").ok(), Some(vec![1u8]));
        assert_eq!(from("21").ok(), Some(vec![58u8]));
        assert_eq!(from("211").ok(), Some(vec![13u8, 36]));

        // Leading zeroes
        assert_eq!(from("1211").ok(), Some(vec![0u8, 13, 36]));
        assert_eq!(from("111211").ok(), Some(vec![0u8, 0, 0, 13, 36]));

        // Addresses
        assert_eq!(from_check("Fsq2GUc7R9f3JSfv3ma5JwkGPaFm3uH23D").ok(),
                   Some(Vec::from_hex("24f8917303bfa8ef24f292e8fa1419b20460ba064d").unwrap()));
        // Non Base58 char.
        assert_eq!(from("¢").unwrap_err(), Error::BadByte(194));
    }

    #[test]
    fn test_base58_roundtrip() {
        let s = "xprv9wTYmMFdV23N2TdNG573QoEsfRrWKQgWeibmLntzniatZvR9BmLnvSxqu53Kw1UmYPxLgboyZQaXwTCg8MSY3H2EU4pWcQDnRnrVA1zNPxJ";
        let v: Vec<u8> = from_check(s).unwrap();
        assert_eq!(check_encode_slice(&v[..]), s);
        assert_eq!(from_check(&check_encode_slice(&v[..])).ok(), Some(v));

        // Check that empty slice passes roundtrip.
        assert_eq!(from_check(&check_encode_slice(&[])), Ok(vec![]));
        // Check that `len > 4` is enforced.
        assert_eq!(from_check(&encode_slice(&[1,2,3])), Err(Error::TooShort(3)));

    }
}<|MERGE_RESOLUTION|>--- conflicted
+++ resolved
@@ -292,15 +292,9 @@
         assert_eq!(&res, exp);
 
         // Addresses
-<<<<<<< HEAD
         let addr = Vec::from_hex("24f8917303bfa8ef24f292e8fa1419b20460ba064d").unwrap();
         assert_eq!(&check_encode_slice(&addr[..]), "Fsq2GUc7R9f3JSfv3ma5JwkGPaFm3uH23D");
-      }
-=======
-        let addr = Vec::from_hex("00f8917303bfa8ef24f292e8fa1419b20460ba064d").unwrap();
-        assert_eq!(&check_encode_slice(&addr[..]), "1PfJpZsjreyVrqeoAfabrRwwjQyoSQMmHH");
-    }
->>>>>>> 86c6ab75
+    }
 
     #[test]
     fn test_base58_decode() {
