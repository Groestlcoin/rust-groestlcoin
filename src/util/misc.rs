// Written in 2014 by Andrew Poelstra <apoelstra@wpsoftware.net>
// SPDX-License-Identifier: CC0-1.0

//! Miscellaneous functions.
//!
//! This module provides various utility functions including secp256k1 signature
//! recovery when library is used with the `secp-recovery` feature.
//!

use crate::prelude::*;

use crate::hashes::{sha256, Hash, HashEngine};

use crate::blockdata::opcodes;
use crate::consensus::{encode, Encodable};

#[cfg(feature = "secp-recovery")]
#[cfg_attr(docsrs, doc(cfg(feature = "secp-recovery")))]
pub use self::message_signing::{MessageSignature, MessageSignatureError};

/// The prefix for signed messages using Groestlcoin's message signing protocol.
pub const BITCOIN_SIGNED_MSG_PREFIX: &[u8] = b"\x1CGroestlCoin Signed Message:\n";

#[cfg(feature = "secp-recovery")]
mod message_signing {
    #[cfg(feature = "base64")] use crate::prelude::*;

    use core::fmt;

    use crate::hashes::sha256;
    use secp256k1;
    use secp256k1::ecdsa::{RecoveryId, RecoverableSignature};

    use crate::util::key::PublicKey;
    use crate::util::address::{Address, AddressType};
    use crate::internal_macros::write_err;

    /// An error used for dealing with Bitcoin Signed Messages.
    #[cfg_attr(docsrs, doc(cfg(feature = "secp-recovery")))]
    #[derive(Debug, PartialEq, Eq)]
    #[non_exhaustive]
    pub enum MessageSignatureError {
        /// Signature is expected to be 65 bytes.
        InvalidLength,
        /// The signature is invalidly constructed.
        InvalidEncoding(secp256k1::Error),
        /// Invalid base64 encoding.
        InvalidBase64,
        /// Unsupported Address Type
        UnsupportedAddressType(AddressType),
    }

    impl fmt::Display for MessageSignatureError {
        fn fmt(&self, f: &mut fmt::Formatter) -> fmt::Result {
            match *self {
                MessageSignatureError::InvalidLength => write!(f, "length not 65 bytes"),
                MessageSignatureError::InvalidEncoding(ref e) => write_err!(f, "invalid encoding"; e),
                MessageSignatureError::InvalidBase64 => write!(f, "invalid base64"),
                MessageSignatureError::UnsupportedAddressType(ref address_type) => write!(f, "unsupported address type: {}", address_type),
            }
        }
    }

    #[cfg(feature = "std")]
    #[cfg_attr(docsrs, doc(cfg(feature = "std")))]
    impl std::error::Error for MessageSignatureError {
        fn source(&self) -> Option<&(dyn std::error::Error + 'static)> {
            use self::MessageSignatureError::*;

            match self {
                InvalidEncoding(e) => Some(e),
                InvalidLength | InvalidBase64 | UnsupportedAddressType(_) => None,
            }
        }
    }

    #[doc(hidden)]
    impl From<secp256k1::Error> for MessageSignatureError {
        fn from(e: secp256k1::Error) -> MessageSignatureError {
            MessageSignatureError::InvalidEncoding(e)
        }
    }

    /// A signature on a Bitcoin Signed Message.
    ///
    /// In order to use the `to_base64` and `from_base64` methods, as well as the
    /// `fmt::Display` and `str::FromStr` implementations, the `base64` feature
    /// must be enabled.
    #[derive(Copy, Clone, PartialEq, Eq, Debug)]
    #[cfg_attr(docsrs, doc(cfg(feature = "secp-recovery")))]
    pub struct MessageSignature {
        /// The inner recoverable signature.
        pub signature: RecoverableSignature,
        /// Whether or not this signature was created with a compressed key.
        pub compressed: bool,
    }

    impl MessageSignature {
        /// Create a new [MessageSignature].
        pub fn new(signature: RecoverableSignature, compressed: bool) -> MessageSignature {
            MessageSignature {
                signature,
                compressed,
            }
        }

        /// Serialize to bytes.
        pub fn serialize(&self) -> [u8; 65] {
            let (recid, raw) = self.signature.serialize_compact();
            let mut serialized = [0u8; 65];
            serialized[0] = 27;
            serialized[0] += recid.to_i32() as u8;
            if self.compressed {
                serialized[0] += 4;
            }
            serialized[1..].copy_from_slice(&raw[..]);
            serialized
        }

        /// Create from a byte slice.
        pub fn from_slice(bytes: &[u8]) -> Result<MessageSignature, MessageSignatureError> {
            if bytes.len() != 65 {
                return Err(MessageSignatureError::InvalidLength);
            }
            // We just check this here so we can safely subtract further.
            if bytes[0] < 27 {
                return Err(MessageSignatureError::InvalidEncoding(secp256k1::Error::InvalidRecoveryId));
            };
            let recid = RecoveryId::from_i32(((bytes[0] - 27) & 0x03) as i32)?;
            Ok(MessageSignature {
                signature: RecoverableSignature::from_compact(&bytes[1..], recid)?,
                compressed: ((bytes[0] - 27) & 0x04) != 0,
            })
        }

        /// Attempt to recover a public key from the signature and the signed message.
        ///
        /// To get the message hash from a message, use [super::signed_msg_hash].
        pub fn recover_pubkey<C: secp256k1::Verification>(
            &self,
            secp_ctx: &secp256k1::Secp256k1<C>,
            msg_hash: sha256::Hash
        ) -> Result<PublicKey, MessageSignatureError> {
            let msg = secp256k1::Message::from(msg_hash);
            let pubkey = secp_ctx.recover_ecdsa(&msg, &self.signature)?;
            Ok(PublicKey {
                inner: pubkey,
                compressed: self.compressed,
            })
        }

        /// Verify that the signature signs the message and was signed by the given address.
        ///
        /// To get the message hash from a message, use [super::signed_msg_hash].
        pub fn is_signed_by_address<C: secp256k1::Verification>(
            &self,
            secp_ctx: &secp256k1::Secp256k1<C>,
            address: &Address,
            msg_hash: sha256::Hash
        ) -> Result<bool, MessageSignatureError> {
            match address.address_type() {
                Some(AddressType::P2pkh) => {
                    let pubkey = self.recover_pubkey(secp_ctx, msg_hash)?;
                    Ok(*address == Address::p2pkh(&pubkey, address.network))
                }
                Some(address_type) => Err(MessageSignatureError::UnsupportedAddressType(address_type)),
                None => Ok(false),
            }
        }

        /// Convert a signature from base64 encoding.
        #[cfg(feature = "base64")]
        #[cfg_attr(docsrs, doc(cfg(feature = "base64")))]
        pub fn from_base64(s: &str) -> Result<MessageSignature, MessageSignatureError> {
            let bytes = base64::decode(s).map_err(|_| MessageSignatureError::InvalidBase64)?;
            MessageSignature::from_slice(&bytes)
        }

        /// Convert to base64 encoding.
        #[cfg(feature = "base64")]
        #[cfg_attr(docsrs, doc(cfg(feature = "base64")))]
        pub fn to_base64(&self) -> String {
            base64::encode(&self.serialize()[..])
        }
    }

    #[cfg(feature = "base64")]
    #[cfg_attr(docsrs, doc(cfg(feature = "base64")))]
    impl fmt::Display for MessageSignature {
        fn fmt(&self, f: &mut fmt::Formatter) -> fmt::Result {
            let bytes = self.serialize();
            // This avoids the allocation of a String.
            write!(f, "{}", base64::display::Base64Display::with_config(
                    &bytes[..], base64::STANDARD))
        }
    }

    #[cfg(feature = "base64")]
    #[cfg_attr(docsrs, doc(cfg(feature = "base64")))]
    impl core::str::FromStr for MessageSignature {
        type Err = MessageSignatureError;
        fn from_str(s: &str) -> Result<MessageSignature, MessageSignatureError> {
            MessageSignature::from_base64(s)
        }
    }
}

/// Search for `needle` in the vector `haystack` and remove every
/// instance of it, returning the number of instances removed.
/// Loops through the vector opcode by opcode, skipping pushed data.
pub fn script_find_and_remove(haystack: &mut Vec<u8>, needle: &[u8]) -> usize {
    if needle.len() > haystack.len() {
        return 0;
    }
    if needle.is_empty() {
        return 0;
    }

    let mut top = haystack.len() - needle.len();
    let mut n_deleted = 0;

    let mut i = 0;
    while i <= top {
        if &haystack[i..(i + needle.len())] == needle {
            for j in i..top {
                haystack.swap(j + needle.len(), j);
            }
            n_deleted += 1;
            // This is ugly but prevents infinite loop in case of overflow
            let overflow = top < needle.len();
            top = top.wrapping_sub(needle.len());
            if overflow {
                break;
            }
        } else {
            i += match opcodes::All::from((*haystack)[i]).classify(opcodes::ClassifyContext::Legacy) {
                opcodes::Class::PushBytes(n) => n as usize + 1,
                opcodes::Class::Ordinary(opcodes::Ordinary::OP_PUSHDATA1) => 2,
                opcodes::Class::Ordinary(opcodes::Ordinary::OP_PUSHDATA2) => 3,
                opcodes::Class::Ordinary(opcodes::Ordinary::OP_PUSHDATA4) => 5,
                _ => 1
            };
        }
    }
    haystack.truncate(top.wrapping_add(needle.len()));
    n_deleted
}

/// Hash message for signature using Bitcoin's message signing format.
pub fn signed_msg_hash(msg: &str) -> sha256::Hash {
    let mut engine = sha256::Hash::engine();
    engine.input(BITCOIN_SIGNED_MSG_PREFIX);
    let msg_len = encode::VarInt(msg.len() as u64);
    msg_len.consensus_encode(&mut engine).expect("engines don't error");
    engine.input(msg.as_bytes());
    sha256::Hash::from_engine(engine)
}

#[cfg(test)]
mod tests {
    use super::*;
    use crate::hashes::hex::ToHex;
    use super::script_find_and_remove;
    use super::signed_msg_hash;

    #[test]
    fn test_script_find_and_remove() {
        let mut v = vec![101u8, 102, 103, 104, 102, 103, 104, 102, 103, 104, 105, 106, 107, 108, 109];

        assert_eq!(script_find_and_remove(&mut v, &[]), 0);
        assert_eq!(script_find_and_remove(&mut v, &[105, 105, 105]), 0);
        assert_eq!(v, vec![101, 102, 103, 104, 102, 103, 104, 102, 103, 104, 105, 106, 107, 108, 109]);

        assert_eq!(script_find_and_remove(&mut v, &[105, 106, 107]), 1);
        assert_eq!(v, vec![101, 102, 103, 104, 102, 103, 104, 102, 103, 104, 108, 109]);

        assert_eq!(script_find_and_remove(&mut v, &[104, 108, 109]), 1);
        assert_eq!(v, vec![101, 102, 103, 104, 102, 103, 104, 102, 103]);

        assert_eq!(script_find_and_remove(&mut v, &[101]), 1);
        assert_eq!(v, vec![102, 103, 104, 102, 103, 104, 102, 103]);

        assert_eq!(script_find_and_remove(&mut v, &[102]), 3);
        assert_eq!(v, vec![103, 104, 103, 104, 103]);

        assert_eq!(script_find_and_remove(&mut v, &[103, 104]), 2);
        assert_eq!(v, vec![103]);

        assert_eq!(script_find_and_remove(&mut v, &[105, 105, 5]), 0);
        assert_eq!(script_find_and_remove(&mut v, &[105]), 0);
        assert_eq!(script_find_and_remove(&mut v, &[103]), 1);
        assert_eq!(v, Vec::<u8>::new());

        assert_eq!(script_find_and_remove(&mut v, &[105, 105, 5]), 0);
        assert_eq!(script_find_and_remove(&mut v, &[105]), 0);
    }

    #[test]
    fn test_script_codesep_remove() {
        let mut s = vec![33u8, 3, 132, 121, 160, 250, 153, 140, 211, 82, 89, 162, 239, 10, 122, 92, 104, 102, 44, 20, 116, 248, 140, 203, 109, 8, 167, 103, 123, 190, 199, 242, 32, 65, 173, 171, 33, 3, 132, 121, 160, 250, 153, 140, 211, 82, 89, 162, 239, 10, 122, 92, 104, 102, 44, 20, 116, 248, 140, 203, 109, 8, 167, 103, 123, 190, 199, 242, 32, 65, 173, 171, 81];
        assert_eq!(script_find_and_remove(&mut s, &[171]), 2);
        assert_eq!(s, vec![33, 3, 132, 121, 160, 250, 153, 140, 211, 82, 89, 162, 239, 10, 122, 92, 104, 102, 44, 20, 116, 248, 140, 203, 109, 8, 167, 103, 123, 190, 199, 242, 32, 65, 173, 33, 3, 132, 121, 160, 250, 153, 140, 211, 82, 89, 162, 239, 10, 122, 92, 104, 102, 44, 20, 116, 248, 140, 203, 109, 8, 167, 103, 123, 190, 199, 242, 32, 65, 173, 81]);
    }

    #[test]
    fn test_signed_msg_hash() {
        let hash = signed_msg_hash("test");
        assert_eq!(hash.to_hex(), "83d5f237610de422ab2e7668b77c6ccb06f8b934daa01b18b72daa9921277a86");
    }

    #[test]
    #[cfg(all(feature = "secp-recovery", feature = "base64"))]
    fn test_message_signature() {
        use core::str::FromStr;
        use secp256k1;
        use crate::{Address, Network, AddressType};

        let secp = secp256k1::Secp256k1::new();
<<<<<<< HEAD
        let message = "rust-groestlcoin MessageSignature test";
        let msg_hash = super::signed_msg_hash(&message);
=======
        let message = "rust-bitcoin MessageSignature test";
        let msg_hash = super::signed_msg_hash(message);
>>>>>>> 7a346970
        let msg = secp256k1::Message::from(msg_hash);


        let privkey = secp256k1::SecretKey::new(&mut secp256k1::rand::thread_rng());
        let secp_sig = secp.sign_ecdsa_recoverable(&msg, &privkey);
        let signature = super::MessageSignature {
            signature: secp_sig,
            compressed: true,
        };

        assert_eq!(signature.to_base64(), signature.to_string());
        let signature2 = super::MessageSignature::from_str(&signature.to_string()).unwrap();
        let pubkey = signature2.recover_pubkey(&secp, msg_hash).unwrap();
        assert!(pubkey.compressed);
        assert_eq!(pubkey.inner, secp256k1::PublicKey::from_secret_key(&secp, &privkey));

        let p2pkh = Address::p2pkh(&pubkey, Network::Groestlcoin);
        assert_eq!(signature2.is_signed_by_address(&secp, &p2pkh, msg_hash), Ok(true));
        let p2wpkh = Address::p2wpkh(&pubkey, Network::Groestlcoin).unwrap();
        assert_eq!(
            signature2.is_signed_by_address(&secp, &p2wpkh, msg_hash),
            Err(MessageSignatureError::UnsupportedAddressType(AddressType::P2wpkh))
        );
        let p2shwpkh = Address::p2shwpkh(&pubkey, Network::Groestlcoin).unwrap();
        assert_eq!(
            signature2.is_signed_by_address(&secp, &p2shwpkh, msg_hash),
            Err(MessageSignatureError::UnsupportedAddressType(AddressType::P2sh))
        );
    }

    #[test]
    #[cfg(all(feature = "secp-recovery", feature = "base64"))]
    fn test_incorrect_message_signature() {
        use secp256k1;
        use crate::util::key::PublicKey;
        use crate::{Address, Network};

        let secp = secp256k1::Secp256k1::new();
        let message = "a different message from what was signed";
        let msg_hash = super::signed_msg_hash(message);

        // Signature of msg = "rust-bitcoin MessageSignature test"
        // Signed with pk "UuOGDsfLPr4HIMKQX0ipjJeRaj1geCq3yPUF2COP5ME="
        let signature_base64 = "IAM2qX24tYx/bdBTIgVLhD8QEAjrPlJpmjB4nZHdRYGIBa4DmVulAcwjPnWe6Q5iEwXH6F0pUCJP/ZeHPWS1h1o=";
        let pubkey_base64 = "A1FTfMEntPpAty3qkEo0q2Dc1FEycI10a3jmwEFy+Qr6";
        let signature = super::MessageSignature::from_base64(signature_base64).expect("message signature");

        let pubkey = PublicKey::from_slice(
            &::base64::decode(&pubkey_base64).expect("base64 string")
        ).expect("pubkey slice");

        let p2pkh = Address::p2pkh(&pubkey, Network::Groestlcoin);
        assert_eq!(signature.is_signed_by_address(&secp, &p2pkh, msg_hash), Ok(false));
    }
}<|MERGE_RESOLUTION|>--- conflicted
+++ resolved
@@ -316,13 +316,8 @@
         use crate::{Address, Network, AddressType};
 
         let secp = secp256k1::Secp256k1::new();
-<<<<<<< HEAD
         let message = "rust-groestlcoin MessageSignature test";
-        let msg_hash = super::signed_msg_hash(&message);
-=======
-        let message = "rust-bitcoin MessageSignature test";
         let msg_hash = super::signed_msg_hash(message);
->>>>>>> 7a346970
         let msg = secp256k1::Message::from(msg_hash);
 
 
@@ -364,7 +359,7 @@
         let message = "a different message from what was signed";
         let msg_hash = super::signed_msg_hash(message);
 
-        // Signature of msg = "rust-bitcoin MessageSignature test"
+        // Signature of msg = "rust-groestlcoin MessageSignature test"
         // Signed with pk "UuOGDsfLPr4HIMKQX0ipjJeRaj1geCq3yPUF2COP5ME="
         let signature_base64 = "IAM2qX24tYx/bdBTIgVLhD8QEAjrPlJpmjB4nZHdRYGIBa4DmVulAcwjPnWe6Q5iEwXH6F0pUCJP/ZeHPWS1h1o=";
         let pubkey_base64 = "A1FTfMEntPpAty3qkEo0q2Dc1FEycI10a3jmwEFy+Qr6";
