// Rust Bitcoin Library
// Written in 2014 by
//     Andrew Poelstra <apoelstra@wpsoftware.net>
//
// To the extent possible under law, the author(s) have dedicated all
// copyright and related and neighboring rights to this software to
// the public domain worldwide. This software is distributed without
// any warranty.
//
// You should have received a copy of the CC0 Public Domain Dedication
// along with this software.
// If not, see <http://creativecommons.org/publicdomain/zero/1.0/>.
//

//! Miscellaneous functions
//!
//! Various utility functions

<<<<<<< HEAD
use hashes::{sha256, Hash};
=======
use prelude::*;

use hashes::{sha256d, Hash, HashEngine};

>>>>>>> 50980114
use blockdata::opcodes;
use consensus::{encode, Encodable};

#[cfg(feature = "secp-recovery")]
pub use self::message_signing::{MessageSignature, MessageSignatureError};

/// The prefix for signed messages using Bitcoin's message signing protocol.
pub const BITCOIN_SIGNED_MSG_PREFIX: &[u8] = b"\x18Bitcoin Signed Message:\n";

#[cfg(feature = "secp-recovery")]
mod message_signing {
    #[cfg(feature = "base64")] use prelude::*;
    use core::fmt;
    #[cfg(feature = "std")] use std::error;

    use hashes::sha256d;
    use secp256k1;
    use secp256k1::recovery::{RecoveryId, RecoverableSignature};

    use util::ecdsa::PublicKey;
    use util::address::{Address, AddressType};

    /// An error used for dealing with Bitcoin Signed Messages.
    #[derive(Debug, PartialEq, Eq)]
    pub enum MessageSignatureError {
        /// Signature is expected to be 65 bytes.
        InvalidLength,
        /// The signature is invalidly constructed.
        InvalidEncoding(secp256k1::Error),
        /// Invalid base64 encoding.
        InvalidBase64,
    }

    impl fmt::Display for MessageSignatureError {
        fn fmt(&self, f: &mut fmt::Formatter) -> fmt::Result {
            match *self {
                MessageSignatureError::InvalidLength => write!(f, "length not 65 bytes"),
                MessageSignatureError::InvalidEncoding(ref e) => write!(f, "invalid encoding: {}", e),
                MessageSignatureError::InvalidBase64 => write!(f, "invalid base64"),
            }
        }
    }

    #[cfg(feature = "std")]
    impl error::Error for MessageSignatureError {
        fn cause(&self) -> Option<&dyn error::Error> {
            match *self {
                MessageSignatureError::InvalidEncoding(ref e) => Some(e),
                _ => None,
            }
        }
    }

    #[doc(hidden)]
    impl From<secp256k1::Error> for MessageSignatureError {
        fn from(e: secp256k1::Error) -> MessageSignatureError {
            MessageSignatureError::InvalidEncoding(e)
        }
    }

    /// A signature on a Bitcoin Signed Message.
    ///
    /// In order to use the `to_base64` and `from_base64` methods, as well as the
    /// `fmt::Display` and `str::FromStr` implementations, the `base64` feature
    /// must be enabled.
    #[derive(Copy, Clone, PartialEq, Eq, Debug)]
    pub struct MessageSignature {
        /// The inner recoverable signature.
        pub signature: RecoverableSignature,
        /// Whether or not this signature was created with a compressed key.
        pub compressed: bool,
    }

    impl MessageSignature {
        /// Create a new [MessageSignature].
        pub fn new(signature: RecoverableSignature, compressed: bool) -> MessageSignature {
            MessageSignature {
                signature: signature,
                compressed: compressed,
            }
        }

        /// Serialize to bytes.
        pub fn serialize(&self) -> [u8; 65] {
            let (recid, raw) = self.signature.serialize_compact();
            let mut serialized = [0u8; 65];
            serialized[0] = 27;
            serialized[0] += recid.to_i32() as u8;
            if self.compressed {
                serialized[0] += 4;
            }
            serialized[1..].copy_from_slice(&raw[..]);
            serialized
        }

        /// Create from a byte slice.
        pub fn from_slice(bytes: &[u8]) -> Result<MessageSignature, MessageSignatureError> {
            if bytes.len() != 65 {
                return Err(MessageSignatureError::InvalidLength);
            }
            // We just check this here so we can safely subtract further.
            if bytes[0] < 27 {
                return Err(MessageSignatureError::InvalidEncoding(secp256k1::Error::InvalidRecoveryId));
            };
            let recid = RecoveryId::from_i32(((bytes[0] - 27) & 0x03) as i32)?;
            Ok(MessageSignature {
                signature: RecoverableSignature::from_compact(&bytes[1..], recid)?,
                compressed: ((bytes[0] - 27) & 0x04) != 0,
            })
        }

        /// Attempt to recover a public key from the signature and the signed message.
        ///
        /// To get the message hash from a message, use [super::signed_msg_hash].
        pub fn recover_pubkey<C: secp256k1::Verification>(
            &self,
            secp_ctx: &secp256k1::Secp256k1<C>,
            msg_hash: sha256d::Hash
        ) -> Result<PublicKey, secp256k1::Error> {
            let msg = secp256k1::Message::from_slice(&msg_hash[..])?;
            let pubkey = secp_ctx.recover(&msg, &self.signature)?;
            Ok(PublicKey {
                key: pubkey,
                compressed: self.compressed,
            })
        }

<<<<<<< HEAD
static MSG_SIGN_PREFIX: &'static [u8] = b"\x1CGroestlCoin Signed Message:\n";
=======
        /// Verify that the signature signs the message and was signed by the given address.
        ///
        /// To get the message hash from a message, use [super::signed_msg_hash].
        pub fn is_signed_by_address<C: secp256k1::Verification>(
            &self,
            secp_ctx: &secp256k1::Secp256k1<C>,
            address: &Address,
            msg_hash: sha256d::Hash
        ) -> Result<bool, secp256k1::Error> {
            let pubkey = self.recover_pubkey(&secp_ctx, msg_hash)?;
            Ok(match address.address_type() {
                Some(AddressType::P2pkh) => {
                    *address == Address::p2pkh(&pubkey, address.network)
                }
                Some(AddressType::P2sh) => false,
                Some(AddressType::P2wpkh) => false,
                Some(AddressType::P2wsh) => false,
                None => false,
            })
        }

        #[cfg(feature = "base64")]
        /// Convert a signature from base64 encoding.
        pub fn from_base64(s: &str) -> Result<MessageSignature, MessageSignatureError> {
            let bytes = ::base64::decode(s).map_err(|_| MessageSignatureError::InvalidBase64)?;
            MessageSignature::from_slice(&bytes)
        }

        #[cfg(feature = "base64")]
        /// Convert to base64 encoding.
        pub fn to_base64(&self) -> String {
            ::base64::encode(&self.serialize()[..])
        }
    }

    #[cfg(feature = "base64")]
    impl fmt::Display for MessageSignature {
        fn fmt(&self, f: &mut fmt::Formatter) -> fmt::Result {
            let bytes = self.serialize();
            // This avoids the allocation of a String.
            write!(f, "{}", ::base64::display::Base64Display::with_config(
                    &bytes[..], ::base64::STANDARD))
        }
    }

    #[cfg(feature = "base64")]
    impl ::core::str::FromStr for MessageSignature {
        type Err = MessageSignatureError;
        fn from_str(s: &str) -> Result<MessageSignature, MessageSignatureError> {
            MessageSignature::from_base64(s)
        }
    }
}
>>>>>>> 50980114

/// Search for `needle` in the vector `haystack` and remove every
/// instance of it, returning the number of instances removed.
/// Loops through the vector opcode by opcode, skipping pushed data.
pub fn script_find_and_remove(haystack: &mut Vec<u8>, needle: &[u8]) -> usize {
    if needle.len() > haystack.len() { return 0; }
    if needle.is_empty() { return 0; }

    let mut top = haystack.len() - needle.len();
    let mut n_deleted = 0;

    let mut i = 0;
    while i <= top {
        if &haystack[i..(i + needle.len())] == needle {
            for j in i..top {
                haystack.swap(j + needle.len(), j);
            }
            n_deleted += 1;
            // This is ugly but prevents infinite loop in case of overflow
            let overflow = top < needle.len();
            top = top.wrapping_sub(needle.len());
            if overflow { break; }
        } else {
            i += match opcodes::All::from((*haystack)[i]).classify() {
                opcodes::Class::PushBytes(n) => n as usize + 1,
                opcodes::Class::Ordinary(opcodes::Ordinary::OP_PUSHDATA1) => 2,
                opcodes::Class::Ordinary(opcodes::Ordinary::OP_PUSHDATA2) => 3,
                opcodes::Class::Ordinary(opcodes::Ordinary::OP_PUSHDATA4) => 5,
                _ => 1
            };
        }
    }
    haystack.truncate(top.wrapping_add(needle.len()));
    n_deleted
}

<<<<<<< HEAD
/// Hash message for signature using Bitcoin's message signing format
pub fn signed_msg_hash(msg: &str) -> sha256::Hash {
    sha256::Hash::hash(
        &[
            MSG_SIGN_PREFIX,
            &encode::serialize(&encode::VarInt(msg.len() as u64)),
            msg.as_bytes(),
        ]
        .concat(),
    )
=======
/// Hash message for signature using Bitcoin's message signing format.
pub fn signed_msg_hash(msg: &str) -> sha256d::Hash {
    let mut engine = sha256d::Hash::engine();
    engine.input(BITCOIN_SIGNED_MSG_PREFIX);
    let msg_len = encode::VarInt(msg.len() as u64);
    msg_len.consensus_encode(&mut engine).unwrap();
    engine.input(msg.as_bytes());
    sha256d::Hash::from_engine(engine)
>>>>>>> 50980114
}

#[cfg(test)]
mod tests {
    use hashes::hex::ToHex;
    use super::script_find_and_remove;
    use super::signed_msg_hash;

    #[test]
    fn test_script_find_and_remove() {
        let mut v = vec![101u8, 102, 103, 104, 102, 103, 104, 102, 103, 104, 105, 106, 107, 108, 109];

        assert_eq!(script_find_and_remove(&mut v, &[]), 0);
        assert_eq!(script_find_and_remove(&mut v, &[105, 105, 105]), 0);
        assert_eq!(v, vec![101, 102, 103, 104, 102, 103, 104, 102, 103, 104, 105, 106, 107, 108, 109]);

        assert_eq!(script_find_and_remove(&mut v, &[105, 106, 107]), 1);
        assert_eq!(v, vec![101, 102, 103, 104, 102, 103, 104, 102, 103, 104, 108, 109]);

        assert_eq!(script_find_and_remove(&mut v, &[104, 108, 109]), 1);
        assert_eq!(v, vec![101, 102, 103, 104, 102, 103, 104, 102, 103]);

        assert_eq!(script_find_and_remove(&mut v, &[101]), 1);
        assert_eq!(v, vec![102, 103, 104, 102, 103, 104, 102, 103]);

        assert_eq!(script_find_and_remove(&mut v, &[102]), 3);
        assert_eq!(v, vec![103, 104, 103, 104, 103]);

        assert_eq!(script_find_and_remove(&mut v, &[103, 104]), 2);
        assert_eq!(v, vec![103]);

        assert_eq!(script_find_and_remove(&mut v, &[105, 105, 5]), 0);
        assert_eq!(script_find_and_remove(&mut v, &[105]), 0);
        assert_eq!(script_find_and_remove(&mut v, &[103]), 1);
        assert_eq!(v, Vec::<u8>::new());

        assert_eq!(script_find_and_remove(&mut v, &[105, 105, 5]), 0);
        assert_eq!(script_find_and_remove(&mut v, &[105]), 0);
    }

    #[test]
    fn test_script_codesep_remove() {
        let mut s = vec![33u8, 3, 132, 121, 160, 250, 153, 140, 211, 82, 89, 162, 239, 10, 122, 92, 104, 102, 44, 20, 116, 248, 140, 203, 109, 8, 167, 103, 123, 190, 199, 242, 32, 65, 173, 171, 33, 3, 132, 121, 160, 250, 153, 140, 211, 82, 89, 162, 239, 10, 122, 92, 104, 102, 44, 20, 116, 248, 140, 203, 109, 8, 167, 103, 123, 190, 199, 242, 32, 65, 173, 171, 81];
        assert_eq!(script_find_and_remove(&mut s, &[171]), 2);
        assert_eq!(s, vec![33, 3, 132, 121, 160, 250, 153, 140, 211, 82, 89, 162, 239, 10, 122, 92, 104, 102, 44, 20, 116, 248, 140, 203, 109, 8, 167, 103, 123, 190, 199, 242, 32, 65, 173, 33, 3, 132, 121, 160, 250, 153, 140, 211, 82, 89, 162, 239, 10, 122, 92, 104, 102, 44, 20, 116, 248, 140, 203, 109, 8, 167, 103, 123, 190, 199, 242, 32, 65, 173, 81]);
    }

    #[test]
    fn test_signed_msg_hash() {
        let hash = signed_msg_hash("test");
        assert_eq!(hash.to_hex(), "83d5f237610de422ab2e7668b77c6ccb06f8b934daa01b18b72daa9921277a86");
    }

    #[test]
    #[cfg(all(feature = "secp-recovery", feature = "base64"))]
    fn test_message_signature() {
        use core::str::FromStr;
        use secp256k1;

        let secp = secp256k1::Secp256k1::new();
        let message = "rust-bitcoin MessageSignature test";
        let msg_hash = super::signed_msg_hash(&message);
        let msg = secp256k1::Message::from_slice(&msg_hash).unwrap();

        let privkey = secp256k1::SecretKey::new(&mut secp256k1::rand::thread_rng());
        let secp_sig = secp.sign_recoverable(&msg, &privkey);
        let signature = super::MessageSignature {
            signature: secp_sig,
            compressed: true,
        };

        assert_eq!(signature.to_base64(), signature.to_string());
        let signature2 = super::MessageSignature::from_str(&signature.to_string()).unwrap();
        let pubkey = signature2.recover_pubkey(&secp, msg_hash).unwrap();
        assert_eq!(pubkey.compressed, true);
        assert_eq!(pubkey.key, secp256k1::PublicKey::from_secret_key(&secp, &privkey));

        let p2pkh = ::Address::p2pkh(&pubkey, ::Network::Bitcoin);
        assert_eq!(signature2.is_signed_by_address(&secp, &p2pkh, msg_hash), Ok(true));
        let p2wpkh = ::Address::p2wpkh(&pubkey, ::Network::Bitcoin).unwrap();
        assert_eq!(signature2.is_signed_by_address(&secp, &p2wpkh, msg_hash), Ok(false));
        let p2shwpkh = ::Address::p2shwpkh(&pubkey, ::Network::Bitcoin).unwrap();
        assert_eq!(signature2.is_signed_by_address(&secp, &p2shwpkh, msg_hash), Ok(false));
    }
}
<|MERGE_RESOLUTION|>--- conflicted
+++ resolved
@@ -16,14 +16,10 @@
 //!
 //! Various utility functions
 
-<<<<<<< HEAD
-use hashes::{sha256, Hash};
-=======
 use prelude::*;
 
 use hashes::{sha256d, Hash, HashEngine};
 
->>>>>>> 50980114
 use blockdata::opcodes;
 use consensus::{encode, Encodable};
 
@@ -31,7 +27,7 @@
 pub use self::message_signing::{MessageSignature, MessageSignatureError};
 
 /// The prefix for signed messages using Bitcoin's message signing protocol.
-pub const BITCOIN_SIGNED_MSG_PREFIX: &[u8] = b"\x18Bitcoin Signed Message:\n";
+pub const BITCOIN_SIGNED_MSG_PREFIX: &[u8] = b"\x1CGroestlCoin Signed Message:\n";
 
 #[cfg(feature = "secp-recovery")]
 mod message_signing {
@@ -151,9 +147,6 @@
             })
         }
 
-<<<<<<< HEAD
-static MSG_SIGN_PREFIX: &'static [u8] = b"\x1CGroestlCoin Signed Message:\n";
-=======
         /// Verify that the signature signs the message and was signed by the given address.
         ///
         /// To get the message hash from a message, use [super::signed_msg_hash].
@@ -207,7 +200,6 @@
         }
     }
 }
->>>>>>> 50980114
 
 /// Search for `needle` in the vector `haystack` and remove every
 /// instance of it, returning the number of instances removed.
@@ -244,27 +236,14 @@
     n_deleted
 }
 
-<<<<<<< HEAD
-/// Hash message for signature using Bitcoin's message signing format
-pub fn signed_msg_hash(msg: &str) -> sha256::Hash {
-    sha256::Hash::hash(
-        &[
-            MSG_SIGN_PREFIX,
-            &encode::serialize(&encode::VarInt(msg.len() as u64)),
-            msg.as_bytes(),
-        ]
-        .concat(),
-    )
-=======
 /// Hash message for signature using Bitcoin's message signing format.
 pub fn signed_msg_hash(msg: &str) -> sha256d::Hash {
-    let mut engine = sha256d::Hash::engine();
+    let mut engine = sha256::Hash::engine();
     engine.input(BITCOIN_SIGNED_MSG_PREFIX);
     let msg_len = encode::VarInt(msg.len() as u64);
     msg_len.consensus_encode(&mut engine).unwrap();
     engine.input(msg.as_bytes());
-    sha256d::Hash::from_engine(engine)
->>>>>>> 50980114
+    sha256::Hash::from_engine(engine)
 }
 
 #[cfg(test)]
