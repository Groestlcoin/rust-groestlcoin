// Rust Bitcoin Library
// Written in 2015 by
//   Andrew Poelstra <apoelstra@wpsoftware.net>
//
// To the extent possible under law, the author(s) have dedicated all
// copyright and related and neighboring rights to this software to
// the public domain worldwide. This software is distributed without
// any warranty.
//
// You should have received a copy of the CC0 Public Domain Dedication
// along with this software.
// If not, see <http://creativecommons.org/publicdomain/zero/1.0/>.
//

//! Pay-to-contract-hash support
//!
//! See Appendix A of the Blockstream sidechains whitepaper
//! at <http://blockstream.com/sidechains.pdf> for details of
//! what this does.

#![cfg_attr(not(test), deprecated)]

use prelude::*;

use core::fmt;
#[cfg(feature = "std")] use std::error;

use secp256k1::{self, Secp256k1};
use PrivateKey;
use PublicKey;
use hashes::{sha256, Hash, HashEngine, Hmac, HmacEngine};
use blockdata::{opcodes, script};

use hash_types::ScriptHash;
use network::constants::Network;
use util::address;

/// Encoding of "pubkey here" in script; from Bitcoin Core `src/script/script.h`
static PUBKEY: u8 = 0xFE;

/// A contract-hash error
#[derive(Debug, PartialEq, Eq, PartialOrd, Ord, Hash, Clone, Copy)]
pub enum Error {
    /// Other secp256k1 related error
    Secp(secp256k1::Error),
    /// Script parsing error
    Script(script::Error),
    /// Encountered an uncompressed key in a script we were deserializing. The
    /// reserialization will compress it which might be surprising so we call
    /// this an error.
    UncompressedKey,
    /// Expected a public key when deserializing a script, but we got something else.
    ExpectedKey,
    /// Expected some sort of CHECKSIG operator when deserializing a script, but
    /// we got something else.
    ExpectedChecksig,
    /// Did not have enough keys to instantiate a script template
    TooFewKeys(usize),
    /// Had too many keys; template does not match key list
    TooManyKeys(usize)
}

impl fmt::Display for Error {
    fn fmt(&self, f: &mut fmt::Formatter) -> fmt::Result {
        match *self {
            Error::Secp(ref e) => fmt::Display::fmt(&e, f),
            Error::Script(ref e) => fmt::Display::fmt(&e, f),
            Error::UncompressedKey => f.write_str("encountered uncompressed secp public key"),
            Error::ExpectedKey => f.write_str("expected key when deserializing script"),
            Error::ExpectedChecksig => f.write_str("expected OP_*CHECKSIG* when deserializing script"),
            Error::TooFewKeys(n) => write!(f, "got {} keys, which was not enough", n),
            Error::TooManyKeys(n) => write!(f, "got {} keys, which was too many", n)
        }
    }
}

#[cfg(feature = "std")]
impl ::std::error::Error for Error {
    fn cause(&self) -> Option<&dyn error::Error> {
        match *self {
            Error::Secp(ref e) => Some(e),
            Error::Script(ref e) => Some(e),
            _ => None
        }
    }
}

/// An element of a script template
#[derive(Copy, Clone, PartialEq, Eq, Debug)]
enum TemplateElement {
    Op(opcodes::All),
    Key
}

/// A script template
#[derive(Clone, PartialEq, Eq, Debug)]
pub struct Template(Vec<TemplateElement>);

impl Template {
    /// Instantiate a template
    pub fn to_script(&self, keys: &[PublicKey]) -> Result<script::Script, Error> {
        let mut key_index = 0;
        let mut ret = script::Builder::new();
        for elem in &self.0 {
            ret = match *elem {
                TemplateElement::Op(opcode) => ret.push_opcode(opcode),
                TemplateElement::Key => {
                    if key_index == keys.len() {
                        return Err(Error::TooFewKeys(key_index));
                    }
                    key_index += 1;
                    ret.push_key(&keys[key_index - 1])
                }
            }
        }
        if key_index == keys.len() {
            Ok(ret.into_script())
        } else {
            Err(Error::TooManyKeys(keys.len()))
        }
    }

    /// Returns the number of keys this template requires to instantiate
    pub fn required_keys(&self) -> usize {
        self.0.iter().filter(|e| **e == TemplateElement::Key).count()
    }

    /// If the first push in the template is a number, return this number. For the
    /// common case of standard multisig templates, such a number will exist and
    /// will represent the number of signatures that are required for the script
    /// to pass.
    pub fn first_push_as_number(&self) -> Option<usize> {
        if !self.0.is_empty() {
            if let TemplateElement::Op(op) = self.0[0] {
                if let opcodes::Class::PushNum(n) = op.classify() {
                    if n >= 0 {
                        return Some(n as usize);
                    }
                }
            }
        }
        None
    }
}

impl<'a> From<&'a [u8]> for Template {
    fn from(slice: &'a [u8]) -> Template {
        Template(slice.iter().map(|&byte| {
            if byte == PUBKEY {
                TemplateElement::Key
            } else {
                TemplateElement::Op(opcodes::All::from(byte))
            }
        }).collect())
    }
}

/// Tweak a single key using some arbitrary data
pub fn tweak_key<C: secp256k1::Verification>(secp: &Secp256k1<C>, mut key: PublicKey, contract: &[u8]) -> PublicKey {
    let hmac_result = compute_tweak(&key, contract);
    key.key.add_exp_assign(secp, &hmac_result[..]).expect("HMAC cannot produce invalid tweak");
    key
}

/// Tweak keys using some arbitrary data
pub fn tweak_keys<C: secp256k1::Verification>(secp: &Secp256k1<C>, keys: &[PublicKey], contract: &[u8]) -> Vec<PublicKey> {
    keys.iter().cloned().map(|key| tweak_key(secp, key, contract)).collect()
}

/// Compute a tweak from some given data for the given public key
pub fn compute_tweak(pk: &PublicKey, contract: &[u8]) -> Hmac<sha256::Hash> {
    let mut hmac_engine: HmacEngine<sha256::Hash> = if pk.compressed {
        HmacEngine::new(&pk.key.serialize())
    } else {
        HmacEngine::new(&pk.key.serialize_uncompressed())
    };
    hmac_engine.input(contract);
    Hmac::from_engine(hmac_engine)
}

/// Tweak a secret key using some arbitrary data (calls `compute_tweak` internally)
pub fn tweak_secret_key<C: secp256k1::Signing>(secp: &Secp256k1<C>, key: &PrivateKey, contract: &[u8]) -> Result<PrivateKey, Error> {
    // Compute public key
    let pk = PublicKey::from_private_key(secp, &key);
    // Compute tweak
    let hmac_sk = compute_tweak(&pk, contract);
    // Execute the tweak
    let mut key = *key;
    key.key.add_assign(&hmac_sk[..]).map_err(Error::Secp)?;
    // Return
    Ok(key)
}

/// Takes a contract, template and key set and runs through all the steps
pub fn create_address<C: secp256k1::Verification>(secp: &Secp256k1<C>,
                      network: Network,
                      contract: &[u8],
                      keys: &[PublicKey],
                      template: &Template)
                      -> Result<address::Address, Error> {
    let keys = tweak_keys(secp, keys, contract);
    let script = template.to_script(&keys)?;
    Ok(address::Address {
        network: network,
        payload: address::Payload::ScriptHash(
            ScriptHash::hash(&script[..])
        )
    })
}

/// Extract the keys and template from a completed script
pub fn untemplate(script: &script::Script) -> Result<(Template, Vec<PublicKey>), Error> {
    let mut ret = script::Builder::new();
    let mut retkeys = vec![];

    #[derive(Copy, Clone, PartialEq, Eq)]
    enum Mode {
        SeekingKeys,
        CopyingKeys,
        SeekingCheckMulti
    }

    let mut mode = Mode::SeekingKeys;
    for instruction in script.instructions() {
        if let Err(e) = instruction {
            return Err(Error::Script(e));
        }
        match instruction.unwrap() {
            script::Instruction::PushBytes(data) => {
                let n = data.len();
                ret = match PublicKey::from_slice(data) {
                    Ok(key) => {
                        if n == 65 { return Err(Error::UncompressedKey); }
                        if mode == Mode::SeekingCheckMulti { return Err(Error::ExpectedChecksig); }
                        retkeys.push(key);
                        mode = Mode::CopyingKeys;
                        ret.push_opcode(opcodes::All::from(PUBKEY))
                    }
                    Err(_) => {
                        // Arbitrary pushes are only allowed before we've found any keys.
                        // Otherwise we have to wait for a N CHECKSIG pair.
                        match mode {
                            Mode::SeekingKeys => { ret.push_slice(data) }
                            Mode::CopyingKeys => { return Err(Error::ExpectedKey); },
                            Mode::SeekingCheckMulti => { return Err(Error::ExpectedChecksig); }
                        }
                    }
                }
            }
            script::Instruction::Op(op) => {
                match op.classify() {
                    // CHECKSIG should only come after a list of keys
                    opcodes::Class::Ordinary(opcodes::Ordinary::OP_CHECKSIG) |
                    opcodes::Class::Ordinary(opcodes::Ordinary::OP_CHECKSIGVERIFY) => {
                        if mode == Mode::SeekingKeys { return Err(Error::ExpectedKey); }
                        mode = Mode::SeekingKeys;
                    }
                    // CHECKMULTISIG should only come after a number
                    opcodes::Class::Ordinary(opcodes::Ordinary::OP_CHECKMULTISIG) |
                    opcodes::Class::Ordinary(opcodes::Ordinary::OP_CHECKMULTISIGVERIFY) => {
                        if mode == Mode::SeekingKeys { return Err(Error::ExpectedKey); }
                        if mode == Mode::CopyingKeys { return Err(Error::ExpectedKey); }
                        mode = Mode::SeekingKeys;
                    }
                    // Numbers after keys mean we expect a CHECKMULTISIG.
                    opcodes::Class::PushNum(_) => {
                        if mode == Mode::SeekingCheckMulti { return Err(Error::ExpectedChecksig); }
                        if mode == Mode::CopyingKeys { mode = Mode::SeekingCheckMulti; }
                    }
                    // All other opcodes do nothing
                    _ => {}
                }
                ret = ret.push_opcode(op);
            }
        }
    }
    Ok((Template::from(&ret[..]), retkeys))
}

#[cfg(test)]
mod tests {
    use secp256k1::Secp256k1;
    use hashes::hex::FromHex;
    use secp256k1::rand::thread_rng;
    use core::str::FromStr;

    use blockdata::script::Script;
    use network::constants::Network;

    use super::*;
    use PublicKey;

    macro_rules! hex (($hex:expr) => (Vec::from_hex($hex).unwrap()));
    macro_rules! hex_key (($hex:expr) => (PublicKey::from_slice(&hex!($hex)).unwrap()));
    macro_rules! alpha_template(() => (Template::from(&hex!("55fefefefefefefe57AE")[..])));
    macro_rules! alpha_keys(() => (
        &[hex_key!("0269992fb441ae56968e5b77d46a3e53b69f136444ae65a94041fc937bdb28d933"),
          hex_key!("021df31471281d4478df85bfce08a10aab82601dca949a79950f8ddf7002bd915a"),
          hex_key!("02174c82021492c2c6dfcbfa4187d10d38bed06afb7fdcd72c880179fddd641ea1"),
          hex_key!("033f96e43d72c33327b6a4631ccaa6ea07f0b106c88b9dc71c9000bb6044d5e88a"),
          hex_key!("0313d8748790f2a86fb524579b46ce3c68fedd58d2a738716249a9f7d5458a15c2"),
          hex_key!("030b632eeb079eb83648886122a04c7bf6d98ab5dfb94cf353ee3e9382a4c2fab0"),
          hex_key!("02fb54a7fcaa73c307cfd70f3fa66a2e4247a71858ca731396343ad30c7c4009ce")]
    ));

    #[test]
    fn sanity() {
        let secp = Secp256k1::new();
        let keys = alpha_keys!();
        // This is the first withdraw ever, in alpha a94f95cc47b444c10449c0eed51d895e4970560c4a1a9d15d46124858abc3afe
        let contract = hex!("5032534894ffbf32c1f1c0d3089b27c98fd991d5d7329ebd7d711223e2cde5a9417a1fa3e852c576");

        let addr = create_address(&secp, Network::Testnet, &contract, keys, &alpha_template!()).unwrap();
        assert_eq!(addr.to_string(), "2N3zXjbwdTcPsJiy8sUK9FhWJhqQCuBqxcE".to_owned());
    }

    #[test]
    fn script() {
        let alpha_keys = alpha_keys!();
        let alpha_template = alpha_template!();

        let alpha_redeem = Script::from(hex!("55210269992fb441ae56968e5b77d46a3e53b69f136444ae65a94041fc937bdb28d93321021df31471281d4478df85bfce08a10aab82601dca949a79950f8ddf7002bd915a2102174c82021492c2c6dfcbfa4187d10d38bed06afb7fdcd72c880179fddd641ea121033f96e43d72c33327b6a4631ccaa6ea07f0b106c88b9dc71c9000bb6044d5e88a210313d8748790f2a86fb524579b46ce3c68fedd58d2a738716249a9f7d5458a15c221030b632eeb079eb83648886122a04c7bf6d98ab5dfb94cf353ee3e9382a4c2fab02102fb54a7fcaa73c307cfd70f3fa66a2e4247a71858ca731396343ad30c7c4009ce57ae"));
        let (template, keys) = untemplate(&alpha_redeem).unwrap();

        assert_eq!(keys, alpha_keys);
        assert_eq!(template, alpha_template);
    }

    #[test]
    fn tweak_secret() {
        let secp = Secp256k1::new();
        let (sk1, pk1) = secp.generate_keypair(&mut thread_rng());
        let (sk2, pk2) = secp.generate_keypair(&mut thread_rng());
        let (sk3, pk3) = secp.generate_keypair(&mut thread_rng());

<<<<<<< HEAD
        let sk1 = PrivateKey {
            key: sk1,
            compressed: true,
            network: Network::Groestlcoin,
        };
        let sk2 = PrivateKey {
            key: sk2,
            compressed: false,
            network: Network::Groestlcoin,
        };
        let sk3 = PrivateKey {
            key: sk3,
            compressed: true,
            network: Network::Groestlcoin,
        };
=======
        let sk1 = PrivateKey::new(sk1, Network::Bitcoin);
        let sk2 = PrivateKey::new_uncompressed(sk2, Network::Bitcoin);
        let sk3 = PrivateKey::new(sk3, Network::Bitcoin);
>>>>>>> 50980114
        let pks = [
            PublicKey::new(pk1),
            PublicKey::new_uncompressed(pk2),
            PublicKey::new(pk3),
        ];
        let contract = b"if bottle mt dont remembr drink wont pay";

        // Directly compute tweaks on pubkeys
        let tweaked_pks = tweak_keys(&secp, &pks, &contract[..]);
        // Compute tweaks on secret keys
        let tweaked_pk1 = PublicKey::from_private_key(&secp, &tweak_secret_key(&secp, &sk1, &contract[..]).unwrap());
        let tweaked_pk2 = PublicKey::from_private_key(&secp, &tweak_secret_key(&secp, &sk2, &contract[..]).unwrap());
        let tweaked_pk3 = PublicKey::from_private_key(&secp, &tweak_secret_key(&secp, &sk3, &contract[..]).unwrap());
        // Check equality
        assert_eq!(tweaked_pks[0], tweaked_pk1);
        assert_eq!(tweaked_pks[1], tweaked_pk2);
        assert_eq!(tweaked_pks[2], tweaked_pk3);
    }

    #[test]
    fn tweak_fixed_vector() {
        let secp = Secp256k1::new();

        let pks = [
            PublicKey::from_str("02ba604e6ad9d3864eda8dc41c62668514ef7d5417d3b6db46e45cc4533bff001c").unwrap(),
            PublicKey::from_str("0365c0755ea55ce85d8a1900c68a524dbfd1c0db45ac3b3840dbb10071fe55e7a8").unwrap(),
            PublicKey::from_str("0202313ca315889b2e69c94cf86901119321c7288139ba53ac022b7af3dc250054").unwrap(),
        ];
        let tweaked_pks = [
            PublicKey::from_str("03b3597221b5982a3f1a77aed50f0015d1b6edfc69023ef7f25cfac0e8af1b2041").unwrap(),
            PublicKey::from_str("0296ece1fd954f7ae94f8d6bad19fd6d583f5b36335cf13135a3053a22f3c1fb05").unwrap(),
            PublicKey::from_str("0230bb1ca5dbc7fcf49294c2c3e582e5582eabf7c87e885735dc774da45d610e51").unwrap(),
        ];
        let contract = b"if bottle mt dont remembr drink wont pay";

        // Directly compute tweaks on pubkeys
        assert_eq!(
            tweak_keys(&secp, &pks, &contract[..]),
            tweaked_pks
        );
    }

    #[test]
    fn bad_key_number() {
        let alpha_keys = alpha_keys!();
        let template_short = Template::from(&hex!("55fefefefefefe57AE")[..]);
        let template_long = Template::from(&hex!("55fefefefefefefefe57AE")[..]);
        let template = Template::from(&hex!("55fefefefefefefe57AE")[..]);

        assert_eq!(template_short.required_keys(), 6);
        assert_eq!(template_long.required_keys(), 8);
        assert_eq!(template.required_keys(), 7);
        assert_eq!(template_short.to_script(alpha_keys), Err(Error::TooManyKeys(7)));
        assert_eq!(template_long.to_script(alpha_keys), Err(Error::TooFewKeys(7)));
        assert!(template.to_script(alpha_keys).is_ok());
    }
}

<|MERGE_RESOLUTION|>--- conflicted
+++ resolved
@@ -333,27 +333,9 @@
         let (sk2, pk2) = secp.generate_keypair(&mut thread_rng());
         let (sk3, pk3) = secp.generate_keypair(&mut thread_rng());
 
-<<<<<<< HEAD
-        let sk1 = PrivateKey {
-            key: sk1,
-            compressed: true,
-            network: Network::Groestlcoin,
-        };
-        let sk2 = PrivateKey {
-            key: sk2,
-            compressed: false,
-            network: Network::Groestlcoin,
-        };
-        let sk3 = PrivateKey {
-            key: sk3,
-            compressed: true,
-            network: Network::Groestlcoin,
-        };
-=======
         let sk1 = PrivateKey::new(sk1, Network::Bitcoin);
         let sk2 = PrivateKey::new_uncompressed(sk2, Network::Bitcoin);
         let sk3 = PrivateKey::new(sk3, Network::Bitcoin);
->>>>>>> 50980114
         let pks = [
             PublicKey::new(pk1),
             PublicKey::new_uncompressed(pk2),
