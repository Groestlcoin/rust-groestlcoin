// To the extent possible under law, the author(s) have dedicated all
// copyright and related and neighboring rights to this software to
// the public domain worldwide. This software is distributed without
// any warranty.
//
// You should have received a copy of the CC0 Public Domain Dedication
// along with this software.
// If not, see <http://creativecommons.org/publicdomain/zero/1.0/>.
//

//! Groestlcoin amounts.
//!
//! This module mainly introduces the [Amount] and [SignedAmount] types.
//! We refer to the documentation on the types for more information.
//!

use crate::prelude::*;

use core::{ops, default, str::FromStr, cmp::Ordering};
use core::fmt::{self, Write};

/// A set of denominations in which amounts can be expressed.
#[derive(Debug, Clone, Copy, Eq, PartialEq, Hash)]
pub enum Denomination {
    /// GRS
    Bitcoin,
    /// mGRS
    MilliBitcoin,
    /// uGRS
    MicroBitcoin,
    /// nGRS
    NanoBitcoin,
    /// pGRS
    PicoBitcoin,
    /// groestls
    Bit,
    /// gro
    Satoshi,
    /// mgro
    MilliSatoshi,
}

impl Denomination {
    /// The number of decimal places more than a satoshi.
    fn precision(self) -> i8 {
        match self {
            Denomination::Bitcoin => -8,
            Denomination::MilliBitcoin => -5,
            Denomination::MicroBitcoin => -2,
            Denomination::NanoBitcoin => 1,
            Denomination::PicoBitcoin => 4,
            Denomination::Bit => -2,
            Denomination::Satoshi => 0,
            Denomination::MilliSatoshi => 3,
        }
    }

    /// Returns stringly representation of this
    fn as_str(self) -> &'static str {
        match self {
            Denomination::Bitcoin => "GRS",
            Denomination::MilliBitcoin => "mGRS",
            Denomination::MicroBitcoin => "uGRS",
            Denomination::NanoBitcoin => "nGRS",
            Denomination::PicoBitcoin => "pGRS",
            Denomination::Bit => "groestls",
            Denomination::Satoshi => "gro",
            Denomination::MilliSatoshi => "mgro",
        }
    }
}

impl fmt::Display for Denomination {
    fn fmt(&self, f: &mut fmt::Formatter) -> fmt::Result {
        f.write_str(self.as_str())
    }
}

impl FromStr for Denomination {
    type Err = ParseAmountError;

    /// Convert from a str to Denomination.
    ///
    /// Any combination of upper and/or lower case, excluding uppercase of SI(m, u, n, p) is considered valid.
    /// - Singular: GRS, mGRS, uGRS, nGRS, pGRS
    /// - Plural or singular: gro, groestl, mgro
    ///
    /// Due to ambiguity between mega and milli, pico and peta we prohibit usage of leading capital 'M', 'P'.
    fn from_str(s: &str) -> Result<Self, Self::Err> {
        use self::ParseAmountError::*;
        use self::Denomination as D;

        let starts_with_uppercase = || s.starts_with(char::is_uppercase);
        match denomination_from_str(s) {
            None => Err(UnknownDenomination(s.to_owned())),
            Some(D::MilliBitcoin) | Some(D::PicoBitcoin) | Some(D::MilliSatoshi) if starts_with_uppercase() => {
                Err(PossiblyConfusingDenomination(s.to_owned()))
            }
            Some(D::NanoBitcoin) | Some(D::MicroBitcoin) if starts_with_uppercase() => {
                Err(UnknownDenomination(s.to_owned()))
            }
            Some(d) => Ok(d),
        }
    }
}

fn denomination_from_str(mut s: &str) -> Option<Denomination> {
    if s.eq_ignore_ascii_case("GRS") {
        return Some(Denomination::Bitcoin);
    }

    if s.eq_ignore_ascii_case("mGRS") {
        return Some(Denomination::MilliBitcoin);
    }

    if s.eq_ignore_ascii_case("uGRS") {
        return Some(Denomination::MicroBitcoin);
    }

    if s.eq_ignore_ascii_case("nGRS") {
        return Some(Denomination::NanoBitcoin);
    }

    if s.eq_ignore_ascii_case("pGRS") {
        return Some(Denomination::PicoBitcoin);
    }

    if s.ends_with('s') || s.ends_with('S') {
        s = &s[..(s.len() - 1)];
    }

    if s.eq_ignore_ascii_case("groestl") {
        return Some(Denomination::Bit);
    }
    if s.eq_ignore_ascii_case("gro") {
        return Some(Denomination::Satoshi);
    }

    if s.eq_ignore_ascii_case("mgro") {
        return Some(Denomination::MilliSatoshi);
    }

    None
}

/// An error during amount parsing.
#[derive(Debug, Clone, PartialEq, Eq)]
#[non_exhaustive]
pub enum ParseAmountError {
    /// Amount is negative.
    Negative,
    /// Amount is too big to fit inside the type.
    TooBig,
    /// Amount has higher precision than supported by the type.
    TooPrecise,
    /// Invalid number format.
    InvalidFormat,
    /// Input string was too large.
    InputTooLarge,
    /// Invalid character in input.
    InvalidCharacter(char),
    /// The denomination was unknown.
    UnknownDenomination(String),
    /// The denomination has multiple possible interpretations.
    PossiblyConfusingDenomination(String)
}

impl fmt::Display for ParseAmountError {
    fn fmt(&self, f: &mut fmt::Formatter) -> fmt::Result {
        match *self {
            ParseAmountError::Negative => f.write_str("amount is negative"),
            ParseAmountError::TooBig => f.write_str("amount is too big"),
            ParseAmountError::TooPrecise => f.write_str("amount has a too high precision"),
            ParseAmountError::InvalidFormat => f.write_str("invalid number format"),
            ParseAmountError::InputTooLarge => f.write_str("input string was too large"),
            ParseAmountError::InvalidCharacter(c) => write!(f, "invalid character in input: {}", c),
            ParseAmountError::UnknownDenomination(ref d) => write!(f, "unknown denomination: {}", d),
            ParseAmountError::PossiblyConfusingDenomination(ref d) => {
                let (letter, upper, lower) = match d.chars().next() {
                    Some('M') => ('M', "Mega", "milli"),
                    Some('P') => ('P', "Peta", "pico"),
                    // This panic could be avoided by adding enum ConfusingDenomination { Mega, Peta } but is it worth it?
                    _ => panic!("invalid error information"),
                };
                write!(f, "the '{}' at the beginning of {} should technically mean '{}' but that denomination is uncommon and maybe '{}' was intended", letter, d, upper, lower)
            }
        }
    }
}

#[cfg(feature = "std")]
#[cfg_attr(docsrs, doc(cfg(feature = "std")))]
impl std::error::Error for ParseAmountError {}

fn is_too_precise(s: &str, precision: usize) -> bool {
    s.contains('.') || precision >= s.len() || s.chars().rev().take(precision).any(|d| d != '0')
}

/// Parse decimal string in the given denomination into a satoshi value and a
/// bool indicator for a negative amount.
fn parse_signed_to_satoshi(
    mut s: &str,
    denom: Denomination,
) -> Result<(bool, u64), ParseAmountError> {
    if s.is_empty() {
        return Err(ParseAmountError::InvalidFormat);
    }
    if s.len() > 50 {
        return Err(ParseAmountError::InputTooLarge);
    }

    let is_negative = s.starts_with('-');
    if is_negative {
        if s.len() == 1 {
            return Err(ParseAmountError::InvalidFormat);
        }
        s = &s[1..];
    }

    let max_decimals = {
        // The difference in precision between native (satoshi)
        // and desired denomination.
        let precision_diff = -denom.precision();
        if precision_diff < 0 {
            // If precision diff is negative, this means we are parsing
            // into a less precise amount. That is not allowed unless
            // there are no decimals and the last digits are zeroes as
            // many as the difference in precision.
            let last_n = unsigned_abs(precision_diff).into();
            if is_too_precise(s, last_n) {
                return Err(ParseAmountError::TooPrecise);
            }
            s = &s[0..s.len() - last_n];
            0
        } else {
            precision_diff
        }
    };

    let mut decimals = None;
    let mut value: u64 = 0; // as satoshis
    for c in s.chars() {
        match c {
            '0'..='9' => {
                // Do `value = 10 * value + digit`, catching overflows.
                match 10_u64.checked_mul(value) {
                    None => return Err(ParseAmountError::TooBig),
                    Some(val) => match val.checked_add((c as u8 - b'0') as u64) {
                        None => return Err(ParseAmountError::TooBig),
                        Some(val) => value = val,
                    },
                }
                // Increment the decimal digit counter if past decimal.
                decimals = match decimals {
                    None => None,
                    Some(d) if d < max_decimals => Some(d + 1),
                    _ => return Err(ParseAmountError::TooPrecise),
                };
            }
            '.' => match decimals {
                None => decimals = Some(0),
                // Double decimal dot.
                _ => return Err(ParseAmountError::InvalidFormat),
            },
            c => return Err(ParseAmountError::InvalidCharacter(c)),
        }
    }

    // Decimally shift left by `max_decimals - decimals`.
    let scale_factor = max_decimals - decimals.unwrap_or(0);
    for _ in 0..scale_factor {
        value = match 10_u64.checked_mul(value) {
            Some(v) => v,
            None => return Err(ParseAmountError::TooBig),
        };
    }

    Ok((is_negative, value))
}

/// Options given by `fmt::Formatter`
struct FormatOptions {
    fill: char,
    align: Option<fmt::Alignment>,
    width: Option<usize>,
    precision: Option<usize>,
    sign_plus: bool,
    sign_aware_zero_pad: bool,
}

impl FormatOptions {
    fn from_formatter(f: &fmt::Formatter) -> Self {
        FormatOptions {
            fill: f.fill(),
            align: f.align(),
            width: f.width(),
            precision: f.precision(),
            sign_plus: f.sign_plus(),
            sign_aware_zero_pad: f.sign_aware_zero_pad(),
        }
    }
}

impl Default for FormatOptions {
    fn default() -> Self {
        FormatOptions {
            fill: ' ',
            align: None,
            width: None,
            precision: None,
            sign_plus: false,
            sign_aware_zero_pad: false,
        }
    }
}

fn dec_width(mut num: u64) -> usize {
    let mut width = 1;
    loop {
        num /= 10;
        if num == 0 {
            break;
        }
        width += 1;
    }
    width
}

// NIH due to MSRV, impl copied from `core`
fn unsigned_abs(x: i8) -> u8 {
    x.wrapping_abs() as u8
}

fn repeat_char(f: &mut dyn fmt::Write, c: char, count: usize) -> fmt::Result {
    for _ in 0..count {
        f.write_char(c)?;
    }
    Ok(())
}

/// Format the given satoshi amount in the given denomination.
fn fmt_satoshi_in(
    satoshi: u64,
    negative: bool,
    f: &mut dyn fmt::Write,
    denom: Denomination,
    show_denom: bool,
    options: FormatOptions,
) -> fmt::Result {
    let precision = denom.precision();
    // First we normalize the number:
    // {num_before_decimal_point}{:0exp}{"." if nb_decimals > 0}{:0nb_decimals}{num_after_decimal_point}{:0trailing_decimal_zeros}
    let mut num_after_decimal_point = 0;
    let mut norm_nb_decimals = 0;
    let mut num_before_decimal_point = satoshi;
    let trailing_decimal_zeros;
    let mut exp = 0;
    match precision.cmp(&0) {
        // We add the number of zeroes to the end
        Ordering::Greater => {
            if satoshi > 0 {
                exp = precision as usize;
            }
            trailing_decimal_zeros = options.precision.unwrap_or(0);
        },
        Ordering::Less => {
            let precision = unsigned_abs(precision);
            let divisor = 10u64.pow(precision.into());
            num_before_decimal_point = satoshi / divisor;
            num_after_decimal_point = satoshi % divisor;
            // normalize by stripping trailing zeros
            if num_after_decimal_point == 0 {
                norm_nb_decimals = 0;
            } else {
                norm_nb_decimals = usize::from(precision);
                while num_after_decimal_point % 10 == 0 {
                    norm_nb_decimals -= 1;
                    num_after_decimal_point /= 10
                }
            }
            // compute requested precision
            let opt_precision = options.precision.unwrap_or(0);
            trailing_decimal_zeros = opt_precision.saturating_sub(norm_nb_decimals);
        },
        Ordering::Equal => trailing_decimal_zeros = options.precision.unwrap_or(0),
    }
    let total_decimals = norm_nb_decimals + trailing_decimal_zeros;
    // Compute expected width of the number
    let mut num_width = if total_decimals > 0 {
        // 1 for decimal point
        1 + total_decimals
    } else {
        0
    };
    num_width += dec_width(num_before_decimal_point) + exp;
    if options.sign_plus || negative {
        num_width += 1;
    }

    if show_denom {
        // + 1 for space
        num_width += denom.as_str().len() + 1;
    }

    let width = options.width.unwrap_or(0);
    let (left_pad, pad_right) = match (num_width < width, options.sign_aware_zero_pad, options.align.unwrap_or(fmt::Alignment::Right)) {
        (false, _, _) => (0, 0),
        // Alignment is always right (ignored) when zero-padding
        (true, true, _) | (true, false, fmt::Alignment::Right) => (width - num_width, 0),
        (true, false, fmt::Alignment::Left) => (0, width - num_width),
        // If the required padding is odd it needs to be skewed to the left
        (true, false, fmt::Alignment::Center) => ((width - num_width) / 2, (width - num_width + 1) / 2),
    };

    if !options.sign_aware_zero_pad {
        repeat_char(f, options.fill, left_pad)?;
    }

    if negative {
        write!(f, "-")?;
    } else if options.sign_plus {
        write!(f, "+")?;
    }

    if options.sign_aware_zero_pad {
        repeat_char(f, '0', left_pad)?;
    }

    write!(f, "{}", num_before_decimal_point)?;

    repeat_char(f, '0', exp)?;

    if total_decimals > 0 {
        write!(f, ".")?;
    }
    if norm_nb_decimals > 0 {
        write!(f, "{:0width$}", num_after_decimal_point, width = norm_nb_decimals)?;
    }
    repeat_char(f, '0', trailing_decimal_zeros)?;

    if show_denom {
        write!(f, " {}", denom.as_str())?;
    }

    repeat_char(f, options.fill, pad_right)?;
    Ok(())
}

/// Amount
///
/// The [Amount] type can be used to express Bitcoin amounts that supports
/// arithmetic and conversion to various denominations.
///
///
/// Warning!
///
/// This type implements several arithmetic operations from [core::ops].
/// To prevent errors due to overflow or underflow when using these operations,
/// it is advised to instead use the checked arithmetic methods whose names
/// start with `checked_`.  The operations from [core::ops] that [Amount]
/// implements will panic when overflow or underflow occurs.  Also note that
/// since the internal representation of amounts is unsigned, subtracting below
/// zero is considered an underflow and will cause a panic if you're not using
/// the checked arithmetic methods.
///
#[derive(Copy, Clone, PartialEq, Eq, PartialOrd, Ord, Hash)]
pub struct Amount(u64);

impl Amount {
    /// The zero amount.
    pub const ZERO: Amount = Amount(0);
    /// Exactly one satoshi.
    pub const ONE_SAT: Amount = Amount(1);
    /// Exactly one bitcoin.
    pub const ONE_BTC: Amount = Amount(100_000_000);
    /// The maximum value allowed as an amount. Useful for sanity checking.
    pub const MAX_MONEY: Amount = Amount(105_000_000 * 100_000_000);

    /// Create an [Amount] with satoshi precision and the given number of satoshis.
    pub const fn from_sat(satoshi: u64) -> Amount {
        Amount(satoshi)
    }

    /// Get the number of satoshis in this [Amount].
    #[deprecated(since = "0.29.0", note = "use to_sat instead")]
    pub fn as_sat(self) -> u64 {
        self.to_sat()
    }

    /// Gets the number of satoshis in this [`Amount`].
    pub fn to_sat(self) -> u64 {
        self.0
    }

    /// The maximum value of an [Amount].
    pub fn max_value() -> Amount {
        Amount(u64::max_value())
    }

    /// The minimum value of an [Amount].
    pub fn min_value() -> Amount {
        Amount(u64::min_value())
    }

    /// Convert from a value expressing bitcoins to an [Amount].
    pub fn from_btc(btc: f64) -> Result<Amount, ParseAmountError> {
        Amount::from_float_in(btc, Denomination::Bitcoin)
    }

    /// Parse a decimal string as a value in the given denomination.
    ///
    /// Note: This only parses the value string.  If you want to parse a value
    /// with denomination, use [FromStr].
    pub fn from_str_in(s: &str, denom: Denomination) -> Result<Amount, ParseAmountError> {
        let (negative, satoshi) = parse_signed_to_satoshi(s, denom)?;
        if negative {
            return Err(ParseAmountError::Negative);
        }
        if satoshi > i64::max_value() as u64 {
            return Err(ParseAmountError::TooBig);
        }
        Ok(Amount::from_sat(satoshi))
    }

    /// Parses amounts with denomination suffix like they are produced with
    /// [Self::to_string_with_denomination] or with [fmt::Display].
    /// If you want to parse only the amount without the denomination,
    /// use [Self::from_str_in].
    pub fn from_str_with_denomination(s: &str) -> Result<Amount, ParseAmountError> {
        let mut split = s.splitn(3, ' ');
        let amt_str = split.next().unwrap();
        let denom_str = split.next().ok_or(ParseAmountError::InvalidFormat)?;
        if split.next().is_some() {
            return Err(ParseAmountError::InvalidFormat);
        }

        Amount::from_str_in(amt_str, denom_str.parse()?)
    }

    /// Express this [Amount] as a floating-point value in the given denomination.
    ///
    /// Please be aware of the risk of using floating-point numbers.
    pub fn to_float_in(self, denom: Denomination) -> f64 {
        f64::from_str(&self.to_string_in(denom)).unwrap()
    }

    /// Express this [Amount] as a floating-point value in Bitcoin.
    ///
    /// Equivalent to `to_float_in(Denomination::Bitcoin)`.
    #[deprecated(since = "0.29.0", note = "use to_btc instead")]
    pub fn as_btc(self) -> f64 {
        self.to_btc()
    }

    /// Express this [`Amount`] as a floating-point value in Bitcoin.
    ///
    /// Please be aware of the risk of using floating-point numbers.
    ///
    /// # Examples
    /// ```
    /// # use bitcoin::{Amount, Denomination};
    /// let amount = Amount::from_sat(100_000);
    /// assert_eq!(amount.to_btc(), amount.to_float_in(Denomination::Bitcoin))
    /// ```
    pub fn to_btc(self) -> f64 {
        self.to_float_in(Denomination::Bitcoin)
    }

    /// Convert this [Amount] in floating-point notation with a given
    /// denomination.
    /// Can return error if the amount is too big, too precise or negative.
    ///
    /// Please be aware of the risk of using floating-point numbers.
    pub fn from_float_in(value: f64, denom: Denomination) -> Result<Amount, ParseAmountError> {
        if value < 0.0 {
            return Err(ParseAmountError::Negative);
        }
        // This is inefficient, but the safest way to deal with this. The parsing logic is safe.
        // Any performance-critical application should not be dealing with floats.
        Amount::from_str_in(&value.to_string(), denom)
    }

    /// Create an object that implements [`fmt::Display`] using specified denomination.
    pub fn display_in(self, denomination: Denomination) -> Display {
        Display {
            sats_abs: self.to_sat(),
            is_negative: false,
            style: DisplayStyle::FixedDenomination { denomination, show_denomination: false, },
        }
    }

    /// Create an object that implements [`fmt::Display`] dynamically selecting denomination.
    ///
    /// This will use BTC for values greater than or equal to 1 BTC and satoshis otherwise. To
    /// avoid confusion the denomination is always shown.
    pub fn display_dynamic(self) -> Display {
        Display {
            sats_abs: self.to_sat(),
            is_negative: false,
            style: DisplayStyle::DynamicDenomination,
        }
    }

    /// Format the value of this [Amount] in the given denomination.
    ///
    /// Does not include the denomination.
    pub fn fmt_value_in(self, f: &mut dyn fmt::Write, denom: Denomination) -> fmt::Result {
        fmt_satoshi_in(self.to_sat(), false, f, denom, false, FormatOptions::default())
    }

    /// Get a string number of this [Amount] in the given denomination.
    ///
    /// Does not include the denomination.
    pub fn to_string_in(self, denom: Denomination) -> String {
        let mut buf = String::new();
        self.fmt_value_in(&mut buf, denom).unwrap();
        buf
    }

    /// Get a formatted string of this [Amount] in the given denomination,
    /// suffixed with the abbreviation for the denomination.
    pub fn to_string_with_denomination(self, denom: Denomination) -> String {
        let mut buf = String::new();
        self.fmt_value_in(&mut buf, denom).unwrap();
        write!(buf, " {}", denom).unwrap();
        buf
    }

    // Some arithmetic that doesn't fit in `core::ops` traits.

    /// Checked addition.
    /// Returns [None] if overflow occurred.
    pub fn checked_add(self, rhs: Amount) -> Option<Amount> {
        self.0.checked_add(rhs.0).map(Amount)
    }

    /// Checked subtraction.
    /// Returns [None] if overflow occurred.
    pub fn checked_sub(self, rhs: Amount) -> Option<Amount> {
        self.0.checked_sub(rhs.0).map(Amount)
    }

    /// Checked multiplication.
    /// Returns [None] if overflow occurred.
    pub fn checked_mul(self, rhs: u64) -> Option<Amount> {
        self.0.checked_mul(rhs).map(Amount)
    }

    /// Checked integer division.
    /// Be aware that integer division loses the remainder if no exact division
    /// can be made.
    /// Returns [None] if overflow occurred.
    pub fn checked_div(self, rhs: u64) -> Option<Amount> {
        self.0.checked_div(rhs).map(Amount)
    }

    /// Checked remainder.
    /// Returns [None] if overflow occurred.
    pub fn checked_rem(self, rhs: u64) -> Option<Amount> {
        self.0.checked_rem(rhs).map(Amount)
    }

    /// Convert to a signed amount.
    pub fn to_signed(self) -> Result<SignedAmount, ParseAmountError> {
        if self.to_sat() > SignedAmount::max_value().to_sat() as u64 {
            Err(ParseAmountError::TooBig)
        } else {
            Ok(SignedAmount::from_sat(self.to_sat() as i64))
        }
    }
}

impl default::Default for Amount {
    fn default() -> Self {
        Amount::ZERO
    }
}

impl fmt::Debug for Amount {
    fn fmt(&self, f: &mut fmt::Formatter) -> fmt::Result {
<<<<<<< HEAD
        write!(f, "Amount({:.8} GRS)", self.as_btc())
=======
        write!(f, "Amount({:.8} BTC)", self.to_btc())
>>>>>>> 09b4198b
    }
}

// No one should depend on a binding contract for Display for this type.
// Just using Bitcoin denominated string.
impl fmt::Display for Amount {
    fn fmt(&self, f: &mut fmt::Formatter) -> fmt::Result {
        self.fmt_value_in(f, Denomination::Bitcoin)?;
        write!(f, " {}", Denomination::Bitcoin)
    }
}

impl ops::Add for Amount {
    type Output = Amount;

    fn add(self, rhs: Amount) -> Self::Output {
        self.checked_add(rhs).expect("Amount addition error")
    }
}

impl ops::AddAssign for Amount {
    fn add_assign(&mut self, other: Amount) {
        *self = *self + other
    }
}

impl ops::Sub for Amount {
    type Output = Amount;

    fn sub(self, rhs: Amount) -> Self::Output {
        self.checked_sub(rhs).expect("Amount subtraction error")
    }
}

impl ops::SubAssign for Amount {
    fn sub_assign(&mut self, other: Amount) {
        *self = *self - other
    }
}

impl ops::Rem<u64> for Amount {
    type Output = Amount;

    fn rem(self, modulus: u64) -> Self {
        self.checked_rem(modulus).expect("Amount remainder error")
    }
}

impl ops::RemAssign<u64> for Amount {
    fn rem_assign(&mut self, modulus: u64) {
        *self = *self % modulus
    }
}

impl ops::Mul<u64> for Amount {
    type Output = Amount;

    fn mul(self, rhs: u64) -> Self::Output {
        self.checked_mul(rhs).expect("Amount multiplication error")
    }
}

impl ops::MulAssign<u64> for Amount {
    fn mul_assign(&mut self, rhs: u64) {
        *self = *self * rhs
    }
}

impl ops::Div<u64> for Amount {
    type Output = Amount;

    fn div(self, rhs: u64) -> Self::Output {
        self.checked_div(rhs).expect("Amount division error")
    }
}

impl ops::DivAssign<u64> for Amount {
    fn div_assign(&mut self, rhs: u64) {
        *self = *self / rhs
    }
}

impl FromStr for Amount {
    type Err = ParseAmountError;

    fn from_str(s: &str) -> Result<Self, Self::Err> {
        Amount::from_str_with_denomination(s)
    }
}

impl ::core::iter::Sum for Amount {
    fn sum<I: Iterator<Item = Self>>(iter: I) -> Self {
        let sats: u64 = iter.map(|amt| amt.0).sum();
        Amount::from_sat(sats)
    }
}

/// A helper/builder that displays amount with specified settings.
///
/// This provides richer interface than `fmt::Formatter`:
///
/// * Ability to select denomination
/// * Show or hide denomination
/// * Dynamically-selected denomination - show in sats if less than 1 BTC.
///
/// However this can still be combined with `fmt::Formatter` options to precisely control zeros,
/// padding, alignment... The formatting works like floats from `core` but note that precision will
/// **never** be lossy - that means no rounding.
///
/// See [`Amount::display_in`] and [`Amount::display_dynamic`] on how to construct this.
#[derive(Debug, Clone)]
pub struct Display {
    /// Absolute value of satoshis to display (sign is below)
    sats_abs: u64,
    /// The sign
    is_negative: bool,
    /// How to display the value
    style: DisplayStyle,
}

impl Display {
    /// Makes subsequent calls to `Display::fmt` display denomination.
    pub fn show_denomination(mut self) -> Self {
        match &mut self.style {
            DisplayStyle::FixedDenomination { show_denomination, .. } => *show_denomination = true,
            // No-op because dynamic denomination is always shown
            DisplayStyle::DynamicDenomination => (),
        }
        self
    }
}

impl fmt::Display for Display {
    fn fmt(&self, f: &mut fmt::Formatter) -> fmt::Result {
        let format_options = FormatOptions::from_formatter(f);
        match &self.style {
            DisplayStyle::FixedDenomination { show_denomination, denomination } => fmt_satoshi_in(self.sats_abs, self.is_negative, f, *denomination, *show_denomination, format_options),
            DisplayStyle::DynamicDenomination if self.sats_abs >= Amount::ONE_BTC.to_sat() => {
                fmt_satoshi_in(self.sats_abs, self.is_negative, f, Denomination::Bitcoin, true, format_options)
            },
            DisplayStyle::DynamicDenomination => {
                fmt_satoshi_in(self.sats_abs, self.is_negative, f, Denomination::Satoshi, true, format_options)
            },
        }
    }
}

#[derive(Clone, Debug)]
enum DisplayStyle {
    FixedDenomination { denomination: Denomination, show_denomination: bool, },
    DynamicDenomination,
}

/// SignedAmount
///
/// The [SignedAmount] type can be used to express Bitcoin amounts that supports
/// arithmetic and conversion to various denominations.
///
///
/// Warning!
///
/// This type implements several arithmetic operations from [core::ops].
/// To prevent errors due to overflow or underflow when using these operations,
/// it is advised to instead use the checked arithmetic methods whose names
/// start with `checked_`.  The operations from [core::ops] that [Amount]
/// implements will panic when overflow or underflow occurs.
///
#[derive(Copy, Clone, PartialEq, Eq, PartialOrd, Ord, Hash)]
pub struct SignedAmount(i64);

impl SignedAmount {
    /// The zero amount.
    pub const ZERO: SignedAmount = SignedAmount(0);
    /// Exactly one satoshi.
    pub const ONE_SAT: SignedAmount = SignedAmount(1);
    /// Exactly one bitcoin.
    pub const ONE_BTC: SignedAmount = SignedAmount(100_000_000);
    /// The maximum value allowed as an amount. Useful for sanity checking.
    pub const MAX_MONEY: SignedAmount = SignedAmount(21_000_000 * 100_000_000);

    /// Create an [SignedAmount] with satoshi precision and the given number of satoshis.
    pub const fn from_sat(satoshi: i64) -> SignedAmount {
        SignedAmount(satoshi)
    }

    /// Get the number of satoshis in this [SignedAmount].
    #[deprecated(since = "0.29.0", note = "use to_sat instead")]
    pub fn as_sat(self) -> i64 {
        self.to_sat()
    }

    /// Gets the number of satoshis in this [`SignedAmount`].
    pub fn to_sat(self) -> i64 {
        self.0
    }

    /// The maximum value of an [SignedAmount].
    pub fn max_value() -> SignedAmount {
        SignedAmount(i64::max_value())
    }

    /// The minimum value of an [SignedAmount].
    pub fn min_value() -> SignedAmount {
        SignedAmount(i64::min_value())
    }

    /// Convert from a value expressing bitcoins to an [SignedAmount].
    pub fn from_btc(btc: f64) -> Result<SignedAmount, ParseAmountError> {
        SignedAmount::from_float_in(btc, Denomination::Bitcoin)
    }

    /// Parse a decimal string as a value in the given denomination.
    ///
    /// Note: This only parses the value string.  If you want to parse a value
    /// with denomination, use [FromStr].
    pub fn from_str_in(s: &str, denom: Denomination) -> Result<SignedAmount, ParseAmountError> {
        let (negative, satoshi) = parse_signed_to_satoshi(s, denom)?;
        if satoshi > i64::max_value() as u64 {
            return Err(ParseAmountError::TooBig);
        }
        Ok(match negative {
            true => SignedAmount(-(satoshi as i64)),
            false => SignedAmount(satoshi as i64),
        })
    }

    /// Parses amounts with denomination suffix like they are produced with
    /// [Self::to_string_with_denomination] or with [fmt::Display].
    /// If you want to parse only the amount without the denomination,
    /// use [Self::from_str_in].
    pub fn from_str_with_denomination(s: &str) -> Result<SignedAmount, ParseAmountError> {
        let mut split = s.splitn(3, ' ');
        let amt_str = split.next().unwrap();
        let denom_str = split.next().ok_or(ParseAmountError::InvalidFormat)?;
        if split.next().is_some() {
            return Err(ParseAmountError::InvalidFormat);
        }

        SignedAmount::from_str_in(amt_str, denom_str.parse()?)
    }

    /// Express this [SignedAmount] as a floating-point value in the given denomination.
    ///
    /// Please be aware of the risk of using floating-point numbers.
    pub fn to_float_in(self, denom: Denomination) -> f64 {
        f64::from_str(&self.to_string_in(denom)).unwrap()
    }

    /// Express this [SignedAmount] as a floating-point value in Bitcoin.
    ///
    /// Equivalent to `to_float_in(Denomination::Bitcoin)`.
    ///
    /// Please be aware of the risk of using floating-point numbers.
    #[deprecated(since = "0.29.0", note = "use to_btc instead")]
    pub fn as_btc(self) -> f64 {
        self.to_btc()
    }

    /// Express this [`SignedAmount`] as a floating-point value in Bitcoin.
    ///
    /// Equivalent to `to_float_in(Denomination::Bitcoin)`.
    ///
    /// Please be aware of the risk of using floating-point numbers.
    pub fn to_btc(self) -> f64 {
        self.to_float_in(Denomination::Bitcoin)
    }

    /// Convert this [SignedAmount] in floating-point notation with a given
    /// denomination.
    /// Can return error if the amount is too big, too precise or negative.
    ///
    /// Please be aware of the risk of using floating-point numbers.
    pub fn from_float_in(
        value: f64,
        denom: Denomination,
    ) -> Result<SignedAmount, ParseAmountError> {
        // This is inefficient, but the safest way to deal with this. The parsing logic is safe.
        // Any performance-critical application should not be dealing with floats.
        SignedAmount::from_str_in(&value.to_string(), denom)
    }

    /// Returns the absolute value as satoshis.
    ///
    /// This is the implementation of `unsigned_abs()` copied from `core` to support older MSRV.
    fn to_sat_abs(self) -> u64 {
        self.to_sat().wrapping_abs() as u64
    }

    /// Create an object that implements [`fmt::Display`] using specified denomination.
    pub fn display_in(self, denomination: Denomination) -> Display {
        Display {
            sats_abs: self.to_sat_abs(),
            is_negative: self.is_negative(),
            style: DisplayStyle::FixedDenomination { denomination, show_denomination: false, },
        }
    }

    /// Create an object that implements [`fmt::Display`] dynamically selecting denomination.
    ///
    /// This will use BTC for values greater than or equal to 1 BTC and satoshis otherwise. To
    /// avoid confusion the denomination is always shown.
    pub fn display_dynamic(self) -> Display {
        Display {
            sats_abs: self.to_sat_abs(),
            is_negative: self.is_negative(),
            style: DisplayStyle::DynamicDenomination,
        }
    }

    /// Format the value of this [SignedAmount] in the given denomination.
    ///
    /// Does not include the denomination.
    pub fn fmt_value_in(self, f: &mut dyn fmt::Write, denom: Denomination) -> fmt::Result {

        fmt_satoshi_in(self.to_sat_abs(), self.is_negative(), f, denom, false, FormatOptions::default())
    }

    /// Get a string number of this [SignedAmount] in the given denomination.
    ///
    /// Does not include the denomination.
    pub fn to_string_in(self, denom: Denomination) -> String {
        let mut buf = String::new();
        self.fmt_value_in(&mut buf, denom).unwrap();
        buf
    }

    /// Get a formatted string of this [SignedAmount] in the given denomination,
    /// suffixed with the abbreviation for the denomination.
    pub fn to_string_with_denomination(self, denom: Denomination) -> String {
        let mut buf = String::new();
        self.fmt_value_in(&mut buf, denom).unwrap();
        write!(buf, " {}", denom).unwrap();
        buf
    }

    // Some arithmetic that doesn't fit in `core::ops` traits.

    /// Get the absolute value of this [SignedAmount].
    pub fn abs(self) -> SignedAmount {
        SignedAmount(self.0.abs())
    }

    /// Returns a number representing sign of this [SignedAmount].
    ///
    /// - `0` if the amount is zero
    /// - `1` if the amount is positive
    /// - `-1` if the amount is negative
    pub fn signum(self) -> i64 {
        self.0.signum()
    }

    /// Returns `true` if this [SignedAmount] is positive and `false` if
    /// this [SignedAmount] is zero or negative.
    pub fn is_positive(self) -> bool {
        self.0.is_positive()
    }

    /// Returns `true` if this [SignedAmount] is negative and `false` if
    /// this [SignedAmount] is zero or positive.
    pub fn is_negative(self) -> bool {
        self.0.is_negative()
    }


    /// Get the absolute value of this [SignedAmount].
    /// Returns [None] if overflow occurred. (`self == min_value()`)
    pub fn checked_abs(self) -> Option<SignedAmount> {
        self.0.checked_abs().map(SignedAmount)
    }

    /// Checked addition.
    /// Returns [None] if overflow occurred.
    pub fn checked_add(self, rhs: SignedAmount) -> Option<SignedAmount> {
        self.0.checked_add(rhs.0).map(SignedAmount)
    }

    /// Checked subtraction.
    /// Returns [None] if overflow occurred.
    pub fn checked_sub(self, rhs: SignedAmount) -> Option<SignedAmount> {
        self.0.checked_sub(rhs.0).map(SignedAmount)
    }

    /// Checked multiplication.
    /// Returns [None] if overflow occurred.
    pub fn checked_mul(self, rhs: i64) -> Option<SignedAmount> {
        self.0.checked_mul(rhs).map(SignedAmount)
    }

    /// Checked integer division.
    /// Be aware that integer division loses the remainder if no exact division
    /// can be made.
    /// Returns [None] if overflow occurred.
    pub fn checked_div(self, rhs: i64) -> Option<SignedAmount> {
        self.0.checked_div(rhs).map(SignedAmount)
    }

    /// Checked remainder.
    /// Returns [None] if overflow occurred.
    pub fn checked_rem(self, rhs: i64) -> Option<SignedAmount> {
        self.0.checked_rem(rhs).map(SignedAmount)
    }

    /// Subtraction that doesn't allow negative [SignedAmount]s.
    /// Returns [None] if either [self], `rhs` or the result is strictly negative.
    pub fn positive_sub(self, rhs: SignedAmount) -> Option<SignedAmount> {
        if self.is_negative() || rhs.is_negative() || rhs > self {
            None
        } else {
            self.checked_sub(rhs)
        }
    }

    /// Convert to an unsigned amount.
    pub fn to_unsigned(self) -> Result<Amount, ParseAmountError> {
        if self.is_negative() {
            Err(ParseAmountError::Negative)
        } else {
            Ok(Amount::from_sat(self.to_sat() as u64))
        }
    }
}

impl default::Default for SignedAmount {
    fn default() -> Self {
        SignedAmount::ZERO
    }
}

impl fmt::Debug for SignedAmount {
    fn fmt(&self, f: &mut fmt::Formatter) -> fmt::Result {
<<<<<<< HEAD
        write!(f, "SignedAmount({:.8} GRS)", self.as_btc())
=======
        write!(f, "SignedAmount({:.8} BTC)", self.to_btc())
>>>>>>> 09b4198b
    }
}

// No one should depend on a binding contract for Display for this type.
// Just using Bitcoin denominated string.
impl fmt::Display for SignedAmount {
    fn fmt(&self, f: &mut fmt::Formatter) -> fmt::Result {
        self.fmt_value_in(f, Denomination::Bitcoin)?;
        write!(f, " {}", Denomination::Bitcoin)
    }
}

impl ops::Add for SignedAmount {
    type Output = SignedAmount;

    fn add(self, rhs: SignedAmount) -> Self::Output {
        self.checked_add(rhs).expect("SignedAmount addition error")
    }
}

impl ops::AddAssign for SignedAmount {
    fn add_assign(&mut self, other: SignedAmount) {
        *self = *self + other
    }
}

impl ops::Sub for SignedAmount {
    type Output = SignedAmount;

    fn sub(self, rhs: SignedAmount) -> Self::Output {
        self.checked_sub(rhs).expect("SignedAmount subtraction error")
    }
}

impl ops::SubAssign for SignedAmount {
    fn sub_assign(&mut self, other: SignedAmount) {
        *self = *self - other
    }
}

impl ops::Rem<i64> for SignedAmount {
    type Output = SignedAmount;

    fn rem(self, modulus: i64) -> Self {
        self.checked_rem(modulus).expect("SignedAmount remainder error")
    }
}

impl ops::RemAssign<i64> for SignedAmount {
    fn rem_assign(&mut self, modulus: i64) {
        *self = *self % modulus
    }
}

impl ops::Mul<i64> for SignedAmount {
    type Output = SignedAmount;

    fn mul(self, rhs: i64) -> Self::Output {
        self.checked_mul(rhs).expect("SignedAmount multiplication error")
    }
}

impl ops::MulAssign<i64> for SignedAmount {
    fn mul_assign(&mut self, rhs: i64) {
        *self = *self * rhs
    }
}

impl ops::Div<i64> for SignedAmount {
    type Output = SignedAmount;

    fn div(self, rhs: i64) -> Self::Output {
        self.checked_div(rhs).expect("SignedAmount division error")
    }
}

impl ops::DivAssign<i64> for SignedAmount {
    fn div_assign(&mut self, rhs: i64) {
        *self = *self / rhs
    }
}

impl FromStr for SignedAmount {
    type Err = ParseAmountError;

    fn from_str(s: &str) -> Result<Self, Self::Err> {
        SignedAmount::from_str_with_denomination(s)
    }
}

impl ::core::iter::Sum for SignedAmount {
    fn sum<I: Iterator<Item = Self>>(iter: I) -> Self {
        let sats: i64 = iter.map(|amt| amt.0).sum();
        SignedAmount::from_sat(sats)
    }
}

/// Calculate the sum over the iterator using checked arithmetic.
pub trait CheckedSum<R>: private::SumSeal<R> {
    /// Calculate the sum over the iterator using checked arithmetic. If an over or underflow would
    /// happen it returns `None`.
    fn checked_sum(self) -> Option<R>;
}

impl<T> CheckedSum<Amount> for T where T: Iterator<Item=Amount> {
    fn checked_sum(mut self) -> Option<Amount> {
        let first = Some(self.next().unwrap_or_default());

        self.fold(
            first,
            |acc, item| acc.and_then(|acc| acc.checked_add(item))
        )
    }
}

impl<T> CheckedSum<SignedAmount> for T where T: Iterator<Item=SignedAmount> {
    fn checked_sum(mut self) -> Option<SignedAmount> {
        let first = Some(self.next().unwrap_or_default());

        self.fold(first, |acc, item| acc.and_then(|acc| acc.checked_add(item)))
    }
}

mod private {
    use crate::{Amount, SignedAmount};

    /// Used to seal the `CheckedSum` trait
    pub trait SumSeal<A> {}

    impl<T> SumSeal<Amount> for T where T: Iterator<Item=Amount> {}
    impl<T> SumSeal<SignedAmount> for T where T: Iterator<Item=SignedAmount> {}
}

#[cfg(feature = "serde")]
#[cfg_attr(docsrs, doc(cfg(feature = "serde")))]
pub mod serde {
    // methods are implementation of a standardized serde-specific signature
    #![allow(missing_docs)]

    //! This module adds serde serialization and deserialization support for Amounts.
    //! Since there is not a default way to serialize and deserialize Amounts, multiple
    //! ways are supported and it's up to the user to decide which serialiation to use.
    //! The provided modules can be used as follows:
    //!
    //! ```rust,ignore
    //! use serde::{Serialize, Deserialize};
    //! use groestlcoin::Amount;
    //!
    //! #[derive(Serialize, Deserialize)]
    //! # #[serde(crate = "actual_serde")]
    //! pub struct HasAmount {
    //!     #[serde(with = "groestlcoin::util::amount::serde::as_btc")]
    //!     pub amount: Amount,
    //! }
    //! ```

    use serde::{Deserialize, Deserializer, Serialize, Serializer};
    use crate::util::amount::{Amount, Denomination, SignedAmount};

    /// This trait is used only to avoid code duplication and naming collisions
    /// of the different serde serialization crates.
    ///
    /// TODO: Add the private::Sealed bound in next breaking release
    pub trait SerdeAmount: Copy + Sized {
        fn ser_sat<S: Serializer>(self, s: S) -> Result<S::Ok, S::Error>;
        fn des_sat<'d, D: Deserializer<'d>>(d: D) -> Result<Self, D::Error>;
        fn ser_btc<S: Serializer>(self, s: S) -> Result<S::Ok, S::Error>;
        fn des_btc<'d, D: Deserializer<'d>>(d: D) -> Result<Self, D::Error>;
    }

    mod private {
        /// add this as a trait bound to traits which consumers of this library
        /// should not be able to implement.
        pub trait Sealed {}
        impl Sealed for super::Amount {}
        impl Sealed for super::SignedAmount {}
    }

    /// This trait is only for internal Amount type serialization/deserialization
    pub trait SerdeAmountForOpt: Copy + Sized + SerdeAmount + private::Sealed {
        fn type_prefix() -> &'static str;
        fn ser_sat_opt<S: Serializer>(self, s: S) -> Result<S::Ok, S::Error>;
        fn ser_btc_opt<S: Serializer>(self, s: S) -> Result<S::Ok, S::Error>;
    }

    impl SerdeAmount for Amount {
        fn ser_sat<S: Serializer>(self, s: S) -> Result<S::Ok, S::Error> {
            u64::serialize(&self.to_sat(), s)
        }
        fn des_sat<'d, D: Deserializer<'d>>(d: D) -> Result<Self, D::Error> {
            Ok(Amount::from_sat(u64::deserialize(d)?))
        }
        fn ser_btc<S: Serializer>(self, s: S) -> Result<S::Ok, S::Error> {
            f64::serialize(&self.to_float_in(Denomination::Bitcoin), s)
        }
        fn des_btc<'d, D: Deserializer<'d>>(d: D) -> Result<Self, D::Error> {
            use serde::de::Error;
            Ok(Amount::from_btc(f64::deserialize(d)?).map_err(D::Error::custom)?)
        }
    }

    impl SerdeAmountForOpt for Amount {
        fn type_prefix() -> &'static str {
            "u"
        }
        fn ser_sat_opt<S: Serializer>(self, s: S) -> Result<S::Ok, S::Error> {
            s.serialize_some(&self.to_sat())
        }
        fn ser_btc_opt<S: Serializer>(self, s: S) -> Result<S::Ok, S::Error> {
            s.serialize_some(&self.to_btc())
        }
    }

    impl SerdeAmount for SignedAmount {
        fn ser_sat<S: Serializer>(self, s: S) -> Result<S::Ok, S::Error> {
            i64::serialize(&self.to_sat(), s)
        }
        fn des_sat<'d, D: Deserializer<'d>>(d: D) -> Result<Self, D::Error> {
            Ok(SignedAmount::from_sat(i64::deserialize(d)?))
        }
        fn ser_btc<S: Serializer>(self, s: S) -> Result<S::Ok, S::Error> {
            f64::serialize(&self.to_float_in(Denomination::Bitcoin), s)
        }
        fn des_btc<'d, D: Deserializer<'d>>(d: D) -> Result<Self, D::Error> {
            use serde::de::Error;
            Ok(SignedAmount::from_btc(f64::deserialize(d)?).map_err(D::Error::custom)?)
        }
    }

    impl SerdeAmountForOpt for SignedAmount {
        fn type_prefix() -> &'static str {
            "i"
        }
        fn ser_sat_opt<S: Serializer>(self, s: S) -> Result<S::Ok, S::Error> {
            s.serialize_some(&self.to_sat())
        }
        fn ser_btc_opt<S: Serializer>(self, s: S) -> Result<S::Ok, S::Error> {
            s.serialize_some(&self.to_btc())
        }
    }

    pub mod as_sat {
        //! Serialize and deserialize [`Amount`](crate::Amount) as real numbers denominated in satoshi.
        //! Use with `#[serde(with = "amount::serde::as_sat")]`.

        use serde::{Deserializer, Serializer};
        use crate::util::amount::serde::SerdeAmount;

        pub fn serialize<A: SerdeAmount, S: Serializer>(a: &A, s: S) -> Result<S::Ok, S::Error> {
            a.ser_sat(s)
        }

        pub fn deserialize<'d, A: SerdeAmount, D: Deserializer<'d>>(d: D) -> Result<A, D::Error> {
            A::des_sat(d)
        }

        pub mod opt {
            //! Serialize and deserialize [`Option<Amount>`](crate::Amount) as real numbers denominated in satoshi.
            //! Use with `#[serde(default, with = "amount::serde::as_sat::opt")]`.

            use serde::{Deserializer, Serializer, de};
            use crate::util::amount::serde::SerdeAmountForOpt;
            use core::fmt;
            use core::marker::PhantomData;

            pub fn serialize<A: SerdeAmountForOpt, S: Serializer>(
                a: &Option<A>,
                s: S,
            ) -> Result<S::Ok, S::Error> {
                match *a {
                    Some(a) => a.ser_sat_opt(s),
                    None => s.serialize_none(),
                }
            }

            pub fn deserialize<'d, A: SerdeAmountForOpt, D: Deserializer<'d>>(
                d: D,
            ) -> Result<Option<A>, D::Error> {
                struct VisitOptAmt<X>(PhantomData<X>);

                impl<'de, X: SerdeAmountForOpt> de::Visitor<'de> for VisitOptAmt<X> {
                    type Value = Option<X>;

                    fn expecting(&self, formatter: &mut fmt::Formatter) -> fmt::Result {
                        write!(formatter, "An Option<{}64>", X::type_prefix())
                    }

                    fn visit_none<E>(self) -> Result<Self::Value, E>
                    where
                        E: de::Error,
                    {
                        Ok(None)
                    }
                    fn visit_some<D>(self, d: D) -> Result<Self::Value, D::Error>
                    where
                        D: Deserializer<'de>,
                    {
                        Ok(Some(X::des_sat(d)?))
                    }
                }
                d.deserialize_option(VisitOptAmt::<A>(PhantomData))
            }
        }
    }

    pub mod as_btc {
        //! Serialize and deserialize [`Amount`](crate::Amount) as JSON numbers denominated in GRS.
        //! Use with `#[serde(with = "amount::serde::as_btc")]`.

        use serde::{Deserializer, Serializer};
        use crate::util::amount::serde::SerdeAmount;

        pub fn serialize<A: SerdeAmount, S: Serializer>(a: &A, s: S) -> Result<S::Ok, S::Error> {
            a.ser_btc(s)
        }

        pub fn deserialize<'d, A: SerdeAmount, D: Deserializer<'d>>(d: D) -> Result<A, D::Error> {
            A::des_btc(d)
        }

        pub mod opt {
            //! Serialize and deserialize [Option<Amount>] as JSON numbers denominated in GRS.
            //! Use with `#[serde(default, with = "amount::serde::as_btc::opt")]`.

            use serde::{Deserializer, Serializer, de};
            use crate::util::amount::serde::SerdeAmountForOpt;
            use core::fmt;
            use core::marker::PhantomData;

            pub fn serialize<A: SerdeAmountForOpt, S: Serializer>(
                a: &Option<A>,
                s: S,
            ) -> Result<S::Ok, S::Error> {
                match *a {
                    Some(a) => a.ser_btc_opt(s),
                    None => s.serialize_none(),
                }
            }

            pub fn deserialize<'d, A: SerdeAmountForOpt, D: Deserializer<'d>>(
                d: D,
            ) -> Result<Option<A>, D::Error> {
                struct VisitOptAmt<X>(PhantomData<X>);

                impl<'de, X: SerdeAmountForOpt> de::Visitor<'de> for VisitOptAmt<X> {
                    type Value = Option<X>;

                    fn expecting(&self, formatter: &mut fmt::Formatter) -> fmt::Result {
                        write!(formatter, "An Option<f64>")
                    }

                    fn visit_none<E>(self) -> Result<Self::Value, E>
                    where
                        E: de::Error,
                    {
                        Ok(None)
                    }
                    fn visit_some<D>(self, d: D) -> Result<Self::Value, D::Error>
                    where
                        D: Deserializer<'de>,
                    {
                        Ok(Some(X::des_btc(d)?))
                    }
                }
                d.deserialize_option(VisitOptAmt::<A>(PhantomData))
            }
        }
    }
}

#[cfg(test)]
mod tests {
    use super::*;
    #[cfg(feature = "std")]
    use std::panic;
    use core::str::FromStr;

    #[cfg(feature = "serde")]
    use serde_test;

    #[test]
    fn add_sub_mul_div() {
        let sat = Amount::from_sat;
        let ssat = SignedAmount::from_sat;

        assert_eq!(sat(15) + sat(15), sat(30));
        assert_eq!(sat(15) - sat(15), sat(0));
        assert_eq!(sat(14) * 3, sat(42));
        assert_eq!(sat(14) / 2, sat(7));
        assert_eq!(sat(14) % 3, sat(2));
        assert_eq!(ssat(15) - ssat(20), ssat(-5));
        assert_eq!(ssat(-14) * 3, ssat(-42));
        assert_eq!(ssat(-14) / 2, ssat(-7));
        assert_eq!(ssat(-14) % 3, ssat(-2));

        let mut b = ssat(-5);
        b += ssat(13);
        assert_eq!(b, ssat(8));
        b -= ssat(3);
        assert_eq!(b, ssat(5));
        b *= 6;
        assert_eq!(b, ssat(30));
        b /= 3;
        assert_eq!(b, ssat(10));
        b %= 3;
        assert_eq!(b, ssat(1));
    }

    #[cfg(feature = "std")]
    #[test]
    fn test_overflows() {
        // panic on overflow
        let result = panic::catch_unwind(|| Amount::max_value() + Amount::from_sat(1));
        assert!(result.is_err());
        let result = panic::catch_unwind(|| Amount::from_sat(8446744073709551615) * 3);
        assert!(result.is_err());
    }

    #[test]
    fn checked_arithmetic() {
        let sat = Amount::from_sat;
        let ssat = SignedAmount::from_sat;

        assert_eq!(sat(42).checked_add(sat(1)), Some(sat(43)));
        assert_eq!(SignedAmount::max_value().checked_add(ssat(1)), None);
        assert_eq!(SignedAmount::min_value().checked_sub(ssat(1)), None);
        assert_eq!(Amount::max_value().checked_add(sat(1)), None);
        assert_eq!(Amount::min_value().checked_sub(sat(1)), None);

        assert_eq!(sat(5).checked_sub(sat(3)), Some(sat(2)));
        assert_eq!(sat(5).checked_sub(sat(6)), None);
        assert_eq!(ssat(5).checked_sub(ssat(6)), Some(ssat(-1)));
        assert_eq!(sat(5).checked_rem(2), Some(sat(1)));

        assert_eq!(sat(5).checked_div(2), Some(sat(2))); // integer division
        assert_eq!(ssat(-6).checked_div(2), Some(ssat(-3)));

        assert_eq!(ssat(-5).positive_sub(ssat(3)), None);
        assert_eq!(ssat(5).positive_sub(ssat(-3)), None);
        assert_eq!(ssat(3).positive_sub(ssat(5)), None);
        assert_eq!(ssat(3).positive_sub(ssat(3)), Some(ssat(0)));
        assert_eq!(ssat(5).positive_sub(ssat(3)), Some(ssat(2)));
    }

    #[test]
    fn floating_point() {
        use super::Denomination as D;
        let f = Amount::from_float_in;
        let sf = SignedAmount::from_float_in;
        let sat = Amount::from_sat;
        let ssat = SignedAmount::from_sat;

        assert_eq!(f(11.22, D::Bitcoin), Ok(sat(1122000000)));
        assert_eq!(sf(-11.22, D::MilliBitcoin), Ok(ssat(-1122000)));
        assert_eq!(f(11.22, D::Bit), Ok(sat(1122)));
        assert_eq!(sf(-1000.0, D::MilliSatoshi), Ok(ssat(-1)));
        assert_eq!(f(0.0001234, D::Bitcoin), Ok(sat(12340)));
        assert_eq!(sf(-0.00012345, D::Bitcoin), Ok(ssat(-12345)));

        assert_eq!(f(-100.0, D::MilliSatoshi), Err(ParseAmountError::Negative));
        assert_eq!(f(11.22, D::Satoshi), Err(ParseAmountError::TooPrecise));
        assert_eq!(sf(-100.0, D::MilliSatoshi), Err(ParseAmountError::TooPrecise));
        assert_eq!(sf(-100.0, D::MilliSatoshi), Err(ParseAmountError::TooPrecise));
        assert_eq!(f(42.123456781, D::Bitcoin), Err(ParseAmountError::TooPrecise));
        assert_eq!(sf(-184467440738.0, D::Bitcoin), Err(ParseAmountError::TooBig));
        assert_eq!(f(18446744073709551617.0, D::Satoshi), Err(ParseAmountError::TooBig));
        assert_eq!(
            f(SignedAmount::max_value().to_float_in(D::Satoshi) + 1.0, D::Satoshi),
            Err(ParseAmountError::TooBig)
        );
        assert_eq!(
            f(Amount::max_value().to_float_in(D::Satoshi) + 1.0, D::Satoshi),
            Err(ParseAmountError::TooBig)
        );

        let btc = move |f| SignedAmount::from_btc(f).unwrap();
        assert_eq!(btc(2.5).to_float_in(D::Bitcoin), 2.5);
        assert_eq!(btc(-2.5).to_float_in(D::MilliBitcoin), -2500.0);
        assert_eq!(btc(2.5).to_float_in(D::Satoshi), 250000000.0);
        assert_eq!(btc(-2.5).to_float_in(D::MilliSatoshi), -250000000000.0);

        let btc = move |f| Amount::from_btc(f).unwrap();
        assert_eq!(&btc(0.0012).to_float_in(D::Bitcoin).to_string(), "0.0012")
    }

    #[test]
    fn parsing() {
        use super::ParseAmountError as E;
        let btc = Denomination::Bitcoin;
        let sat = Denomination::Satoshi;
        let p = Amount::from_str_in;
        let sp = SignedAmount::from_str_in;

        assert_eq!(p("x", btc), Err(E::InvalidCharacter('x')));
        assert_eq!(p("-", btc), Err(E::InvalidFormat));
        assert_eq!(sp("-", btc), Err(E::InvalidFormat));
        assert_eq!(p("-1.0x", btc), Err(E::InvalidCharacter('x')));
        assert_eq!(p("0.0 ", btc), Err(ParseAmountError::InvalidCharacter(' ')));
        assert_eq!(p("0.000.000", btc), Err(E::InvalidFormat));
        let more_than_max = format!("1{}", Amount::max_value());
        assert_eq!(p(&more_than_max, btc), Err(E::TooBig));
        assert_eq!(p("0.000000042", btc), Err(E::TooPrecise));

        assert_eq!(p("1", btc), Ok(Amount::from_sat(1_000_000_00)));
        assert_eq!(sp("-.5", btc), Ok(SignedAmount::from_sat(-500_000_00)));
        assert_eq!(p("1.1", btc), Ok(Amount::from_sat(1_100_000_00)));
        assert_eq!(p("100", sat), Ok(Amount::from_sat(100)));
        assert_eq!(p("55", sat), Ok(Amount::from_sat(55)));
        assert_eq!(p("5500000000000000000", sat), Ok(Amount::from_sat(5_500_000_000_000_000_000)));
        // Should this even pass?
        assert_eq!(p("5500000000000000000.", sat), Ok(Amount::from_sat(5_500_000_000_000_000_000)));
        assert_eq!(
            p("12345678901.12345678", btc),
            Ok(Amount::from_sat(12_345_678_901__123_456_78))
        );

        // make sure satoshi > i64::max_value() is checked.
        let amount = Amount::from_sat(i64::max_value() as u64);
        assert_eq!(Amount::from_str_in(&amount.to_string_in(sat), sat), Ok(amount));
        assert_eq!(Amount::from_str_in(&(amount+Amount(1)).to_string_in(sat), sat), Err(E::TooBig));

        assert_eq!(p("12.000", Denomination::MilliSatoshi), Err(E::TooPrecise));
        // exactly 50 chars.
        assert_eq!(p("100000000000000.0000000000000000000000000000000000", Denomination::Bitcoin), Err(E::TooBig));
        // more than 50 chars.
        assert_eq!(p("100000000000000.00000000000000000000000000000000000", Denomination::Bitcoin), Err(E::InputTooLarge));
    }

    #[test]
    fn to_string() {
        use super::Denomination as D;

        assert_eq!(Amount::ONE_BTC.to_string_in(D::Bitcoin), "1");
        assert_eq!(format!("{:.8}", Amount::ONE_BTC.display_in(D::Bitcoin)), "1.00000000");
        assert_eq!(Amount::ONE_BTC.to_string_in(D::Satoshi), "100000000");
        assert_eq!(Amount::ONE_SAT.to_string_in(D::Bitcoin), "0.00000001");
        assert_eq!(SignedAmount::from_sat(-42).to_string_in(D::Bitcoin), "-0.00000042");

        assert_eq!(Amount::ONE_BTC.to_string_with_denomination(D::Bitcoin), "1 GRS");
        assert_eq!(Amount::ONE_SAT.to_string_with_denomination(D::MilliSatoshi), "1000 mgro");
        assert_eq!(
            SignedAmount::ONE_BTC.to_string_with_denomination(D::Satoshi),
            "100000000 gro"
        );
        assert_eq!(Amount::ONE_SAT.to_string_with_denomination(D::Bitcoin), "0.00000001 GRS");
        assert_eq!(
            SignedAmount::from_sat(-42).to_string_with_denomination(D::Bitcoin),
            "-0.00000042 GRS"
        );
    }

    // May help identify a problem sooner
    #[test]
    fn test_repeat_char() {
        let mut buf = String::new();
        repeat_char(&mut buf, '0', 0).unwrap();
        assert_eq!(buf.len(), 0);
        repeat_char(&mut buf, '0', 42).unwrap();
        assert_eq!(buf.len(), 42);
        assert!(buf.chars().all(|c| c == '0'));
    }

    // Creates individual test functions to make it easier to find which check failed.
    macro_rules! check_format_non_negative {
        ($denom:ident; $($test_name:ident, $val:expr, $format_string:expr, $expected:expr);* $(;)?) => {
            $(
                #[test]
                fn $test_name() {
                    assert_eq!(format!($format_string, Amount::from_sat($val).display_in(Denomination::$denom)), $expected);
                    assert_eq!(format!($format_string, SignedAmount::from_sat($val as i64).display_in(Denomination::$denom)), $expected);
                }
            )*
        }
    }

    macro_rules! check_format_non_negative_show_denom {
        ($denom:ident, $denom_suffix:expr; $($test_name:ident, $val:expr, $format_string:expr, $expected:expr);* $(;)?) => {
            $(
                #[test]
                fn $test_name() {
                    assert_eq!(format!($format_string, Amount::from_sat($val).display_in(Denomination::$denom).show_denomination()), concat!($expected, $denom_suffix));
                    assert_eq!(format!($format_string, SignedAmount::from_sat($val as i64).display_in(Denomination::$denom).show_denomination()), concat!($expected, $denom_suffix));
                }
            )*
        }
    }

    check_format_non_negative! {
        Satoshi;
        sat_check_fmt_non_negative_0, 0, "{}", "0";
        sat_check_fmt_non_negative_1, 0, "{:2}", " 0";
        sat_check_fmt_non_negative_2, 0, "{:02}", "00";
        sat_check_fmt_non_negative_3, 0, "{:.1}", "0.0";
        sat_check_fmt_non_negative_4, 0, "{:4.1}", " 0.0";
        sat_check_fmt_non_negative_5, 0, "{:04.1}", "00.0";
        sat_check_fmt_non_negative_6, 1, "{}", "1";
        sat_check_fmt_non_negative_7, 1, "{:2}", " 1";
        sat_check_fmt_non_negative_8, 1, "{:02}", "01";
        sat_check_fmt_non_negative_9, 1, "{:.1}", "1.0";
        sat_check_fmt_non_negative_10, 1, "{:4.1}", " 1.0";
        sat_check_fmt_non_negative_11, 1, "{:04.1}", "01.0";
        sat_check_fmt_non_negative_12, 10, "{}", "10";
        sat_check_fmt_non_negative_13, 10, "{:2}", "10";
        sat_check_fmt_non_negative_14, 10, "{:02}", "10";
        sat_check_fmt_non_negative_15, 10, "{:3}", " 10";
        sat_check_fmt_non_negative_16, 10, "{:03}", "010";
        sat_check_fmt_non_negative_17, 10, "{:.1}", "10.0";
        sat_check_fmt_non_negative_18, 10, "{:5.1}", " 10.0";
        sat_check_fmt_non_negative_19, 10, "{:05.1}", "010.0";
        sat_check_fmt_non_negative_20, 1, "{:<2}", "1 ";
        sat_check_fmt_non_negative_21, 1, "{:<02}", "01";
        sat_check_fmt_non_negative_22, 1, "{:<3.1}", "1.0";
        sat_check_fmt_non_negative_23, 1, "{:<4.1}", "1.0 ";
    }

    check_format_non_negative_show_denom! {
        Satoshi, " gro";
        sat_check_fmt_non_negative_show_denom_0, 0, "{}", "0";
        sat_check_fmt_non_negative_show_denom_1, 0, "{:2}", "0";
        sat_check_fmt_non_negative_show_denom_2, 0, "{:02}", "0";
        //sat_check_fmt_non_negative_show_denom_3, 0, "{:9}", "0";
        //sat_check_fmt_non_negative_show_denom_4, 0, "{:09}", "0";
        //sat_check_fmt_non_negative_show_denom_5, 0, "{:10}", " 0";
        //sat_check_fmt_non_negative_show_denom_6, 0, "{:010}", "00";
        sat_check_fmt_non_negative_show_denom_7, 0, "{:.1}", "0.0";
        //sat_check_fmt_non_negative_show_denom_8, 0, "{:11.1}", "0.0";
        //sat_check_fmt_non_negative_show_denom_9, 0, "{:011.1}", "0.0";
        //sat_check_fmt_non_negative_show_denom_10, 0, "{:12.1}", " 0.0";
        //sat_check_fmt_non_negative_show_denom_11, 0, "{:012.1}", "00.0";
        sat_check_fmt_non_negative_show_denom_12, 1, "{}", "1";
        //sat_check_fmt_non_negative_show_denom_13, 1, "{:10}", " 1";
        //sat_check_fmt_non_negative_show_denom_14, 1, "{:010}", "01";
        sat_check_fmt_non_negative_show_denom_15, 1, "{:.1}", "1.0";
        //sat_check_fmt_non_negative_show_denom_16, 1, "{:12.1}", " 1.0";
        //sat_check_fmt_non_negative_show_denom_17, 1, "{:012.1}", "01.0";
        sat_check_fmt_non_negative_show_denom_18, 10, "{}", "10";
        //sat_check_fmt_non_negative_show_denom_19, 10, "{:10}", "10";
        //sat_check_fmt_non_negative_show_denom_20, 10, "{:010}", "10";
        //sat_check_fmt_non_negative_show_denom_21, 10, "{:11}", " 10";
        //sat_check_fmt_non_negative_show_denom_22, 10, "{:011}", "010";
    }

    check_format_non_negative! {
        Bitcoin;
        btc_check_fmt_non_negative_0, 0, "{}", "0";
        btc_check_fmt_non_negative_1, 0, "{:2}", " 0";
        btc_check_fmt_non_negative_2, 0, "{:02}", "00";
        btc_check_fmt_non_negative_3, 0, "{:.1}", "0.0";
        btc_check_fmt_non_negative_4, 0, "{:4.1}", " 0.0";
        btc_check_fmt_non_negative_5, 0, "{:04.1}", "00.0";
        btc_check_fmt_non_negative_6, 1, "{}", "0.00000001";
        btc_check_fmt_non_negative_7, 1, "{:2}", "0.00000001";
        btc_check_fmt_non_negative_8, 1, "{:02}", "0.00000001";
        btc_check_fmt_non_negative_9, 1, "{:.1}", "0.00000001";
        btc_check_fmt_non_negative_10, 1, "{:11}", " 0.00000001";
        btc_check_fmt_non_negative_11, 1, "{:11.1}", " 0.00000001";
        btc_check_fmt_non_negative_12, 1, "{:011.1}", "00.00000001";
        btc_check_fmt_non_negative_13, 1, "{:.9}", "0.000000010";
        btc_check_fmt_non_negative_14, 1, "{:11.9}", "0.000000010";
        btc_check_fmt_non_negative_15, 1, "{:011.9}", "0.000000010";
        btc_check_fmt_non_negative_16, 1, "{:12.9}", " 0.000000010";
        btc_check_fmt_non_negative_17, 1, "{:012.9}", "00.000000010";
        btc_check_fmt_non_negative_18, 100_000_000, "{}", "1";
        btc_check_fmt_non_negative_19, 100_000_000, "{:2}", " 1";
        btc_check_fmt_non_negative_20, 100_000_000, "{:02}", "01";
        btc_check_fmt_non_negative_21, 100_000_000, "{:.1}", "1.0";
        btc_check_fmt_non_negative_22, 100_000_000, "{:4.1}", " 1.0";
        btc_check_fmt_non_negative_23, 100_000_000, "{:04.1}", "01.0";
        btc_check_fmt_non_negative_24, 110_000_000, "{}", "1.1";
        btc_check_fmt_non_negative_25, 100_000_001, "{}", "1.00000001";
        btc_check_fmt_non_negative_26, 100_000_001, "{:1}", "1.00000001";
        btc_check_fmt_non_negative_27, 100_000_001, "{:.1}", "1.00000001";
        btc_check_fmt_non_negative_28, 100_000_001, "{:10}", "1.00000001";
        btc_check_fmt_non_negative_29, 100_000_001, "{:11}", " 1.00000001";
        btc_check_fmt_non_negative_30, 100_000_001, "{:011}", "01.00000001";
        btc_check_fmt_non_negative_31, 100_000_001, "{:.8}", "1.00000001";
        btc_check_fmt_non_negative_32, 100_000_001, "{:.9}", "1.000000010";
        btc_check_fmt_non_negative_33, 100_000_001, "{:11.9}", "1.000000010";
        btc_check_fmt_non_negative_34, 100_000_001, "{:12.9}", " 1.000000010";
        btc_check_fmt_non_negative_35, 100_000_001, "{:012.9}", "01.000000010";
        btc_check_fmt_non_negative_36, 100_000_001, "{:+011.8}", "+1.00000001";
        btc_check_fmt_non_negative_37, 100_000_001, "{:+12.8}", " +1.00000001";
        btc_check_fmt_non_negative_38, 100_000_001, "{:+012.8}", "+01.00000001";
        btc_check_fmt_non_negative_39, 100_000_001, "{:+12.9}", "+1.000000010";
        btc_check_fmt_non_negative_40, 100_000_001, "{:+012.9}", "+1.000000010";
        btc_check_fmt_non_negative_41, 100_000_001, "{:+13.9}", " +1.000000010";
        btc_check_fmt_non_negative_42, 100_000_001, "{:+013.9}", "+01.000000010";
        btc_check_fmt_non_negative_43, 100_000_001, "{:<10}", "1.00000001";
        btc_check_fmt_non_negative_44, 100_000_001, "{:<11}", "1.00000001 ";
        btc_check_fmt_non_negative_45, 100_000_001, "{:<011}", "01.00000001";
        btc_check_fmt_non_negative_46, 100_000_001, "{:<11.9}", "1.000000010";
        btc_check_fmt_non_negative_47, 100_000_001, "{:<12.9}", "1.000000010 ";
        btc_check_fmt_non_negative_48, 100_000_001, "{:<12}", "1.00000001  ";
        btc_check_fmt_non_negative_49, 100_000_001, "{:^11}", "1.00000001 ";
        btc_check_fmt_non_negative_50, 100_000_001, "{:^11.9}", "1.000000010";
        btc_check_fmt_non_negative_51, 100_000_001, "{:^12.9}", "1.000000010 ";
        btc_check_fmt_non_negative_52, 100_000_001, "{:^12}", " 1.00000001 ";
        btc_check_fmt_non_negative_53, 100_000_001, "{:^12.9}", "1.000000010 ";
        btc_check_fmt_non_negative_54, 100_000_001, "{:^13.9}", " 1.000000010 ";
    }

    check_format_non_negative_show_denom! {
        Bitcoin, " GRS";
        btc_check_fmt_non_negative_show_denom_0, 1, "{:14.1}", "0.00000001";
        btc_check_fmt_non_negative_show_denom_1, 1, "{:14.8}", "0.00000001";
        btc_check_fmt_non_negative_show_denom_2, 1, "{:15}", " 0.00000001";
        btc_check_fmt_non_negative_show_denom_3, 1, "{:015}", "00.00000001";
        btc_check_fmt_non_negative_show_denom_4, 1, "{:.9}", "0.000000010";
        btc_check_fmt_non_negative_show_denom_5, 1, "{:15.9}", "0.000000010";
        btc_check_fmt_non_negative_show_denom_6, 1, "{:16.9}", " 0.000000010";
        btc_check_fmt_non_negative_show_denom_7, 1, "{:016.9}", "00.000000010";
    }

    check_format_non_negative_show_denom! {
        Bitcoin, " GRS ";
        btc_check_fmt_non_negative_show_denom_align_0, 1, "{:<15}", "0.00000001";
        btc_check_fmt_non_negative_show_denom_align_1, 1, "{:^15}", "0.00000001";
        btc_check_fmt_non_negative_show_denom_align_2, 1, "{:^16}", " 0.00000001";
    }

    check_format_non_negative! {
        MilliSatoshi;
        msat_check_fmt_non_negative_0, 0, "{}", "0";
        msat_check_fmt_non_negative_1, 1, "{}", "1000";
        msat_check_fmt_non_negative_2, 1, "{:5}", " 1000";
        msat_check_fmt_non_negative_3, 1, "{:05}", "01000";
        msat_check_fmt_non_negative_4, 1, "{:.1}", "1000.0";
        msat_check_fmt_non_negative_5, 1, "{:6.1}", "1000.0";
        msat_check_fmt_non_negative_6, 1, "{:06.1}", "1000.0";
        msat_check_fmt_non_negative_7, 1, "{:7.1}", " 1000.0";
        msat_check_fmt_non_negative_8, 1, "{:07.1}", "01000.0";
    }

    #[test]
    fn test_unsigned_signed_conversion() {
        use super::ParseAmountError as E;
        let sa = SignedAmount::from_sat;
        let ua = Amount::from_sat;

        assert_eq!(Amount::max_value().to_signed(), Err(E::TooBig));
        assert_eq!(ua(i64::max_value() as u64).to_signed(),  Ok(sa(i64::max_value())));
        assert_eq!(ua(0).to_signed(), Ok(sa(0)));
        assert_eq!(ua(1).to_signed(), Ok( sa(1)));
        assert_eq!(ua(1).to_signed(), Ok(sa(1)));
        assert_eq!(ua(i64::max_value() as u64 + 1).to_signed(), Err(E::TooBig));

        assert_eq!(sa(-1).to_unsigned(), Err(E::Negative));
        assert_eq!(sa(i64::max_value()).to_unsigned(), Ok(ua(i64::max_value() as u64)));

        assert_eq!(sa(0).to_unsigned().unwrap().to_signed(), Ok(sa(0)));
        assert_eq!(sa(1).to_unsigned().unwrap().to_signed(), Ok(sa(1)));
        assert_eq!(sa(i64::max_value()).to_unsigned().unwrap().to_signed(), Ok(sa(i64::max_value())));
    }

    #[test]
    fn from_str() {
        use super::ParseAmountError as E;
        let p = Amount::from_str;
        let sp = SignedAmount::from_str;

        assert_eq!(p("x GRS"), Err(E::InvalidCharacter('x')));
        assert_eq!(p("5 GRS GRS"), Err(E::InvalidFormat));
        assert_eq!(p("5 5 GRS"), Err(E::InvalidFormat));

        assert_eq!(p("5 BCH"), Err(E::UnknownDenomination("BCH".to_owned())));

        assert_eq!(p("-1 GRS"), Err(E::Negative));
        assert_eq!(p("-0.0 GRS"), Err(E::Negative));
        assert_eq!(p("0.123456789 GRS"), Err(E::TooPrecise));
        assert_eq!(sp("-0.1 gro"), Err(E::TooPrecise));
        assert_eq!(p("0.123456 mGRS"), Err(E::TooPrecise));
        assert_eq!(sp("-1.001 groestls"), Err(E::TooPrecise));
        assert_eq!(sp("-200000000000 GRS"), Err(E::TooBig));
        assert_eq!(p("18446744073709551616 gro"), Err(E::TooBig));

        assert_eq!(sp("0 mgro"), Err(E::TooPrecise));
        assert_eq!(sp("-0 mgro"), Err(E::TooPrecise));
        assert_eq!(sp("000 mgro"), Err(E::TooPrecise));
        assert_eq!(sp("-000 mgro"), Err(E::TooPrecise));
        assert_eq!(p("0 mgro"), Err(E::TooPrecise));
        assert_eq!(p("-0 mgro"), Err(E::TooPrecise));
        assert_eq!(p("000 mgro"), Err(E::TooPrecise));
        assert_eq!(p("-000 mgro"), Err(E::TooPrecise));

        assert_eq!(p(".5 groestls"), Ok(Amount::from_sat(50)));
        assert_eq!(sp("-.5 groestls"), Ok(SignedAmount::from_sat(-50)));
        assert_eq!(p("0.00253583 GRS"), Ok(Amount::from_sat(253583)));
        assert_eq!(sp("-5 gro"), Ok(SignedAmount::from_sat(-5)));
        assert_eq!(p("0.10000000 GRS"), Ok(Amount::from_sat(100_000_00)));
        assert_eq!(sp("-100 groestls"), Ok(SignedAmount::from_sat(-10_000)));
    }

    #[test]
    fn to_from_string_in() {
        use super::Denomination as D;
        let ua_str = Amount::from_str_in;
        let ua_sat = Amount::from_sat;
        let sa_str = SignedAmount::from_str_in;
        let sa_sat = SignedAmount::from_sat;

        assert_eq!("0.5", Amount::from_sat(50).to_string_in(D::Bit));
        assert_eq!("-0.5", SignedAmount::from_sat(-50).to_string_in(D::Bit));
        assert_eq!("0.00253583", Amount::from_sat(253583).to_string_in(D::Bitcoin));
        assert_eq!("-5", SignedAmount::from_sat(-5).to_string_in(D::Satoshi));
        assert_eq!("0.1", Amount::from_sat(100_000_00).to_string_in(D::Bitcoin));
        assert_eq!("-100", SignedAmount::from_sat(-10_000).to_string_in(D::Bit));
        assert_eq!("2535830", Amount::from_sat(253583).to_string_in(D::NanoBitcoin));
        assert_eq!("-100000", SignedAmount::from_sat(-10_000).to_string_in(D::NanoBitcoin));
        assert_eq!("2535830000", Amount::from_sat(253583).to_string_in(D::PicoBitcoin));
        assert_eq!("-100000000", SignedAmount::from_sat(-10_000).to_string_in(D::PicoBitcoin));


        assert_eq!("0.50", format!("{:.2}", Amount::from_sat(50).display_in(D::Bit)));
        assert_eq!("-0.50", format!("{:.2}", SignedAmount::from_sat(-50).display_in(D::Bit)));
        assert_eq!("0.10000000", format!("{:.8}", Amount::from_sat(100_000_00).display_in(D::Bitcoin)));
        assert_eq!("-100.00", format!("{:.2}", SignedAmount::from_sat(-10_000).display_in(D::Bit)));

        assert_eq!(ua_str(&ua_sat(0).to_string_in(D::Satoshi), D::Satoshi), Ok(ua_sat(0)));
        assert_eq!(ua_str(&ua_sat(500).to_string_in(D::Bitcoin), D::Bitcoin), Ok(ua_sat(500)));
        assert_eq!(ua_str(&ua_sat(21_000_000).to_string_in(D::Bit), D::Bit), Ok(ua_sat(21_000_000)));
        assert_eq!(ua_str(&ua_sat(1).to_string_in(D::MicroBitcoin), D::MicroBitcoin), Ok(ua_sat(1)));
        assert_eq!(ua_str(&ua_sat(1_000_000_000_000).to_string_in(D::MilliBitcoin), D::MilliBitcoin), Ok(ua_sat(1_000_000_000_000)));
        assert_eq!(ua_str(&ua_sat(u64::max_value()).to_string_in(D::MilliBitcoin), D::MilliBitcoin),  Err(ParseAmountError::TooBig));

        assert_eq!(sa_str(&sa_sat(-1).to_string_in(D::MicroBitcoin), D::MicroBitcoin), Ok(sa_sat(-1)));

        assert_eq!(sa_str(&sa_sat(i64::max_value()).to_string_in(D::Satoshi), D::MicroBitcoin), Err(ParseAmountError::TooBig));
        // Test an overflow bug in `abs()`
        assert_eq!(sa_str(&sa_sat(i64::min_value()).to_string_in(D::Satoshi), D::MicroBitcoin), Err(ParseAmountError::TooBig));

        assert_eq!(sa_str(&sa_sat(-1).to_string_in(D::NanoBitcoin), D::NanoBitcoin), Ok(sa_sat(-1)));
        assert_eq!(sa_str(&sa_sat(i64::max_value()).to_string_in(D::Satoshi), D::NanoBitcoin), Err(ParseAmountError::TooPrecise));
        assert_eq!(sa_str(&sa_sat(i64::min_value()).to_string_in(D::Satoshi), D::NanoBitcoin), Err(ParseAmountError::TooPrecise));

        assert_eq!(sa_str(&sa_sat(-1).to_string_in(D::PicoBitcoin), D::PicoBitcoin), Ok(sa_sat(-1)));
        assert_eq!(sa_str(&sa_sat(i64::max_value()).to_string_in(D::Satoshi), D::PicoBitcoin), Err(ParseAmountError::TooPrecise));
        assert_eq!(sa_str(&sa_sat(i64::min_value()).to_string_in(D::Satoshi), D::PicoBitcoin), Err(ParseAmountError::TooPrecise));


    }

    #[test]
    fn to_string_with_denomination_from_str_roundtrip() {
        use super::Denomination as D;
        let amt = Amount::from_sat(42);
        let denom = Amount::to_string_with_denomination;
        assert_eq!(Amount::from_str(&denom(amt, D::Bitcoin)), Ok(amt));
        assert_eq!(Amount::from_str(&denom(amt, D::MilliBitcoin)), Ok(amt));
        assert_eq!(Amount::from_str(&denom(amt, D::MicroBitcoin)), Ok(amt));
        assert_eq!(Amount::from_str(&denom(amt, D::Bit)), Ok(amt));
        assert_eq!(Amount::from_str(&denom(amt, D::Satoshi)), Ok(amt));
        assert_eq!(Amount::from_str(&denom(amt, D::NanoBitcoin)), Ok(amt));
        assert_eq!(Amount::from_str(&denom(amt, D::MilliSatoshi)), Ok(amt));
        assert_eq!(Amount::from_str(&denom(amt, D::PicoBitcoin)), Ok(amt));

        assert_eq!(Amount::from_str("42 gro GRS"), Err(ParseAmountError::InvalidFormat));
        assert_eq!(SignedAmount::from_str("-42 gro GRS"), Err(ParseAmountError::InvalidFormat));
    }

    #[cfg(feature = "serde")]
    #[test]
    fn serde_as_sat() {

        #[derive(Serialize, Deserialize, PartialEq, Debug)]
        #[serde(crate = "actual_serde")]
        struct T {
            #[serde(with = "crate::util::amount::serde::as_sat")]
            pub amt: Amount,
            #[serde(with = "crate::util::amount::serde::as_sat")]
            pub samt: SignedAmount,
        }

        serde_test::assert_tokens(
            &T {
                amt: Amount::from_sat(123456789),
                samt: SignedAmount::from_sat(-123456789),
            },
            &[
                serde_test::Token::Struct { name: "T", len: 2 },
                serde_test::Token::Str("amt"),
                serde_test::Token::U64(123456789),
                serde_test::Token::Str("samt"),
                serde_test::Token::I64(-123456789),
                serde_test::Token::StructEnd,
            ],
        );
    }

    #[cfg(feature = "serde")]
    #[test]
    fn serde_as_btc() {
        use serde_json;

        #[derive(Serialize, Deserialize, PartialEq, Debug)]
        #[serde(crate = "actual_serde")]
        struct T {
            #[serde(with = "crate::util::amount::serde::as_btc")]
            pub amt: Amount,
            #[serde(with = "crate::util::amount::serde::as_btc")]
            pub samt: SignedAmount,
        }

        let orig = T {
            amt: Amount::from_sat(21_000_000__000_000_01),
            samt: SignedAmount::from_sat(-21_000_000__000_000_01),
        };

        let json = "{\"amt\": 21000000.00000001, \
                    \"samt\": -21000000.00000001}";
        let t: T = serde_json::from_str(&json).unwrap();
        assert_eq!(t, orig);

        let value: serde_json::Value = serde_json::from_str(&json).unwrap();
        assert_eq!(t, serde_json::from_value(value).unwrap());

        // errors
        let t: Result<T, serde_json::Error> =
            serde_json::from_str("{\"amt\": 1000000.000000001, \"samt\": 1}");
        assert!(t.unwrap_err().to_string().contains(&ParseAmountError::TooPrecise.to_string()));
        let t: Result<T, serde_json::Error> = serde_json::from_str("{\"amt\": -1, \"samt\": 1}");
        assert!(t.unwrap_err().to_string().contains(&ParseAmountError::Negative.to_string()));
    }

    #[cfg(feature = "serde")]
    #[test]
    fn serde_as_btc_opt() {
        use serde_json;

        #[derive(Serialize, Deserialize, PartialEq, Debug, Eq)]
        #[serde(crate = "actual_serde")]
        struct T {
            #[serde(default, with = "crate::util::amount::serde::as_btc::opt")]
            pub amt: Option<Amount>,
            #[serde(default, with = "crate::util::amount::serde::as_btc::opt")]
            pub samt: Option<SignedAmount>,
        }

        let with = T {
            amt: Some(Amount::from_sat(2__500_000_00)),
            samt: Some(SignedAmount::from_sat(-2__500_000_00)),
        };
        let without = T {
            amt: None,
            samt: None,
        };

        // Test Roundtripping
        for s in [&with, &without].iter() {
            let v = serde_json::to_string(s).unwrap();
            let w : T = serde_json::from_str(&v).unwrap();
            assert_eq!(w, **s);
        }

        let t: T = serde_json::from_str("{\"amt\": 2.5, \"samt\": -2.5}").unwrap();
        assert_eq!(t, with);

        let t: T = serde_json::from_str("{}").unwrap();
        assert_eq!(t, without);

        let value_with: serde_json::Value =
            serde_json::from_str("{\"amt\": 2.5, \"samt\": -2.5}").unwrap();
        assert_eq!(with, serde_json::from_value(value_with).unwrap());

        let value_without: serde_json::Value = serde_json::from_str("{}").unwrap();
        assert_eq!(without, serde_json::from_value(value_without).unwrap());
    }

    #[cfg(feature = "serde")]
    #[test]
    fn serde_as_sat_opt() {
        use serde_json;

        #[derive(Serialize, Deserialize, PartialEq, Debug, Eq)]
        #[serde(crate = "actual_serde")]
        struct T {
            #[serde(default, with = "crate::util::amount::serde::as_sat::opt")]
            pub amt: Option<Amount>,
            #[serde(default, with = "crate::util::amount::serde::as_sat::opt")]
            pub samt: Option<SignedAmount>,
        }

        let with = T {
            amt: Some(Amount::from_sat(2__500_000_00)),
            samt: Some(SignedAmount::from_sat(-2__500_000_00)),
        };
        let without = T {
            amt: None,
            samt: None,
        };

        // Test Roundtripping
        for s in [&with, &without].iter() {
            let v = serde_json::to_string(s).unwrap();
            let w : T = serde_json::from_str(&v).unwrap();
            assert_eq!(w, **s);
        }

        let t: T = serde_json::from_str("{\"amt\": 250000000, \"samt\": -250000000}").unwrap();
        assert_eq!(t, with);

        let t: T = serde_json::from_str("{}").unwrap();
        assert_eq!(t, without);

        let value_with: serde_json::Value =
            serde_json::from_str("{\"amt\": 250000000, \"samt\": -250000000}").unwrap();
        assert_eq!(with, serde_json::from_value(value_with).unwrap());

        let value_without: serde_json::Value = serde_json::from_str("{}").unwrap();
        assert_eq!(without, serde_json::from_value(value_without).unwrap());
    }

    #[test]
    fn sum_amounts() {
        assert_eq!(Amount::from_sat(0), vec![].into_iter().sum::<Amount>());
        assert_eq!(SignedAmount::from_sat(0), vec![].into_iter().sum::<SignedAmount>());

        let amounts = vec![
            Amount::from_sat(42),
            Amount::from_sat(1337),
            Amount::from_sat(21)
        ];
        let sum = amounts.into_iter().sum::<Amount>();
        assert_eq!(Amount::from_sat(1400), sum);

        let amounts = vec![
            SignedAmount::from_sat(-42),
            SignedAmount::from_sat(1337),
            SignedAmount::from_sat(21)
        ];
        let sum = amounts.into_iter().sum::<SignedAmount>();
        assert_eq!(SignedAmount::from_sat(1316), sum);
    }

    #[test]
    fn checked_sum_amounts() {
        assert_eq!(Some(Amount::from_sat(0)), vec![].into_iter().checked_sum());
        assert_eq!(Some(SignedAmount::from_sat(0)), vec![].into_iter().checked_sum());

        let amounts = vec![
            Amount::from_sat(42),
            Amount::from_sat(1337),
            Amount::from_sat(21)
        ];
        let sum = amounts.into_iter().checked_sum();
        assert_eq!(Some(Amount::from_sat(1400)), sum);

        let amounts = vec![
            Amount::from_sat(u64::max_value()),
            Amount::from_sat(1337),
            Amount::from_sat(21)
        ];
        let sum = amounts.into_iter().checked_sum();
        assert_eq!(None, sum);

        let amounts = vec![
            SignedAmount::from_sat(i64::min_value()),
            SignedAmount::from_sat(-1),
            SignedAmount::from_sat(21)
        ];
        let sum = amounts.into_iter().checked_sum();
        assert_eq!(None, sum);

        let amounts = vec![
            SignedAmount::from_sat(i64::max_value()),
            SignedAmount::from_sat(1),
            SignedAmount::from_sat(21)
        ];
        let sum = amounts.into_iter().checked_sum();
        assert_eq!(None, sum);

        let amounts = vec![
            SignedAmount::from_sat(42),
            SignedAmount::from_sat(3301),
            SignedAmount::from_sat(21)
        ];
        let sum = amounts.into_iter().checked_sum();
        assert_eq!(Some(SignedAmount::from_sat(3364)), sum);
    }

    #[test]
    fn denomination_string_acceptable_forms() {
        // Non-exhaustive list of valid forms.
        let valid = vec!["GRS", "grs", "mGRS", "mgrs", "uGRS", "ugrs", "GRO","Gro", "Gros", "gros", "groestl", "groestls", "nGRS", "pGRS"];
        for denom in valid.iter() {
            assert!(Denomination::from_str(denom).is_ok());
        }
    }

    #[test]
    fn disallow_confusing_forms() {
        // Non-exhaustive list of confusing forms.
        let confusing = vec!["Mgro", "Mgros", "MGRO", "MGROS", "MGro", "MGros", "MGRS", "Mgrs", "PGRS"];
        for denom in confusing.iter() {
            match  Denomination::from_str(denom) {
                Ok(_) => panic!("from_str should error for {}", denom),
                Err(ParseAmountError::PossiblyConfusingDenomination(_)) => {},
                Err(e) => panic!("unexpected error: {}", e),
            }
        }
    }

    #[test]
    fn disallow_unknown_denomination() {
        // Non-exhaustive list of unknown forms.
        let unknown = vec!["NGRS", "UGRS", "ABC", "abc"];
        for denom in unknown.iter() {
            match  Denomination::from_str(denom) {
                Ok(_) => panic!("from_str should error for {}", denom),
                Err(ParseAmountError::UnknownDenomination(_)) => {},
                Err(e) => panic!("unexpected error: {}", e),
            }
        }
    }
}<|MERGE_RESOLUTION|>--- conflicted
+++ resolved
@@ -469,9 +469,9 @@
 impl Amount {
     /// The zero amount.
     pub const ZERO: Amount = Amount(0);
-    /// Exactly one satoshi.
+    /// Exactly one gro.
     pub const ONE_SAT: Amount = Amount(1);
-    /// Exactly one bitcoin.
+    /// Exactly one groestlcoin.
     pub const ONE_BTC: Amount = Amount(100_000_000);
     /// The maximum value allowed as an amount. Useful for sanity checking.
     pub const MAX_MONEY: Amount = Amount(105_000_000 * 100_000_000);
@@ -558,9 +558,9 @@
     ///
     /// # Examples
     /// ```
-    /// # use bitcoin::{Amount, Denomination};
+    /// # use groestlcoin::{Amount, Denomination};
     /// let amount = Amount::from_sat(100_000);
-    /// assert_eq!(amount.to_btc(), amount.to_float_in(Denomination::Bitcoin))
+    /// assert_eq!(amount.to_btc(), amount.to_float_in(Denomination::Groestlcoin))
     /// ```
     pub fn to_btc(self) -> f64 {
         self.to_float_in(Denomination::Bitcoin)
@@ -591,7 +591,7 @@
 
     /// Create an object that implements [`fmt::Display`] dynamically selecting denomination.
     ///
-    /// This will use BTC for values greater than or equal to 1 BTC and satoshis otherwise. To
+    /// This will use GRS for values greater than or equal to 1 GRS and gros otherwise. To
     /// avoid confusion the denomination is always shown.
     pub fn display_dynamic(self) -> Display {
         Display {
@@ -678,11 +678,7 @@
 
 impl fmt::Debug for Amount {
     fn fmt(&self, f: &mut fmt::Formatter) -> fmt::Result {
-<<<<<<< HEAD
-        write!(f, "Amount({:.8} GRS)", self.as_btc())
-=======
-        write!(f, "Amount({:.8} BTC)", self.to_btc())
->>>>>>> 09b4198b
+        write!(f, "Amount({:.8} GRS)", self.to_btc())
     }
 }
 
@@ -786,7 +782,7 @@
 ///
 /// * Ability to select denomination
 /// * Show or hide denomination
-/// * Dynamically-selected denomination - show in sats if less than 1 BTC.
+/// * Dynamically-selected denomination - show in sats if less than 1 GRS.
 ///
 /// However this can still be combined with `fmt::Formatter` options to precisely control zeros,
 /// padding, alignment... The formatting works like floats from `core` but note that precision will
@@ -982,7 +978,7 @@
 
     /// Create an object that implements [`fmt::Display`] dynamically selecting denomination.
     ///
-    /// This will use BTC for values greater than or equal to 1 BTC and satoshis otherwise. To
+    /// This will use GRS for values greater than or equal to 1 GRS and gros otherwise. To
     /// avoid confusion the denomination is always shown.
     pub fn display_dynamic(self) -> Display {
         Display {
@@ -1113,11 +1109,7 @@
 
 impl fmt::Debug for SignedAmount {
     fn fmt(&self, f: &mut fmt::Formatter) -> fmt::Result {
-<<<<<<< HEAD
-        write!(f, "SignedAmount({:.8} GRS)", self.as_btc())
-=======
-        write!(f, "SignedAmount({:.8} BTC)", self.to_btc())
->>>>>>> 09b4198b
+        write!(f, "SignedAmount({:.8} GRS)", self.to_btc())
     }
 }
 
