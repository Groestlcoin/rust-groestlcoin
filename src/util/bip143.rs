--- conflicted
+++ resolved
@@ -155,15 +155,9 @@
     /// panics if `input_index` is out of bounds with respect of the number of inputs
     ///
     /// ```
-<<<<<<< HEAD
     /// use groestlcoin::blockdata::transaction::{Transaction, EcdsaSighashType};
     /// use groestlcoin::util::bip143::SigHashCache;
-    /// use groestlcoin::Script;
-=======
-    /// use bitcoin::blockdata::transaction::{Transaction, EcdsaSighashType};
-    /// use bitcoin::util::bip143::SigHashCache;
-    /// use bitcoin::{PackedLockTime, Script};
->>>>>>> f54fe69c
+    /// use groestlcoin::{PackedLockTime, Script};
     ///
     /// let mut tx_to_sign = Transaction { version: 2, lock_time: PackedLockTime::ZERO, input: Vec::new(), output: Vec::new() };
     /// let input_count = tx_to_sign.input.len();
