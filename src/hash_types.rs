--- conflicted
+++ resolved
@@ -39,8 +39,14 @@
     }
 }
 
-<<<<<<< HEAD
-hash_newtype!(Txid, sha256d::Hash, 32, doc="A groestlcoin transaction hash/transaction ID.");
+hash_newtype!(Txid, sha256d::Hash, 32, doc="A groestlcoin transaction hash/transaction ID.
+
+For compatibility with the existing Groestlcoin infrastructure and historical
+and current versions of the Groestlcoin Core software itself, this and
+other [`sha256d::Hash`] types, are serialized in reverse
+byte order when converted to a hex string via [`std::fmt::Display`] trait operations.
+See [`hashes::Hash::DISPLAY_BACKWARD`] for more details.
+");
 hash_newtype!(TxidInternal, sha256::Hash, 32, doc="A groestlcoin transaction hash/transaction ID.");
 hash_newtype!(Wtxid, sha256d::Hash, 32, doc="A groestlcoin witness transaction ID.");
 hash_newtype!(WtxidInternal, sha256::Hash, 32, doc="A groestlcoin witness transaction ID.");
@@ -64,20 +70,6 @@
         Self::from_inner(blockid.into_inner())
     }
 }
-=======
-hash_newtype!(
-    Txid, sha256d::Hash, 32, doc="A bitcoin transaction hash/transaction ID.
-
-For compatibility with the existing Bitcoin infrastructure and historical
-and current versions of the Bitcoin Core software itself, this and
-other [`sha256d::Hash`] types, are serialized in reverse
-byte order when converted to a hex string via [`std::fmt::Display`] trait operations.
-See [`hashes::Hash::DISPLAY_BACKWARD`] for more details.
-");
-hash_newtype!(Wtxid, sha256d::Hash, 32, doc="A bitcoin witness transaction ID.");
-hash_newtype!(BlockHash, sha256d::Hash, 32, doc="A bitcoin block hash.");
-hash_newtype!(Sighash, sha256d::Hash, 32, doc="Hash of the transaction according to the signature algorithm");
->>>>>>> a9365375
 
 hash_newtype!(PubkeyHash, hash160::Hash, 20, doc="A hash of a public key.");
 hash_newtype!(ScriptHash, hash160::Hash, 20, doc="A hash of Groestlcoin Script bytecode.");
