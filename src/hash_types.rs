// Written in 2014 by Andrew Poelstra <apoelstra@wpsoftware.net>
// SPDX-License-Identifier: CC0-1.0

//! Bitcoin hash types.
//!
//! This module defines types for hashes used throughout the library. These
//! types are needed in order to avoid mixing data of the same hash format
//! (e.g. `SHA256d`) but of different meaning (such as transaction id, block
//! hash).
//!

<<<<<<< HEAD
use crate::hashes::{Hash, sha256, sha256d, hash160, hash_newtype, groestld};
=======
use bitcoin_hashes::{sha256, sha256d, hash160, hash_newtype};
>>>>>>> ed00c2aa

macro_rules! impl_hashencode {
    ($hashtype:ident) => {
        impl $crate::consensus::Encodable for $hashtype {
            fn consensus_encode<W: $crate::io::Write + ?Sized>(&self, w: &mut W) -> Result<usize, $crate::io::Error> {
                self.0.consensus_encode(w)
            }
        }

        impl $crate::consensus::Decodable for $hashtype {
            fn consensus_decode<R: $crate::io::Read + ?Sized>(r: &mut R) -> Result<Self, $crate::consensus::encode::Error> {
                use $crate::hashes::Hash;
                Ok(Self::from_inner(<<$hashtype as $crate::hashes::Hash>::Inner>::consensus_decode(r)?))
            }
        }
    }
}

hash_newtype!(Txid, sha256d::Hash, 32, doc="A groestlcoin transaction hash/transaction ID.

For compatibility with the existing Groestlcoin infrastructure and historical
and current versions of the Groestlcoin Core software itself, this and
other [`sha256d::Hash`] types, are serialized in reverse
byte order when converted to a hex string via [`std::fmt::Display`] trait operations.
See [`hashes::Hash::DISPLAY_BACKWARD`] for more details.
");
hash_newtype!(TxidInternal, sha256::Hash, 32, doc="A groestlcoin transaction hash/transaction ID.");
hash_newtype!(Wtxid, sha256d::Hash, 32, doc="A groestlcoin witness transaction ID.");
hash_newtype!(WtxidInternal, sha256::Hash, 32, doc="A groestlcoin witness transaction ID.");
hash_newtype!(BlockHash, groestld::Hash, 32, doc="A groestlcoin block hash.");
hash_newtype!(Sighash, sha256::Hash, 32, doc="Hash of the transaction according to the signature algorithm");

impl From<TxidInternal> for Txid {
    fn from(txid: TxidInternal) -> Self {
        Self::from_inner(txid.into_inner())
    }
}

impl From<WtxidInternal> for Wtxid {
    fn from(txid: WtxidInternal) -> Self {
        Self::from_inner(txid.into_inner())
    }
}

impl From<BlockHash> for sha256d::Hash {
    fn from(blockid: BlockHash) -> Self {
        Self::from_inner(blockid.into_inner())
    }
}

hash_newtype!(PubkeyHash, hash160::Hash, 20, doc="A hash of a public key.");
hash_newtype!(ScriptHash, hash160::Hash, 20, doc="A hash of Groestlcoin Script bytecode.");
hash_newtype!(WPubkeyHash, hash160::Hash, 20, doc="SegWit version of a public key hash.");
hash_newtype!(WScriptHash, sha256::Hash, 32, doc="SegWit version of a Groestlcoin Script bytecode hash.");

hash_newtype!(TxMerkleNode, sha256d::Hash, 32, doc="A hash of the Merkle tree branch or root for transactions");
hash_newtype!(WitnessMerkleNode, sha256d::Hash, 32, doc="A hash corresponding to the Merkle tree root for witness data");
hash_newtype!(WitnessCommitment, sha256d::Hash, 32, doc="A hash corresponding to the witness structure commitment in the coinbase transaction");
hash_newtype!(XpubIdentifier, hash160::Hash, 20, doc="XpubIdentifier as defined in BIP-32.");

hash_newtype!(FilterHash, groestld::Hash, 32, doc="Filter hash, as defined in BIP-157");
hash_newtype!(FilterHeader, groestld::Hash, 32, doc="Filter header, as defined in BIP-157");


impl_hashencode!(Txid);
impl_hashencode!(Wtxid);
impl_hashencode!(BlockHash);
impl_hashencode!(Sighash);

impl_hashencode!(TxMerkleNode);
impl_hashencode!(WitnessMerkleNode);

impl_hashencode!(FilterHash);
impl_hashencode!(FilterHeader);<|MERGE_RESOLUTION|>--- conflicted
+++ resolved
@@ -9,11 +9,7 @@
 //! hash).
 //!
 
-<<<<<<< HEAD
-use crate::hashes::{Hash, sha256, sha256d, hash160, hash_newtype, groestld};
-=======
-use bitcoin_hashes::{sha256, sha256d, hash160, hash_newtype};
->>>>>>> ed00c2aa
+use groestlcoin_hashes::{sha256, sha256d, hash160, hash_newtype, groestld};
 
 macro_rules! impl_hashencode {
     ($hashtype:ident) => {
