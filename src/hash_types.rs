--- conflicted
+++ resolved
@@ -16,15 +16,7 @@
 //! to avoid mixing data of the same hash format (like SHA256d) but of different meaning
 //! (transaction id, block hash etc).
 
-<<<<<<< HEAD
-use std::io;
-
-use consensus::encode::{Encodable, Decodable, Error};
-use hashes::{Hash, sha256, sha256d, ripemd160, hash160, groestld};
-use hashes::hex::{FromHex, ToHex};
-=======
-use hashes::{Hash, sha256, sha256d, hash160};
->>>>>>> 50980114
+use hashes::{Hash, sha256, sha256d, hash160, groestld};
 
 macro_rules! impl_hashencode {
     ($hashtype:ident) => {
@@ -78,12 +70,8 @@
 hash_newtype!(WitnessCommitment, sha256d::Hash, 32, doc="A hash corresponding to the witness structure commitment in the coinbase transaction");
 hash_newtype!(XpubIdentifier, hash160::Hash, 20, doc="XpubIdentifier as defined in BIP-32.");
 
-<<<<<<< HEAD
-hash_newtype!(FilterHash, groestld::Hash, 32, doc="Bloom filter groestld locator hash, as defined in BIP-168");
-=======
-hash_newtype!(FilterHash, sha256d::Hash, 32, doc="Filter hash, as defined in BIP-157");
-hash_newtype!(FilterHeader, sha256d::Hash, 32, doc="Filter header, as defined in BIP-157");
->>>>>>> 50980114
+hash_newtype!(FilterHash, groestld::Hash, 32, doc="Filter hash, as defined in BIP-157");
+hash_newtype!(FilterHeader, groestld::Hash, 32, doc="Filter header, as defined in BIP-157");
 
 
 impl_hashencode!(Txid);
