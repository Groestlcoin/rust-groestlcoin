// Rust Bitcoin Library
// Written in 2014 by
//   Andrew Poelstra <apoelstra@wpsoftware.net>
//
// To the extent possible under law, the author(s) have dedicated all
// copyright and related and neighboring rights to this software to
// the public domain worldwide. This software is distributed without
// any warranty.
//
// You should have received a copy of the CC0 Public Domain Dedication
// along with this software.
// If not, see <http://creativecommons.org/publicdomain/zero/1.0/>.
//

//! Bitcoin hash types.
//!
//! This module defines types for hashes used throughout the library. These
//! types are needed in order to avoid mixing data of the same hash format
//! (e.g. `SHA256d`) but of different meaning (such as transaction id, block
//! hash).
//!

use hashes::{Hash, sha256, sha256d, hash160, groestld};

macro_rules! impl_hashencode {
    ($hashtype:ident) => {
        impl $crate::consensus::Encodable for $hashtype {
            fn consensus_encode<S: $crate::io::Write>(&self, s: S) -> Result<usize, $crate::io::Error> {
                self.0.consensus_encode(s)
            }
        }

        impl $crate::consensus::Decodable for $hashtype {
            fn consensus_decode<D: $crate::io::Read>(d: D) -> Result<Self, $crate::consensus::encode::Error> {
                use $crate::hashes::Hash;
                Ok(Self::from_inner(<<$hashtype as $crate::hashes::Hash>::Inner>::consensus_decode(d)?))
            }
        }
    }
}

<<<<<<< HEAD
hash_newtype!(Txid, sha256d::Hash, 32, doc="A groestlcoin transaction hash/transaction ID.");
hash_newtype!(TxidInternal, sha256::Hash, 32, doc="A groestlcoin transaction hash/transaction ID.");
hash_newtype!(Wtxid, sha256d::Hash, 32, doc="A groestlcoin witness transaction ID.");
hash_newtype!(WtxidInternal, sha256::Hash, 32, doc="A groestlcoin witness transaction ID.");
hash_newtype!(BlockHash, groestld::Hash, 32, doc="A groestlcoin block hash.");
hash_newtype!(SigHash, sha256::Hash, 32, doc="Hash of the transaction according to the signature algorithm");

impl From<TxidInternal> for Txid {
    fn from(txid: TxidInternal) -> Self {
        Self::from_inner(txid.into_inner())
    }
}

impl From<WtxidInternal> for Wtxid {
    fn from(txid: WtxidInternal) -> Self {
        Self::from_inner(txid.into_inner())
    }
}

impl From<BlockHash> for sha256d::Hash {
    fn from(blockid: BlockHash) -> Self {
        Self::from_inner(blockid.into_inner())
    }
}
=======
hash_newtype!(Txid, sha256d::Hash, 32, doc="A bitcoin transaction hash/transaction ID.");
hash_newtype!(Wtxid, sha256d::Hash, 32, doc="A bitcoin witness transaction ID.");
hash_newtype!(BlockHash, sha256d::Hash, 32, doc="A bitcoin block hash.");
hash_newtype!(Sighash, sha256d::Hash, 32, doc="Hash of the transaction according to the signature algorithm");
>>>>>>> cb4d34fd

hash_newtype!(PubkeyHash, hash160::Hash, 20, doc="A hash of a public key.");
hash_newtype!(ScriptHash, hash160::Hash, 20, doc="A hash of Groestlcoin Script bytecode.");
hash_newtype!(WPubkeyHash, hash160::Hash, 20, doc="SegWit version of a public key hash.");
hash_newtype!(WScriptHash, sha256::Hash, 32, doc="SegWit version of a Groestlcoin Script bytecode hash.");

hash_newtype!(TxMerkleNode, sha256d::Hash, 32, doc="A hash of the Merkle tree branch or root for transactions");
hash_newtype!(WitnessMerkleNode, sha256d::Hash, 32, doc="A hash corresponding to the Merkle tree root for witness data");
hash_newtype!(WitnessCommitment, sha256d::Hash, 32, doc="A hash corresponding to the witness structure commitment in the coinbase transaction");
hash_newtype!(XpubIdentifier, hash160::Hash, 20, doc="XpubIdentifier as defined in BIP-32.");

hash_newtype!(FilterHash, groestld::Hash, 32, doc="Filter hash, as defined in BIP-157");
hash_newtype!(FilterHeader, groestld::Hash, 32, doc="Filter header, as defined in BIP-157");


impl_hashencode!(Txid);
impl_hashencode!(Wtxid);
impl_hashencode!(BlockHash);
impl_hashencode!(Sighash);

impl_hashencode!(TxMerkleNode);
impl_hashencode!(WitnessMerkleNode);

impl_hashencode!(FilterHash);
impl_hashencode!(FilterHeader);<|MERGE_RESOLUTION|>--- conflicted
+++ resolved
@@ -39,13 +39,12 @@
     }
 }
 
-<<<<<<< HEAD
 hash_newtype!(Txid, sha256d::Hash, 32, doc="A groestlcoin transaction hash/transaction ID.");
 hash_newtype!(TxidInternal, sha256::Hash, 32, doc="A groestlcoin transaction hash/transaction ID.");
 hash_newtype!(Wtxid, sha256d::Hash, 32, doc="A groestlcoin witness transaction ID.");
 hash_newtype!(WtxidInternal, sha256::Hash, 32, doc="A groestlcoin witness transaction ID.");
 hash_newtype!(BlockHash, groestld::Hash, 32, doc="A groestlcoin block hash.");
-hash_newtype!(SigHash, sha256::Hash, 32, doc="Hash of the transaction according to the signature algorithm");
+hash_newtype!(Sighash, sha256::Hash, 32, doc="Hash of the transaction according to the signature algorithm");
 
 impl From<TxidInternal> for Txid {
     fn from(txid: TxidInternal) -> Self {
@@ -64,12 +63,6 @@
         Self::from_inner(blockid.into_inner())
     }
 }
-=======
-hash_newtype!(Txid, sha256d::Hash, 32, doc="A bitcoin transaction hash/transaction ID.");
-hash_newtype!(Wtxid, sha256d::Hash, 32, doc="A bitcoin witness transaction ID.");
-hash_newtype!(BlockHash, sha256d::Hash, 32, doc="A bitcoin block hash.");
-hash_newtype!(Sighash, sha256d::Hash, 32, doc="Hash of the transaction according to the signature algorithm");
->>>>>>> cb4d34fd
 
 hash_newtype!(PubkeyHash, hash160::Hash, 20, doc="A hash of a public key.");
 hash_newtype!(ScriptHash, hash160::Hash, 20, doc="A hash of Groestlcoin Script bytecode.");
