// Rust Bitcoin Library
// Written in 2014 by
//     Andrew Poelstra <apoelstra@wpsoftware.net>
//
// To the extent possible under law, the author(s) have dedicated all
// copyright and related and neighboring rights to this software to
// the public domain worldwide. This software is distributed without
// any warranty.
//
// You should have received a copy of the CC0 Public Domain Dedication
// along with this software.
// If not, see <http://creativecommons.org/publicdomain/zero/1.0/>.
//

//! Groestlcoin consensus-encodable types.
//!
//! This is basically a replacement of the `Encodable` trait which does
//! normalization of endianness etc., to ensure that the encoding matches
//! the network consensus encoding.
//!
//! Essentially, anything that must go on the _disk_ or _network_ must be
//! encoded using the `Encodable` trait, since this data must be the same for
//! all systems. Any data going to the _user_ e.g., over JSONRPC, should use the
//! ordinary `Encodable` trait. (This should also be the same across systems, of
//! course, but has some critical differences from the network format e.g.,
//! scripts come with an opcode decode, hashes are big-endian, numbers are
//! typically big-endian decimals, etc.)
//!

use crate::prelude::*;

use core::{fmt, mem, u32, convert::From};

use crate::hashes::{sha256d, Hash, sha256, groestld};
use crate::hash_types::{BlockHash, FilterHash, TxMerkleNode, FilterHeader};

use crate::io::{self, Cursor, Read};

use crate::util::endian;
use crate::util::psbt;
use crate::util::taproot::TapLeafHash;
use crate::hashes::hex::ToHex;

use crate::blockdata::transaction::{TxOut, Transaction, TxIn};
#[cfg(feature = "std")]
use crate::network::{message_blockdata::Inventory, address::{Address, AddrV2Message}};

/// Encoding error
#[derive(Debug)]
#[non_exhaustive]
pub enum Error {
    /// And I/O error
    Io(io::Error),
    /// PSBT-related error
    Psbt(psbt::Error),
    /// Network magic was not expected
    UnexpectedNetworkMagic {
        /// The expected network magic
        expected: u32,
        /// The unexpected network magic
        actual: u32,
    },
    /// Tried to allocate an oversized vector
    OversizedVectorAllocation {
        /// The capacity requested
        requested: usize,
        /// The maximum capacity
        max: usize,
    },
    /// Checksum was invalid
    InvalidChecksum {
        /// The expected checksum
        expected: [u8; 4],
        /// The invalid checksum
        actual: [u8; 4],
    },
    /// VarInt was encoded in a non-minimal way
    NonMinimalVarInt,
    /// Network magic was unknown
    UnknownNetworkMagic(u32),
    /// Parsing error
    ParseFailed(&'static str),
    /// Unsupported Segwit flag
    UnsupportedSegwitFlag(u8),
}

impl fmt::Display for Error {
    fn fmt(&self, f: &mut fmt::Formatter) -> fmt::Result {
        match *self {
            Error::Io(ref e) => write_err!(f, "IO error"; e),
            Error::Psbt(ref e) => write_err!(f, "PSBT error"; e),
            Error::UnexpectedNetworkMagic { expected: ref e, actual: ref a } => write!(f,
                "unexpected network magic: expected {}, actual {}", e, a),
            Error::OversizedVectorAllocation { requested: ref r, max: ref m } => write!(f,
                "allocation of oversized vector: requested {}, maximum {}", r, m),
            Error::InvalidChecksum { expected: ref e, actual: ref a } => write!(f,
                "invalid checksum: expected {}, actual {}", e.to_hex(), a.to_hex()),
            Error::NonMinimalVarInt => write!(f, "non-minimal varint"),
            Error::UnknownNetworkMagic(ref m) => write!(f, "unknown network magic: {}", m),
            Error::ParseFailed(ref s) => write!(f, "parse failed: {}", s),
            Error::UnsupportedSegwitFlag(ref swflag) => write!(f,
                "unsupported segwit version: {}", swflag),
        }
    }
}

#[cfg(feature = "std")]
#[cfg_attr(docsrs, doc(cfg(feature = "std")))]
impl std::error::Error for Error {
    fn source(&self) -> Option<&(dyn std::error::Error + 'static)> {
        use self::Error::*;

        match self {
            Io(e) => Some(e),
            Psbt(e) => Some(e),
            UnexpectedNetworkMagic { .. }
            | OversizedVectorAllocation { .. }
            | InvalidChecksum { .. }
            | NonMinimalVarInt
            | UnknownNetworkMagic(_)
            | ParseFailed(_)
            | UnsupportedSegwitFlag(_) => None,
        }
    }
}

#[doc(hidden)]
impl From<io::Error> for Error {
    fn from(error: io::Error) -> Self {
        Error::Io(error)
    }
}

#[doc(hidden)]
impl From<psbt::Error> for Error {
    fn from(e: psbt::Error) -> Error {
        Error::Psbt(e)
    }
}

/// Encode an object into a vector
pub fn serialize<T: Encodable + ?Sized>(data: &T) -> Vec<u8> {
    let mut encoder = Vec::new();
    let len = data.consensus_encode(&mut encoder).expect("in-memory writers don't error");
    debug_assert_eq!(len, encoder.len());
    encoder
}

/// Encode an object into a hex-encoded string
pub fn serialize_hex<T: Encodable + ?Sized>(data: &T) -> String {
    serialize(data)[..].to_hex()
}

/// Deserialize an object from a vector, will error if said deserialization
/// doesn't consume the entire vector.
pub fn deserialize<T: Decodable>(data: &[u8]) -> Result<T, Error> {
    let (rv, consumed) = deserialize_partial(data)?;

    // Fail if data are not consumed entirely.
    if consumed == data.len() {
        Ok(rv)
    } else {
        Err(Error::ParseFailed("data not consumed entirely when explicitly deserializing"))
    }
}

/// Deserialize an object from a vector, but will not report an error if said deserialization
/// doesn't consume the entire vector.
pub fn deserialize_partial<T: Decodable>(data: &[u8]) -> Result<(T, usize), Error> {
    let mut decoder = Cursor::new(data);
    let rv = Decodable::consensus_decode_from_finite_reader(&mut decoder)?;
    let consumed = decoder.position() as usize;

    Ok((rv, consumed))
}


<<<<<<< HEAD
/// Extensions of `Write` to encode data as per Groestlcoin consensus
pub trait WriteExt {
=======
/// Extensions of `Write` to encode data as per Bitcoin consensus
pub trait WriteExt : io::Write {
>>>>>>> 05f7545a
    /// Output a 64-bit uint
    fn emit_u64(&mut self, v: u64) -> Result<(), io::Error>;
    /// Output a 32-bit uint
    fn emit_u32(&mut self, v: u32) -> Result<(), io::Error>;
    /// Output a 16-bit uint
    fn emit_u16(&mut self, v: u16) -> Result<(), io::Error>;
    /// Output a 8-bit uint
    fn emit_u8(&mut self, v: u8) -> Result<(), io::Error>;

    /// Output a 64-bit int
    fn emit_i64(&mut self, v: i64) -> Result<(), io::Error>;
    /// Output a 32-bit int
    fn emit_i32(&mut self, v: i32) -> Result<(), io::Error>;
    /// Output a 16-bit int
    fn emit_i16(&mut self, v: i16) -> Result<(), io::Error>;
    /// Output a 8-bit int
    fn emit_i8(&mut self, v: i8) -> Result<(), io::Error>;

    /// Output a boolean
    fn emit_bool(&mut self, v: bool) -> Result<(), io::Error>;

    /// Output a byte slice
    fn emit_slice(&mut self, v: &[u8]) -> Result<(), io::Error>;
}

<<<<<<< HEAD
/// Extensions of `Read` to decode data as per Groestlcoin consensus
pub trait ReadExt {
=======
/// Extensions of `Read` to decode data as per Bitcoin consensus
pub trait ReadExt : io::Read {
>>>>>>> 05f7545a
    /// Read a 64-bit uint
    fn read_u64(&mut self) -> Result<u64, Error>;
    /// Read a 32-bit uint
    fn read_u32(&mut self) -> Result<u32, Error>;
    /// Read a 16-bit uint
    fn read_u16(&mut self) -> Result<u16, Error>;
    /// Read a 8-bit uint
    fn read_u8(&mut self) -> Result<u8, Error>;

    /// Read a 64-bit int
    fn read_i64(&mut self) -> Result<i64, Error>;
    /// Read a 32-bit int
    fn read_i32(&mut self) -> Result<i32, Error>;
    /// Read a 16-bit int
    fn read_i16(&mut self) -> Result<i16, Error>;
    /// Read a 8-bit int
    fn read_i8(&mut self) -> Result<i8, Error>;

    /// Read a boolean
    fn read_bool(&mut self) -> Result<bool, Error>;

    /// Read a byte slice
    fn read_slice(&mut self, slice: &mut [u8]) -> Result<(), Error>;
}

macro_rules! encoder_fn {
    ($name:ident, $val_type:ty, $writefn:ident) => {
        #[inline]
        fn $name(&mut self, v: $val_type) -> Result<(), io::Error> {
            self.write_all(&endian::$writefn(v))
        }
    }
}

macro_rules! decoder_fn {
    ($name:ident, $val_type:ty, $readfn:ident, $byte_len: expr) => {
        #[inline]
        fn $name(&mut self) -> Result<$val_type, Error> {
            const_assert!(::core::mem::size_of::<$val_type>() == $byte_len);
            let mut val = [0; $byte_len];
            self.read_exact(&mut val[..]).map_err(Error::Io)?;
            Ok(endian::$readfn(&val))
        }
    }
}

impl<W: io::Write + ?Sized> WriteExt for W {
    encoder_fn!(emit_u64, u64, u64_to_array_le);
    encoder_fn!(emit_u32, u32, u32_to_array_le);
    encoder_fn!(emit_u16, u16, u16_to_array_le);
    encoder_fn!(emit_i64, i64, i64_to_array_le);
    encoder_fn!(emit_i32, i32, i32_to_array_le);
    encoder_fn!(emit_i16, i16, i16_to_array_le);

    #[inline]
    fn emit_i8(&mut self, v: i8) -> Result<(), io::Error> {
        self.write_all(&[v as u8])
    }
    #[inline]
    fn emit_u8(&mut self, v: u8) -> Result<(), io::Error> {
        self.write_all(&[v])
    }
    #[inline]
    fn emit_bool(&mut self, v: bool) -> Result<(), io::Error> {
        self.write_all(&[v as u8])
    }
    #[inline]
    fn emit_slice(&mut self, v: &[u8]) -> Result<(), io::Error> {
        self.write_all(v)
    }
}

impl<R: Read + ?Sized> ReadExt for R {
    decoder_fn!(read_u64, u64, slice_to_u64_le, 8);
    decoder_fn!(read_u32, u32, slice_to_u32_le, 4);
    decoder_fn!(read_u16, u16, slice_to_u16_le, 2);
    decoder_fn!(read_i64, i64, slice_to_i64_le, 8);
    decoder_fn!(read_i32, i32, slice_to_i32_le, 4);
    decoder_fn!(read_i16, i16, slice_to_i16_le, 2);

    #[inline]
    fn read_u8(&mut self) -> Result<u8, Error> {
        let mut slice = [0u8; 1];
        self.read_exact(&mut slice)?;
        Ok(slice[0])
    }
    #[inline]
    fn read_i8(&mut self) -> Result<i8, Error> {
        let mut slice = [0u8; 1];
        self.read_exact(&mut slice)?;
        Ok(slice[0] as i8)
    }
    #[inline]
    fn read_bool(&mut self) -> Result<bool, Error> {
        ReadExt::read_i8(self).map(|bit| bit != 0)
    }
    #[inline]
    fn read_slice(&mut self, slice: &mut [u8]) -> Result<(), Error> {
        self.read_exact(slice).map_err(Error::Io)
    }
}

/// Maximum size, in bytes, of a vector we are allowed to decode
pub const MAX_VEC_SIZE: usize = 4_000_000;

/// Data which can be encoded in a consensus-consistent way
pub trait Encodable {
    /// Encode an object with a well-defined format.
    /// Returns the number of bytes written on success.
    ///
    /// The only errors returned are errors propagated from the writer.
    fn consensus_encode<W: io::Write + ?Sized>(&self, writer: &mut W) -> Result<usize, io::Error>;
}

/// Data which can be encoded in a consensus-consistent way
pub trait Decodable: Sized {
    /// Decode `Self` from a size-limited reader.
    ///
    /// Like `consensus_decode` but relies on the reader being
    /// limited in the amount of data it returns, e.g. by
    /// being wrapped in [`std::io::Take`].
    ///
    /// Failling to obide to this requirement might lead to
    /// memory exhaustion caused by malicious inputs.
    ///
    /// Users should default to `consensus_decode`, but
    /// when data to be decoded is already in a byte vector
    /// of a limited size, calling this function directly
    /// might be marginally faster (due to avoiding
    /// extra checks).
    ///
    /// ### Rules for trait implementations
    ///
    /// * Simple types that that have a fixed size (own and member fields),
    ///   don't have to overwrite this method, or be concern with it.
    /// * Types that deserialize using externally provided length
    ///   should implement it:
    ///   * Make `consensus_decode` forward to `consensus_decode_bytes_from_finite_reader`
    ///     with the reader wrapped by `Take`. Failure to do so, without other
    ///     forms of memory exhaustion protection might lead to resource exhaustion
    ///     vulnerability.
    ///   * Put a max cap on things like `Vec::with_capacity` to avoid oversized
    ///     allocations, and rely on the reader running out of data, and collections
    ///     reallocating on a legitimately oversized input data, instead of trying
    ///     to enforce arbitrary length limits.
    /// * Types that contain other types that implement custom `consensus_decode_from_finite_reader`,
    ///   should also implement it applying same rules, and in addition make sure to call
    ///   `consensus_decode_from_finite_reader` on all members, to avoid creating redundant
    ///   `Take` wrappers. Failure to do so might result only in a tiny performance hit.
    #[inline]
    fn consensus_decode_from_finite_reader<R: io::Read + ?Sized>(reader: &mut R) -> Result<Self, Error> {
        // This method is always strictly less general than, `consensus_decode`,
        // so it's safe and make sense to default to just calling it.
        // This way most types, that don't care about protecting against
        // resource exhaustion due to malicious input, can just ignore it.
        Self::consensus_decode(reader)
    }

    /// Decode an object with a well-defined format.
    ///
    /// This is the method that should be implemented for a typical, fixed sized type
    /// implementing this trait. Default implementation is wrapping the reader
    /// in [`crate::io::Take`] to limit the input size to [`MAX_VEC_SIZE`], and forwards the call to
    /// [`Self::consensus_decode_from_finite_reader`], which is convenient
    /// for types that override [`Self::consensus_decode_from_finite_reader`]
    /// instead.
    #[inline]
    fn consensus_decode<R: io::Read + ?Sized>(reader: &mut R) -> Result<Self, Error> {
        Self::consensus_decode_from_finite_reader(reader.take(MAX_VEC_SIZE as u64).by_ref())
    }
}

/// A variable-length unsigned integer
#[derive(PartialEq, Eq, PartialOrd, Ord, Clone, Debug)]
pub struct VarInt(pub u64);

/// Data which must be preceded by a 4-byte checksum
#[derive(PartialEq, Eq, Clone, Debug)]
pub struct CheckedData(pub Vec<u8>);

// Primitive types
macro_rules! impl_int_encodable {
    ($ty:ident, $meth_dec:ident, $meth_enc:ident) => {
        impl Decodable for $ty {
            #[inline]
            fn consensus_decode<R: io::Read + ?Sized>(r: &mut R) -> Result<Self, Error> {
                ReadExt::$meth_dec(r)
            }
        }
        impl Encodable for $ty {
            #[inline]
            fn consensus_encode<W: io::Write + ?Sized>(&self, w: &mut W) -> Result<usize, io::Error> {
                w.$meth_enc(*self)?;
                Ok(mem::size_of::<$ty>())
            }
        }
    }
}

impl_int_encodable!(u8,  read_u8,  emit_u8);
impl_int_encodable!(u16, read_u16, emit_u16);
impl_int_encodable!(u32, read_u32, emit_u32);
impl_int_encodable!(u64, read_u64, emit_u64);
impl_int_encodable!(i8,  read_i8,  emit_i8);
impl_int_encodable!(i16, read_i16, emit_i16);
impl_int_encodable!(i32, read_i32, emit_i32);
impl_int_encodable!(i64, read_i64, emit_i64);

#[allow(clippy::len_without_is_empty)] // VarInt has on concept of 'is_empty'.
impl VarInt {
    /// Gets the length of this VarInt when encoded.
    /// Returns 1 for 0..=0xFC, 3 for 0xFD..=(2^16-1), 5 for 0x10000..=(2^32-1),
    /// and 9 otherwise.
    #[inline]
    pub fn len(&self) -> usize {
        match self.0 {
            0..=0xFC             => { 1 }
            0xFD..=0xFFFF        => { 3 }
            0x10000..=0xFFFFFFFF => { 5 }
            _                    => { 9 }
        }
    }
}

impl Encodable for VarInt {
    #[inline]
    fn consensus_encode<W: io::Write + ?Sized>(&self, w: &mut W) -> Result<usize, io::Error> {
        match self.0 {
            0..=0xFC => {
                (self.0 as u8).consensus_encode(w)?;
                Ok(1)
            },
            0xFD..=0xFFFF => {
                w.emit_u8(0xFD)?;
                (self.0 as u16).consensus_encode(w)?;
                Ok(3)
            },
            0x10000..=0xFFFFFFFF => {
                w.emit_u8(0xFE)?;
                (self.0 as u32).consensus_encode(w)?;
                Ok(5)
            },
            _ => {
                w.emit_u8(0xFF)?;
                (self.0 as u64).consensus_encode(w)?;
                Ok(9)
            },
        }
    }
}

impl Decodable for VarInt {
    #[inline]
    fn consensus_decode<R: io::Read + ?Sized>(r: &mut R) -> Result<Self, Error> {
        let n = ReadExt::read_u8(r)?;
        match n {
            0xFF => {
                let x = ReadExt::read_u64(r)?;
                if x < 0x100000000 {
                    Err(self::Error::NonMinimalVarInt)
                } else {
                    Ok(VarInt(x))
                }
            }
            0xFE => {
                let x = ReadExt::read_u32(r)?;
                if x < 0x10000 {
                    Err(self::Error::NonMinimalVarInt)
                } else {
                    Ok(VarInt(x as u64))
                }
            }
            0xFD => {
                let x = ReadExt::read_u16(r)?;
                if x < 0xFD {
                    Err(self::Error::NonMinimalVarInt)
                } else {
                    Ok(VarInt(x as u64))
                }
            }
            n => Ok(VarInt(n as u64))
        }
    }
}

// Booleans
impl Encodable for bool {
    #[inline]
    fn consensus_encode<W: io::Write + ?Sized>(&self, w: &mut W) -> Result<usize, io::Error> {
        w.emit_bool(*self)?;
        Ok(1)
    }
}

impl Decodable for bool {
    #[inline]
    fn consensus_decode<R: io::Read + ?Sized>(r: &mut R) -> Result<bool, Error> {
        ReadExt::read_bool(r)
    }
}

// Strings
impl Encodable for String {
    #[inline]
    fn consensus_encode<W: io::Write + ?Sized>(&self, w: &mut W) -> Result<usize, io::Error> {
        let b = self.as_bytes();
        let vi_len = VarInt(b.len() as u64).consensus_encode(w)?;
        w.emit_slice(b)?;
        Ok(vi_len + b.len())
    }
}

impl Decodable for String {
    #[inline]
    fn consensus_decode<R: io::Read + ?Sized>(r: &mut R) -> Result<String, Error> {
        String::from_utf8(Decodable::consensus_decode(r)?)
            .map_err(|_| self::Error::ParseFailed("String was not valid UTF8"))
    }
}

// Cow<'static, str>
impl Encodable for Cow<'static, str> {
    #[inline]
    fn consensus_encode<W: io::Write + ?Sized>(&self, w: &mut W) -> Result<usize, io::Error> {
        let b = self.as_bytes();
        let vi_len = VarInt(b.len() as u64).consensus_encode(w)?;
        w.emit_slice(b)?;
        Ok(vi_len + b.len())
    }
}

impl Decodable for Cow<'static, str> {
    #[inline]
    fn consensus_decode<R: io::Read + ?Sized>(r: &mut R) -> Result<Cow<'static, str>, Error> {
        String::from_utf8(Decodable::consensus_decode(r)?)
            .map_err(|_| self::Error::ParseFailed("String was not valid UTF8"))
            .map(Cow::Owned)
    }
}


// Arrays
macro_rules! impl_array {
    ( $size:expr ) => {
        impl Encodable for [u8; $size] {
            #[inline]
            fn consensus_encode<W: WriteExt + ?Sized>(&self, w: &mut W) -> Result<usize, io::Error> {
                w.emit_slice(&self[..])?;
                Ok(self.len())
            }
        }

        impl Decodable for [u8; $size] {
            #[inline]
            fn consensus_decode<R: io::Read + ?Sized>(r: &mut R) -> Result<Self, Error> {
                let mut ret = [0; $size];
                r.read_slice(&mut ret)?;
                Ok(ret)
            }
        }
    };
}

impl_array!(2);
impl_array!(4);
impl_array!(8);
impl_array!(10);
impl_array!(12);
impl_array!(16);
impl_array!(32);
impl_array!(33);

impl Decodable for [u16; 8] {
    #[inline]
    fn consensus_decode<R: io::Read + ?Sized>(r: &mut R) -> Result<Self, Error> {
        let mut res = [0; 8];
        for item in &mut res {
            *item = Decodable::consensus_decode(r)?;
        }
        Ok(res)
    }
}

impl Encodable for [u16; 8] {
    #[inline]
    fn consensus_encode<W: io::Write + ?Sized>(&self, w: &mut W) -> Result<usize, io::Error> {
        for c in self.iter() { c.consensus_encode(w)?; }
        Ok(16)
    }
}

// Vectors
macro_rules! impl_vec {
    ($type: ty) => {
        impl Encodable for Vec<$type> {
            #[inline]
            fn consensus_encode<W: io::Write + ?Sized>(&self, w: &mut W) -> Result<usize, io::Error> {
                let mut len = 0;
                len += VarInt(self.len() as u64).consensus_encode(w)?;
                for c in self.iter() {
                    len += c.consensus_encode(w)?;
                }
                Ok(len)
            }
        }

        impl Decodable for Vec<$type> {
            #[inline]
            fn consensus_decode_from_finite_reader<R: io::Read + ?Sized>(r: &mut R) -> Result<Self, Error> {
                let len = VarInt::consensus_decode_from_finite_reader(r)?.0;
                // Do not allocate upfront more items than if the sequnce of type
                // occupied roughly quarter a block. This should never be the case
                // for normal data, but even if that's not true - `push` will just
                // reallocate.
                // Note: OOM protection relies on reader eventually running out of
                // data to feed us.
                let max_capacity = MAX_VEC_SIZE / 4 / mem::size_of::<$type>();
                let mut ret = Vec::with_capacity(core::cmp::min(len as usize, max_capacity));
                for _ in 0..len {
                    ret.push(Decodable::consensus_decode_from_finite_reader(r)?);
                }
                Ok(ret)
            }
        }
    }
}
impl_vec!(BlockHash);
impl_vec!(FilterHash);
impl_vec!(FilterHeader);
impl_vec!(TxMerkleNode);
impl_vec!(Transaction);
impl_vec!(TxOut);
impl_vec!(TxIn);
impl_vec!(Vec<u8>);
impl_vec!(u64);
impl_vec!(TapLeafHash);

#[cfg(feature = "std")] impl_vec!(Inventory);
#[cfg(feature = "std")] impl_vec!((u32, Address));
#[cfg(feature = "std")] impl_vec!(AddrV2Message);

pub(crate) fn consensus_encode_with_size<S: io::Write>(data: &[u8], mut s: S) -> Result<usize, io::Error> {
    let vi_len = VarInt(data.len() as u64).consensus_encode(&mut s)?;
    s.emit_slice(data)?;
    Ok(vi_len + data.len())
}


struct ReadBytesFromFiniteReaderOpts {
    len: usize,
    chunk_size: usize,
}

/// Read `opts.len` bytes from reader, where `opts.len` could potentially be malicious
///
/// This function relies on reader being bound in amount of data
/// it returns for OOM protection. See [`Decodable::consensus_decode_from_finite_reader`].
#[inline]
fn read_bytes_from_finite_reader<D: io::Read>(mut d: D, mut opts: ReadBytesFromFiniteReaderOpts) -> Result<Vec<u8>, Error> {
    let mut ret = vec![];

    assert_ne!(opts.chunk_size, 0);

    while opts.len > 0 {
        let chunk_start = ret.len();
        let chunk_size = core::cmp::min(opts.len, opts.chunk_size);
        let chunk_end = chunk_start + chunk_size;
        ret.resize(chunk_end, 0u8);
        d.read_slice(&mut ret[chunk_start..chunk_end])?;
        opts.len -= chunk_size;
    }

    Ok(ret)
}

impl Encodable for Vec<u8> {
    #[inline]
    fn consensus_encode<W: io::Write + ?Sized>(&self, w: &mut W) -> Result<usize, io::Error> {
        consensus_encode_with_size(self, w)
    }
}

impl Decodable for Vec<u8> {
    #[inline]
    fn consensus_decode_from_finite_reader<R: io::Read + ?Sized>(r: &mut R) -> Result<Self, Error> {
        let len = VarInt::consensus_decode(r)?.0 as usize;
        // most real-world vec of bytes data, wouldn't be larger than 128KiB
        read_bytes_from_finite_reader(r, ReadBytesFromFiniteReaderOpts { len, chunk_size: 128 * 1024 })
    }
}

impl Encodable for Box<[u8]> {
    #[inline]
    fn consensus_encode<W: io::Write + ?Sized>(&self, w: &mut W) -> Result<usize, io::Error> {
        consensus_encode_with_size(self, w)
    }
}

impl Decodable for Box<[u8]> {
    #[inline]
    fn consensus_decode_from_finite_reader<R: io::Read + ?Sized>(r: &mut R) -> Result<Self, Error> {
        <Vec<u8>>::consensus_decode_from_finite_reader(r).map(From::from)
    }
}


/// Do a double-SHA256 on some data and return the first 4 bytes
//fn sha2_checksum(data: &[u8]) -> [u8; 4] {
//    let checksum = <sha256d::Hash as Hash>::hash(data);
//    [checksum[0], checksum[1], checksum[2], checksum[3]]
//}

/// Do a double-GROESTL512 on some data and return the first 4 bytes
fn groestl2_checksum(data: &[u8]) -> [u8; 4] {
    let checksum = <groestld::Hash as Hash>::hash(data);
    [checksum[0], checksum[1], checksum[2], checksum[3]]
}

// Checked data
impl Encodable for CheckedData {
    #[inline]
<<<<<<< HEAD
    fn consensus_encode<S: io::Write>(&self, mut s: S) -> Result<usize, io::Error> {
        (self.0.len() as u32).consensus_encode(&mut s)?;
        groestl2_checksum(&self.0).consensus_encode(&mut s)?;
        s.emit_slice(&self.0)?;
=======
    fn consensus_encode<W: io::Write + ?Sized>(&self, w: &mut W) -> Result<usize, io::Error> {
        (self.0.len() as u32).consensus_encode(w)?;
        sha2_checksum(&self.0).consensus_encode(w)?;
        w.emit_slice(&self.0)?;
>>>>>>> 05f7545a
        Ok(8 + self.0.len())
    }
}

impl Decodable for CheckedData {
    #[inline]
    fn consensus_decode_from_finite_reader<R: io::Read + ?Sized>(r: &mut R) -> Result<Self, Error> {
        let len = u32::consensus_decode_from_finite_reader(r)? as usize;

<<<<<<< HEAD
        let checksum = <[u8; 4]>::consensus_decode_from_finite_reader(&mut d)?;
        let ret = read_bytes_from_finite_reader(d, ReadBytesFromFiniteReaderOpts { len, chunk_size: MAX_VEC_SIZE })?;
        let expected_checksum = groestl2_checksum(&ret);
=======
        let checksum = <[u8; 4]>::consensus_decode_from_finite_reader(r)?;
        let ret = read_bytes_from_finite_reader(r, ReadBytesFromFiniteReaderOpts { len, chunk_size: MAX_VEC_SIZE })?;
        let expected_checksum = sha2_checksum(&ret);
>>>>>>> 05f7545a
        if expected_checksum != checksum {
            Err(self::Error::InvalidChecksum {
                expected: expected_checksum,
                actual: checksum,
            })
        } else {
            Ok(CheckedData(ret))
        }
    }
}

// References
impl<'a, T: Encodable> Encodable for &'a T {
    fn consensus_encode<W: io::Write + ?Sized>(&self, w: &mut W) -> Result<usize, io::Error> {
        (&**self).consensus_encode(w)
    }
}

impl<'a, T: Encodable> Encodable for &'a mut T {
    fn consensus_encode<W: io::Write + ?Sized>(&self, w: &mut W) -> Result<usize, io::Error> {
        (&**self).consensus_encode(w)
    }
}

impl<T: Encodable> Encodable for rc::Rc<T> {
    fn consensus_encode<W: io::Write + ?Sized>(&self, w: &mut W) -> Result<usize, io::Error> {
        (&**self).consensus_encode(w)
    }
}

impl<T: Encodable> Encodable for sync::Arc<T> {
    fn consensus_encode<W: io::Write + ?Sized>(&self, w: &mut W) -> Result<usize, io::Error> {
        (&**self).consensus_encode(w)
    }
}

// Tuples
macro_rules! tuple_encode {
    ($($x:ident),*) => {
        impl <$($x: Encodable),*> Encodable for ($($x),*) {
            #[inline]
            #[allow(non_snake_case)]
            fn consensus_encode<W: io::Write + ?Sized>(
                &self,
                w: &mut W,
            ) -> Result<usize, io::Error> {
                let &($(ref $x),*) = self;
                let mut len = 0;
                $(len += $x.consensus_encode(w)?;)*
                Ok(len)
            }
        }

        impl<$($x: Decodable),*> Decodable for ($($x),*) {
            #[inline]
            #[allow(non_snake_case)]
            fn consensus_decode<R: io::Read + ?Sized>(r: &mut R) -> Result<Self, Error> {
                Ok(($({let $x = Decodable::consensus_decode(r)?; $x }),*))
            }
        }
    };
}

tuple_encode!(T0, T1);
tuple_encode!(T0, T1, T2);
tuple_encode!(T0, T1, T2, T3);
tuple_encode!(T0, T1, T2, T3, T4);
tuple_encode!(T0, T1, T2, T3, T4, T5);
tuple_encode!(T0, T1, T2, T3, T4, T5, T6);
tuple_encode!(T0, T1, T2, T3, T4, T5, T6, T7);

impl Encodable for sha256d::Hash {
    fn consensus_encode<W: io::Write + ?Sized>(&self, w: &mut W) -> Result<usize, io::Error> {
        self.into_inner().consensus_encode(w)
    }
}

impl Decodable for sha256d::Hash {
    fn consensus_decode<R: io::Read + ?Sized>(r: &mut R) -> Result<Self, Error> {
        Ok(Self::from_inner(<<Self as Hash>::Inner>::consensus_decode(r)?))
    }
}

impl Encodable for sha256::Hash {
    fn consensus_encode<W: io::Write + ?Sized>(&self, w: &mut W) -> Result<usize, io::Error> {
        self.into_inner().consensus_encode(w)
    }
}

impl Decodable for sha256::Hash {
    fn consensus_decode<R: io::Read + ?Sized>(r: &mut R) -> Result<Self, Error> {
        Ok(Self::from_inner(<<Self as Hash>::Inner>::consensus_decode(r)?))
    }
}

impl Encodable for groestld::Hash {
    fn consensus_encode<S: io::Write>(&self, s: S) -> Result<usize, io::Error> {
        self.into_inner().consensus_encode(s)
    }
}

impl Decodable for groestld::Hash {
    fn consensus_decode<D: io::Read>(d: D) -> Result<Self, Error> {
        Ok(Self::from_inner(<<Self as Hash>::Inner>::consensus_decode(d)?))
    }
}

impl Encodable for TapLeafHash {
    fn consensus_encode<W: io::Write + ?Sized>(&self, w: &mut W) -> Result<usize, io::Error> {
        self.into_inner().consensus_encode(w)
    }
}

impl Decodable for TapLeafHash {
    fn consensus_decode<R: io::Read + ?Sized>(r: &mut R) -> Result<Self, Error> {
        Ok(Self::from_inner(<<Self as Hash>::Inner>::consensus_decode(r)?))
    }
}

// Tests
#[cfg(test)]
mod tests {
    use super::*;
    use core::{mem::{self, discriminant}, fmt};
    use super::{deserialize, serialize, Error, CheckedData, VarInt};
    use super::{Transaction, BlockHash, FilterHash, TxMerkleNode, TxOut, TxIn};
    use crate::consensus::{Encodable, deserialize_partial, Decodable};
    use crate::util::endian::{u64_to_array_le, u32_to_array_le, u16_to_array_le};
    use secp256k1::rand::{thread_rng, Rng};
    #[cfg(feature = "std")]
    use crate::network::{Address, message_blockdata::Inventory};

    #[test]
    fn serialize_int_test() {
        // bool
        assert_eq!(serialize(&false), vec![0u8]);
        assert_eq!(serialize(&true), vec![1u8]);
        // u8
        assert_eq!(serialize(&1u8), vec![1u8]);
        assert_eq!(serialize(&0u8), vec![0u8]);
        assert_eq!(serialize(&255u8), vec![255u8]);
        // u16
        assert_eq!(serialize(&1u16), vec![1u8, 0]);
        assert_eq!(serialize(&256u16), vec![0u8, 1]);
        assert_eq!(serialize(&5000u16), vec![136u8, 19]);
        // u32
        assert_eq!(serialize(&1u32), vec![1u8, 0, 0, 0]);
        assert_eq!(serialize(&256u32), vec![0u8, 1, 0, 0]);
        assert_eq!(serialize(&5000u32), vec![136u8, 19, 0, 0]);
        assert_eq!(serialize(&500000u32), vec![32u8, 161, 7, 0]);
        assert_eq!(serialize(&168430090u32), vec![10u8, 10, 10, 10]);
        // i32
        assert_eq!(serialize(&-1i32), vec![255u8, 255, 255, 255]);
        assert_eq!(serialize(&-256i32), vec![0u8, 255, 255, 255]);
        assert_eq!(serialize(&-5000i32), vec![120u8, 236, 255, 255]);
        assert_eq!(serialize(&-500000i32), vec![224u8, 94, 248, 255]);
        assert_eq!(serialize(&-168430090i32), vec![246u8, 245, 245, 245]);
        assert_eq!(serialize(&1i32), vec![1u8, 0, 0, 0]);
        assert_eq!(serialize(&256i32), vec![0u8, 1, 0, 0]);
        assert_eq!(serialize(&5000i32), vec![136u8, 19, 0, 0]);
        assert_eq!(serialize(&500000i32), vec![32u8, 161, 7, 0]);
        assert_eq!(serialize(&168430090i32), vec![10u8, 10, 10, 10]);
        // u64
        assert_eq!(serialize(&1u64), vec![1u8, 0, 0, 0, 0, 0, 0, 0]);
        assert_eq!(serialize(&256u64), vec![0u8, 1, 0, 0, 0, 0, 0, 0]);
        assert_eq!(serialize(&5000u64), vec![136u8, 19, 0, 0, 0, 0, 0, 0]);
        assert_eq!(serialize(&500000u64), vec![32u8, 161, 7, 0, 0, 0, 0, 0]);
        assert_eq!(serialize(&723401728380766730u64), vec![10u8, 10, 10, 10, 10, 10, 10, 10]);
        // i64
        assert_eq!(serialize(&-1i64), vec![255u8, 255, 255, 255, 255, 255, 255, 255]);
        assert_eq!(serialize(&-256i64), vec![0u8, 255, 255, 255, 255, 255, 255, 255]);
        assert_eq!(serialize(&-5000i64), vec![120u8, 236, 255, 255, 255, 255, 255, 255]);
        assert_eq!(serialize(&-500000i64), vec![224u8, 94, 248, 255, 255, 255, 255, 255]);
        assert_eq!(serialize(&-723401728380766730i64), vec![246u8, 245, 245, 245, 245, 245, 245, 245]);
        assert_eq!(serialize(&1i64), vec![1u8, 0, 0, 0, 0, 0, 0, 0]);
        assert_eq!(serialize(&256i64), vec![0u8, 1, 0, 0, 0, 0, 0, 0]);
        assert_eq!(serialize(&5000i64), vec![136u8, 19, 0, 0, 0, 0, 0, 0]);
        assert_eq!(serialize(&500000i64), vec![32u8, 161, 7, 0, 0, 0, 0, 0]);
        assert_eq!(serialize(&723401728380766730i64), vec![10u8, 10, 10, 10, 10, 10, 10, 10]);
    }

    #[test]
    fn serialize_varint_test() {
        assert_eq!(serialize(&VarInt(10)), vec![10u8]);
        assert_eq!(serialize(&VarInt(0xFC)), vec![0xFCu8]);
        assert_eq!(serialize(&VarInt(0xFD)), vec![0xFDu8, 0xFD, 0]);
        assert_eq!(serialize(&VarInt(0xFFF)), vec![0xFDu8, 0xFF, 0xF]);
        assert_eq!(serialize(&VarInt(0xF0F0F0F)), vec![0xFEu8, 0xF, 0xF, 0xF, 0xF]);
        assert_eq!(serialize(&VarInt(0xF0F0F0F0F0E0)), vec![0xFFu8, 0xE0, 0xF0, 0xF0, 0xF0, 0xF0, 0xF0, 0, 0]);
        assert_eq!(test_varint_encode(0xFF, &u64_to_array_le(0x100000000)).unwrap(), VarInt(0x100000000));
        assert_eq!(test_varint_encode(0xFE, &u64_to_array_le(0x10000)).unwrap(), VarInt(0x10000));
        assert_eq!(test_varint_encode(0xFD, &u64_to_array_le(0xFD)).unwrap(), VarInt(0xFD));

        // Test that length calc is working correctly
        test_varint_len(VarInt(0), 1);
        test_varint_len(VarInt(0xFC), 1);
        test_varint_len(VarInt(0xFD), 3);
        test_varint_len(VarInt(0xFFFF), 3);
        test_varint_len(VarInt(0x10000), 5);
        test_varint_len(VarInt(0xFFFFFFFF), 5);
        test_varint_len(VarInt(0xFFFFFFFF+1), 9);
        test_varint_len(VarInt(u64::max_value()), 9);
    }

    fn test_varint_len(varint: VarInt, expected: usize) {
        let mut encoder = vec![];
        assert_eq!(varint.consensus_encode(&mut encoder).unwrap(), expected);
        assert_eq!(varint.len(), expected);
    }

    fn test_varint_encode(n: u8, x: &[u8]) -> Result<VarInt, Error> {
        let mut input = [0u8; 9];
        input[0] = n;
        input[1..x.len()+1].copy_from_slice(x);
        deserialize_partial::<VarInt>(&input).map(|t|t.0)
    }

    #[test]
    fn deserialize_nonminimal_vec() {
        // Check the edges for variant int
        assert_eq!(discriminant(&test_varint_encode(0xFF, &u64_to_array_le(0x100000000-1)).unwrap_err()),
                   discriminant(&Error::NonMinimalVarInt));
        assert_eq!(discriminant(&test_varint_encode(0xFE, &u32_to_array_le(0x10000-1)).unwrap_err()),
                   discriminant(&Error::NonMinimalVarInt));
        assert_eq!(discriminant(&test_varint_encode(0xFD, &u16_to_array_le(0xFD-1)).unwrap_err()),
                   discriminant(&Error::NonMinimalVarInt));

        assert_eq!(discriminant(&deserialize::<Vec<u8>>(&[0xfd, 0x00, 0x00]).unwrap_err()),
                   discriminant(&Error::NonMinimalVarInt));
        assert_eq!(discriminant(&deserialize::<Vec<u8>>(&[0xfd, 0xfc, 0x00]).unwrap_err()),
                   discriminant(&Error::NonMinimalVarInt));
        assert_eq!(discriminant(&deserialize::<Vec<u8>>(&[0xfd, 0xfc, 0x00]).unwrap_err()),
                   discriminant(&Error::NonMinimalVarInt));
        assert_eq!(discriminant(&deserialize::<Vec<u8>>(&[0xfe, 0xff, 0x00, 0x00, 0x00]).unwrap_err()),
                   discriminant(&Error::NonMinimalVarInt));
        assert_eq!(discriminant(&deserialize::<Vec<u8>>(&[0xfe, 0xff, 0xff, 0x00, 0x00]).unwrap_err()),
                   discriminant(&Error::NonMinimalVarInt));
        assert_eq!(discriminant(&deserialize::<Vec<u8>>(&[0xff, 0xff, 0x00, 0x00, 0x00, 0x00, 0x00, 0x00, 0x00]).unwrap_err()),
                   discriminant(&Error::NonMinimalVarInt));
        assert_eq!(discriminant(&deserialize::<Vec<u8>>(&[0xff, 0xff, 0xff, 0xff, 0x00, 0x00, 0x00, 0x00, 0x00]).unwrap_err()),
                   discriminant(&Error::NonMinimalVarInt));


        let mut vec_256 = vec![0; 259];
        vec_256[0] = 0xfd;
        vec_256[1] = 0x00;
        vec_256[2] = 0x01;
        assert!(deserialize::<Vec<u8>>(&vec_256).is_ok());

        let mut vec_253 = vec![0; 256];
        vec_253[0] = 0xfd;
        vec_253[1] = 0xfd;
        vec_253[2] = 0x00;
        assert!(deserialize::<Vec<u8>>(&vec_253).is_ok());
    }

    #[test]
    fn serialize_checkeddata_test() {
        let cd = CheckedData(vec![1u8, 2, 3, 4, 5]);
        assert_eq!(serialize(&cd), vec![5, 0, 0, 0, 134, 30, 66, 180, 1, 2, 3, 4, 5]);
    }

    #[test]
    fn serialize_vector_test() {
        assert_eq!(serialize(&vec![1u8, 2, 3]), vec![3u8, 1, 2, 3]);
        // TODO: test vectors of more interesting objects
    }

    #[test]
    fn serialize_strbuf_test() {
        assert_eq!(serialize(&"Andrew".to_string()), vec![6u8, 0x41, 0x6e, 0x64, 0x72, 0x65, 0x77]);
    }

    #[test]
    fn deserialize_int_test() {
        // bool
        assert!((deserialize(&[58u8, 0]) as Result<bool, _>).is_err());
        assert_eq!(deserialize(&[58u8]).ok(), Some(true));
        assert_eq!(deserialize(&[1u8]).ok(), Some(true));
        assert_eq!(deserialize(&[0u8]).ok(), Some(false));
        assert!((deserialize(&[0u8, 1]) as Result<bool, _>).is_err());

        // u8
        assert_eq!(deserialize(&[58u8]).ok(), Some(58u8));

        // u16
        assert_eq!(deserialize(&[0x01u8, 0x02]).ok(), Some(0x0201u16));
        assert_eq!(deserialize(&[0xABu8, 0xCD]).ok(), Some(0xCDABu16));
        assert_eq!(deserialize(&[0xA0u8, 0x0D]).ok(), Some(0xDA0u16));
        let failure16: Result<u16, _> = deserialize(&[1u8]);
        assert!(failure16.is_err());

        // u32
        assert_eq!(deserialize(&[0xABu8, 0xCD, 0, 0]).ok(), Some(0xCDABu32));
        assert_eq!(deserialize(&[0xA0u8, 0x0D, 0xAB, 0xCD]).ok(), Some(0xCDAB0DA0u32));
        let failure32: Result<u32, _> = deserialize(&[1u8, 2, 3]);
        assert!(failure32.is_err());
        // TODO: test negative numbers
        assert_eq!(deserialize(&[0xABu8, 0xCD, 0, 0]).ok(), Some(0xCDABi32));
        assert_eq!(deserialize(&[0xA0u8, 0x0D, 0xAB, 0x2D]).ok(), Some(0x2DAB0DA0i32));
        let failurei32: Result<i32, _> = deserialize(&[1u8, 2, 3]);
        assert!(failurei32.is_err());

        // u64
        assert_eq!(deserialize(&[0xABu8, 0xCD, 0, 0, 0, 0, 0, 0]).ok(), Some(0xCDABu64));
        assert_eq!(deserialize(&[0xA0u8, 0x0D, 0xAB, 0xCD, 0x99, 0, 0, 0x99]).ok(), Some(0x99000099CDAB0DA0u64));
        let failure64: Result<u64, _> = deserialize(&[1u8, 2, 3, 4, 5, 6, 7]);
        assert!(failure64.is_err());
        // TODO: test negative numbers
        assert_eq!(deserialize(&[0xABu8, 0xCD, 0, 0, 0, 0, 0, 0]).ok(), Some(0xCDABi64));
        assert_eq!(deserialize(&[0xA0u8, 0x0D, 0xAB, 0xCD, 0x99, 0, 0, 0x99]).ok(), Some(-0x66ffff663254f260i64));
        let failurei64: Result<i64, _> = deserialize(&[1u8, 2, 3, 4, 5, 6, 7]);
        assert!(failurei64.is_err());
    }

    #[test]
    fn deserialize_vec_test() {
        assert_eq!(deserialize(&[3u8, 2, 3, 4]).ok(), Some(vec![2u8, 3, 4]));
        assert!((deserialize(&[4u8, 2, 3, 4, 5, 6]) as Result<Vec<u8>, _>).is_err());
        // found by cargo fuzz
        assert!(deserialize::<Vec<u64>>(&[0xff,0xff,0xff,0xff,0x6b,0x6b,0x6b,0x6b,0x6b,0x6b,0x6b,0x6b,0x6b,0x6b,0x6b,0x6b,0xa,0xa,0x3a]).is_err());

        let rand_io_err = Error::Io(io::Error::new(io::ErrorKind::Other, ""));

        // Check serialization that `if len > MAX_VEC_SIZE {return err}` isn't inclusive,
        // by making sure it fails with IO Error and not an `OversizedVectorAllocation` Error.
        let err = deserialize::<CheckedData>(&serialize(&(super::MAX_VEC_SIZE as u32))).unwrap_err();
        assert_eq!(discriminant(&err), discriminant(&rand_io_err));

        test_len_is_max_vec::<u8>();
        test_len_is_max_vec::<BlockHash>();
        test_len_is_max_vec::<FilterHash>();
        test_len_is_max_vec::<TxMerkleNode>();
        test_len_is_max_vec::<Transaction>();
        test_len_is_max_vec::<TxOut>();
        test_len_is_max_vec::<TxIn>();
        test_len_is_max_vec::<Vec<u8>>();
        test_len_is_max_vec::<u64>();
        #[cfg(feature = "std")]
        test_len_is_max_vec::<(u32, Address)>();
        #[cfg(feature = "std")]
        test_len_is_max_vec::<Inventory>();
    }

    fn test_len_is_max_vec<T>() where Vec<T>: Decodable, T: fmt::Debug {
        let rand_io_err = Error::Io(io::Error::new(io::ErrorKind::Other, ""));
        let varint = VarInt((super::MAX_VEC_SIZE / mem::size_of::<T>()) as u64);
        let err = deserialize::<Vec<T>>(&serialize(&varint)).unwrap_err();
        assert_eq!(discriminant(&err), discriminant(&rand_io_err));
    }

    #[test]
    fn deserialize_strbuf_test() {
        assert_eq!(deserialize(&[6u8, 0x41, 0x6e, 0x64, 0x72, 0x65, 0x77]).ok(), Some("Andrew".to_string()));
        assert_eq!(
            deserialize(&[6u8, 0x41, 0x6e, 0x64, 0x72, 0x65, 0x77]).ok(),
            Some(Cow::Borrowed("Andrew"))
        );
    }

    #[test]
    fn deserialize_checkeddata_test() {
        let cd: Result<CheckedData, _> = deserialize(&[5u8, 0, 0, 0, 134, 30, 66, 180, 1, 2, 3, 4, 5]);
        assert_eq!(cd.ok(), Some(CheckedData(vec![1u8, 2, 3, 4, 5])));
    }

    #[test]
    fn limit_read_test() {
        let witness = vec![vec![0u8; 3_999_999]; 2];
        let ser = serialize(&witness);
        let mut reader = io::Cursor::new(ser);
        let err = Vec::<Vec<u8>>::consensus_decode(&mut reader);
        assert!(err.is_err());
    }

    #[test]
    fn serialization_round_trips() {
        macro_rules! round_trip {
            ($($val_type:ty),*) => {
                $(
                    let r: $val_type = thread_rng().gen();
                    assert_eq!(deserialize::<$val_type>(&serialize(&r)).unwrap(), r);
                )*
            };
        }
        macro_rules! round_trip_bytes {
            ($(($val_type:ty, $data:expr)),*) => {
                $(
                    thread_rng().fill(&mut $data[..]);
                    assert_eq!(deserialize::<$val_type>(&serialize(&$data)).unwrap()[..], $data[..]);
                )*
            };
        }

        let mut data = Vec::with_capacity(256);
        let mut data64 = Vec::with_capacity(256);
        for _ in 0..10 {
            round_trip!{bool, i8, u8, i16, u16, i32, u32, i64, u64,
            (bool, i8, u16, i32), (u64, i64, u32, i32, u16, i16), (i8, u8, i16, u16, i32, u32, i64, u64),
            [u8; 2], [u8; 4], [u8; 8], [u8; 12], [u8; 16], [u8; 32]};

            data.clear();
            data64.clear();
            let len = thread_rng().gen_range(1, 256);
            data.resize(len, 0u8);
            data64.resize(len, 0u64);
            let mut arr33 = [0u8; 33];
            let mut arr16 = [0u16; 8];
            round_trip_bytes!{(Vec<u8>, data), ([u8; 33], arr33), ([u16; 8], arr16), (Vec<u64>, data64)};


        }
    }

    #[test]
    fn test_read_bytes_from_finite_reader() {
        let data : Vec<u8> = (0..10).collect();

        for chunk_size in 1..20 {
            assert_eq!(
                read_bytes_from_finite_reader(
                    io::Cursor::new(&data),
                    ReadBytesFromFiniteReaderOpts { len: data.len(), chunk_size }
                ).unwrap(),
                data
            );
        }
    }

}<|MERGE_RESOLUTION|>--- conflicted
+++ resolved
@@ -175,13 +175,8 @@
 }
 
 
-<<<<<<< HEAD
 /// Extensions of `Write` to encode data as per Groestlcoin consensus
-pub trait WriteExt {
-=======
-/// Extensions of `Write` to encode data as per Bitcoin consensus
 pub trait WriteExt : io::Write {
->>>>>>> 05f7545a
     /// Output a 64-bit uint
     fn emit_u64(&mut self, v: u64) -> Result<(), io::Error>;
     /// Output a 32-bit uint
@@ -207,13 +202,8 @@
     fn emit_slice(&mut self, v: &[u8]) -> Result<(), io::Error>;
 }
 
-<<<<<<< HEAD
 /// Extensions of `Read` to decode data as per Groestlcoin consensus
-pub trait ReadExt {
-=======
-/// Extensions of `Read` to decode data as per Bitcoin consensus
 pub trait ReadExt : io::Read {
->>>>>>> 05f7545a
     /// Read a 64-bit uint
     fn read_u64(&mut self) -> Result<u64, Error>;
     /// Read a 32-bit uint
@@ -735,17 +725,10 @@
 // Checked data
 impl Encodable for CheckedData {
     #[inline]
-<<<<<<< HEAD
-    fn consensus_encode<S: io::Write>(&self, mut s: S) -> Result<usize, io::Error> {
-        (self.0.len() as u32).consensus_encode(&mut s)?;
-        groestl2_checksum(&self.0).consensus_encode(&mut s)?;
-        s.emit_slice(&self.0)?;
-=======
     fn consensus_encode<W: io::Write + ?Sized>(&self, w: &mut W) -> Result<usize, io::Error> {
         (self.0.len() as u32).consensus_encode(w)?;
-        sha2_checksum(&self.0).consensus_encode(w)?;
+        groestl2_checksum(&self.0).consensus_encode(w)?;
         w.emit_slice(&self.0)?;
->>>>>>> 05f7545a
         Ok(8 + self.0.len())
     }
 }
@@ -755,15 +738,9 @@
     fn consensus_decode_from_finite_reader<R: io::Read + ?Sized>(r: &mut R) -> Result<Self, Error> {
         let len = u32::consensus_decode_from_finite_reader(r)? as usize;
 
-<<<<<<< HEAD
-        let checksum = <[u8; 4]>::consensus_decode_from_finite_reader(&mut d)?;
-        let ret = read_bytes_from_finite_reader(d, ReadBytesFromFiniteReaderOpts { len, chunk_size: MAX_VEC_SIZE })?;
-        let expected_checksum = groestl2_checksum(&ret);
-=======
         let checksum = <[u8; 4]>::consensus_decode_from_finite_reader(r)?;
         let ret = read_bytes_from_finite_reader(r, ReadBytesFromFiniteReaderOpts { len, chunk_size: MAX_VEC_SIZE })?;
-        let expected_checksum = sha2_checksum(&ret);
->>>>>>> 05f7545a
+        let expected_checksum = groestl2_checksum(&ret);
         if expected_checksum != checksum {
             Err(self::Error::InvalidChecksum {
                 expected: expected_checksum,
