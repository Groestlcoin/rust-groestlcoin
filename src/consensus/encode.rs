--- conflicted
+++ resolved
@@ -739,27 +739,12 @@
 
 impl Decodable for CheckedData {
     #[inline]
-<<<<<<< HEAD
-    fn consensus_decode<D: io::Read>(mut d: D) -> Result<Self, Error> {
-        let len = u32::consensus_decode(&mut d)?;
-        if len > MAX_VEC_SIZE as u32 {
-            return Err(self::Error::OversizedVectorAllocation {
-                requested: len as usize,
-                max: MAX_VEC_SIZE
-            });
-        }
-        let checksum = <[u8; 4]>::consensus_decode(&mut d)?;
-        let mut ret = vec![0u8; len as usize];
-        d.read_slice(&mut ret)?;
-        let expected_checksum = groestl2_checksum(&ret);
-=======
     fn consensus_decode_from_finite_reader<D: io::Read>(mut d: D) -> Result<Self, Error> {
         let len = u32::consensus_decode_from_finite_reader(&mut d)? as usize;
 
         let checksum = <[u8; 4]>::consensus_decode_from_finite_reader(&mut d)?;
         let ret = read_bytes_from_finite_reader(d, ReadBytesFromFiniteReaderOpts { len, chunk_size: MAX_VEC_SIZE })?;
-        let expected_checksum = sha2_checksum(&ret);
->>>>>>> 09b4198b
+        let expected_checksum = groestl2_checksum(&ret);
         if expected_checksum != checksum {
             Err(self::Error::InvalidChecksum {
                 expected: expected_checksum,
@@ -1177,9 +1162,6 @@
 
         }
     }
-<<<<<<< HEAD
-}
-=======
 
     #[test]
     fn test_read_bytes_from_finite_reader() {
@@ -1196,5 +1178,4 @@
         }
     }
 
-}
->>>>>>> 09b4198b
+}