--- conflicted
+++ resolved
@@ -34,15 +34,10 @@
 use core::{fmt, mem, u32, convert::From};
 #[cfg(feature = "std")] use std::error;
 
-<<<<<<< HEAD
-use hashes::{sha256d, Hash, sha256, groestld};
-use hash_types::{BlockHash, FilterHash, TxMerkleNode};
-=======
-use hashes::{sha256d, Hash};
+use hashes::{sha256d, Hash, greostld};
 use hash_types::{BlockHash, FilterHash, TxMerkleNode, FilterHeader};
 
 use io::{self, Cursor, Read};
->>>>>>> 50980114
 
 use util::endian;
 use util::psbt;
@@ -125,13 +120,6 @@
             | Error::UnsupportedSegwitFlag(..) => None,
         }
     }
-<<<<<<< HEAD
-
-    fn description(&self) -> &str {
-        "Groestlcoin encoding error"
-    }
-=======
->>>>>>> 50980114
 }
 
 #[doc(hidden)]
