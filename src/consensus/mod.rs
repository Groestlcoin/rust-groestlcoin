--- conflicted
+++ resolved
@@ -1,20 +1,4 @@
-<<<<<<< HEAD
-// Rust Bitcoin Library
-// Written by
-//   The Rust Groestlcoin developers
-//
-// To the extent possible under law, the author(s) have dedicated all
-// copyright and related and neighboring rights to this software to
-// the public domain worldwide. This software is distributed without
-// any warranty.
-//
-// You should have received a copy of the CC0 Public Domain Dedication
-// along with this software.
-// If not, see <http://creativecommons.org/publicdomain/zero/1.0/>.
-//
-=======
 // SPDX-License-Identifier: CC0-1.0
->>>>>>> 49654953
 
 //! Groestlcoin consensus.
 //!
