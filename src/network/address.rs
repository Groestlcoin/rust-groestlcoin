// Rust Bitcoin Library
// Written in 2014 by
//     Andrew Poelstra <apoelstra@wpsoftware.net>
//
// To the extent possible under law, the author(s) have dedicated all
// copyright and related and neighboring rights to this software to
// the public domain worldwide. This software is distributed without
// any warranty.
//
// You should have received a copy of the CC0 Public Domain Dedication
// along with this software.
// If not, see <http://creativecommons.org/publicdomain/zero/1.0/>.
//

//! Groestlcoin network addresses.
//!
//! This module defines the structures and functions needed to encode
//! network addresses in Groestlcoin messages.
//!

use prelude::*;

use core::{fmt, iter};
use std::net::{SocketAddr, Ipv6Addr, SocketAddrV4, SocketAddrV6, Ipv4Addr, ToSocketAddrs};

use io;
use network::constants::ServiceFlags;
use consensus::encode::{self, Decodable, Encodable, VarInt, ReadExt, WriteExt};

/// A message which can be sent on the Groestlcoin network
#[derive(Clone, PartialEq, Eq, Hash)]
pub struct Address {
    /// Services provided by the peer whose address this is
    pub services: ServiceFlags,
    /// Network byte-order ipv6 address, or ipv4-mapped ipv6 address
    pub address: [u16; 8],
    /// Network port
    pub port: u16
}

const ONION: [u16; 3] = [0xFD87, 0xD87E, 0xEB43];

impl Address {
    /// Create an address message for a socket
    pub fn new(socket :&SocketAddr, services: ServiceFlags) -> Address {
        let (address, port) = match *socket {
            SocketAddr::V4(addr) => (addr.ip().to_ipv6_mapped().segments(), addr.port()),
            SocketAddr::V6(addr) => (addr.ip().segments(), addr.port())
        };
        Address { address, port, services }
    }

    /// Extract socket address from an [Address] message.
    /// This will return [io::Error] [io::ErrorKind::AddrNotAvailable]
    /// if the message contains a Tor address.
    pub fn socket_addr(&self) -> Result<SocketAddr, io::Error> {
        let addr = &self.address;
        if addr[0..3] == ONION {
            return Err(io::Error::from(io::ErrorKind::AddrNotAvailable));
        }
        let ipv6 = Ipv6Addr::new(addr[0], addr[1], addr[2], addr[3], addr[4], addr[5], addr[6], addr[7]);
        if let Some(ipv4) = ipv6.to_ipv4() {
            Ok(SocketAddr::V4(SocketAddrV4::new(ipv4, self.port)))
        } else {
            Ok(SocketAddr::V6(SocketAddrV6::new(ipv6, self.port, 0, 0)))
        }
    }
}

fn addr_to_be(addr: [u16; 8]) -> [u16; 8] {
    // consensus_encode always encodes in LE, and we want to encode in BE.
    // this utility fn swap bytes before encoding so that the encoded result will be BE
    let mut result = addr;
    for word in &mut result {
        *word = word.swap_bytes();
    }
    result
}

impl Encodable for Address {
    #[inline]
    fn consensus_encode<S: io::Write>(&self, mut s: S) -> Result<usize, io::Error> {
        let len = self.services.consensus_encode(&mut s)?
            + addr_to_be(self.address).consensus_encode(&mut s)?

            // consensus_encode always encodes in LE, and we want to encode in BE.
            //TODO `len += io::Write::write(&mut e, &self.port.to_be_bytes())?;` when MSRV >= 1.32
            + self.port.swap_bytes().consensus_encode(s)?;
        Ok(len)
    }
}

impl Decodable for Address {
    #[inline]
    fn consensus_decode<D: io::Read>(mut d: D) -> Result<Self, encode::Error> {
        Ok(Address {
            services: Decodable::consensus_decode(&mut d)?,
            address: addr_to_be(Decodable::consensus_decode(&mut d)?),
            port: u16::swap_bytes(Decodable::consensus_decode(d)?)
        })
    }
}

impl fmt::Debug for Address {
    fn fmt(&self, f: &mut fmt::Formatter) -> fmt::Result {
        let ipv6 = Ipv6Addr::from(self.address);

        match ipv6.to_ipv4() {
            Some(addr) => write!(f, "Address {{services: {}, address: {}, port: {}}}",
                self.services, addr, self.port),
            None => write!(f, "Address {{services: {}, address: {}, port: {}}}",
                self.services, ipv6, self.port)
        }
    }
}

impl ToSocketAddrs for Address {
    type Iter = iter::Once<SocketAddr>;
    fn to_socket_addrs(&self) -> Result<Self::Iter, io::Error> {
        Ok(iter::once(self.socket_addr()?))
    }
}

/// Supported networks for use in BIP155 addrv2 message
#[derive(Clone, PartialEq, Eq, Hash, Debug)]
pub enum AddrV2 {
    /// IPV4
    Ipv4(Ipv4Addr),
    /// IPV6
    Ipv6(Ipv6Addr),
    /// TORV2
    TorV2([u8; 10]),
    /// TORV3
    TorV3([u8; 32]),
    /// I2P
    I2p([u8; 32]),
    /// CJDNS
    Cjdns(Ipv6Addr),
    /// Unknown
    Unknown(u8, Vec<u8>),
}

impl Encodable for AddrV2 {
    fn consensus_encode<W: io::Write>(&self, e: W) -> Result<usize, io::Error> {
        fn encode_addr<W: io::Write>(mut e: W, network: u8, bytes: &[u8]) -> Result<usize, io::Error> {
<<<<<<< HEAD
                let len =
                    network.consensus_encode(&mut e)? +
                    VarInt(bytes.len() as u64).consensus_encode(&mut e)? +
                    bytes.len();
                e.emit_slice(bytes)?;
                Ok(len)
=======
            let len = network.consensus_encode(&mut e)?
                + VarInt(bytes.len() as u64).consensus_encode(&mut e)?
                + bytes.len();
            e.emit_slice(bytes)?;
            Ok(len)
>>>>>>> 86c6ab75
        }
        Ok(match *self {
            AddrV2::Ipv4(ref addr) => encode_addr(e, 1, &addr.octets())?,
            AddrV2::Ipv6(ref addr) => encode_addr(e, 2, &addr.octets())?,
            AddrV2::TorV2(ref bytes) => encode_addr(e, 3, bytes)?,
            AddrV2::TorV3(ref bytes) => encode_addr(e, 4, bytes)?,
            AddrV2::I2p(ref bytes) => encode_addr(e, 5, bytes)?,
            AddrV2::Cjdns(ref addr) => encode_addr(e, 6, &addr.octets())?,
            AddrV2::Unknown(network, ref bytes) => encode_addr(e, network, bytes)?
        })
    }
}

impl Decodable for AddrV2 {
    fn consensus_decode<D: io::Read>(mut d: D) -> Result<Self, encode::Error> {
        let network_id = u8::consensus_decode(&mut d)?;
        let len = VarInt::consensus_decode(&mut d)?.0;
        if len > 512 {
            return Err(encode::Error::ParseFailed("IP must be <= 512 bytes"));
        }
        Ok(match network_id {
            1 => {
                if len != 4 {
                    return Err(encode::Error::ParseFailed("Invalid IPv4 address"));
                }
                let addr: [u8; 4] = Decodable::consensus_decode(&mut d)?;
                AddrV2::Ipv4(Ipv4Addr::new(addr[0], addr[1], addr[2], addr[3]))
            },
            2 => {
                if len != 16 {
                    return Err(encode::Error::ParseFailed("Invalid IPv6 address"));
                }
                let addr: [u16; 8] = addr_to_be(Decodable::consensus_decode(&mut d)?);
                if addr[0..3] == ONION {
                    return Err(encode::Error::ParseFailed("OnionCat address sent with IPv6 network id"));
                }
                if addr[0..6] == [0x0000, 0x0000, 0x0000, 0x0000, 0x0000, 0xFFFF] {
                    return Err(encode::Error::ParseFailed("IPV4 wrapped address sent with IPv6 network id"));
                }
<<<<<<< HEAD
                AddrV2::Ipv6(Ipv6Addr::new(
                    addr[0],addr[1],addr[2],addr[3],
                    addr[4],addr[5],addr[6],addr[7]
                ))
=======
                AddrV2::Ipv6(Ipv6Addr::new(addr[0], addr[1], addr[2], addr[3], addr[4], addr[5], addr[6], addr[7]))
>>>>>>> 86c6ab75
            },
            3 => {
                if len != 10 {
                    return Err(encode::Error::ParseFailed("Invalid TorV2 address"));
                }
                let id = Decodable::consensus_decode(&mut d)?;
                AddrV2::TorV2(id)
            },
            4 => {
                if len != 32 {
                    return Err(encode::Error::ParseFailed("Invalid TorV3 address"));
                }
                let pubkey = Decodable::consensus_decode(&mut d)?;
                AddrV2::TorV3(pubkey)
            },
            5 => {
                if len != 32 {
                    return Err(encode::Error::ParseFailed("Invalid I2P address"));
                }
                let hash = Decodable::consensus_decode(&mut d)?;
                AddrV2::I2p(hash)
            },
            6 => {
                if len != 16  {
                    return Err(encode::Error::ParseFailed("Invalid CJDNS address"));
                }
                let addr: [u16; 8] = Decodable::consensus_decode(&mut d)?;
                // check the first byte for the CJDNS marker
                if addr[0] as u8 != 0xFC {
                    return Err(encode::Error::ParseFailed("Invalid CJDNS address"));
                }
                let addr = addr_to_be(addr);
                AddrV2::Cjdns(Ipv6Addr::new(addr[0], addr[1], addr[2], addr[3], addr[4], addr[5], addr[6], addr[7]))
            },
            _ => {
                // len already checked above to be <= 512
                let mut addr = vec![0u8; len as usize];
                d.read_slice(&mut addr)?;
                AddrV2::Unknown(network_id, addr)
            }
        })
    }
}

/// Address received from BIP155 addrv2 message
#[derive(Clone, PartialEq, Eq, Hash, Debug)]
pub struct AddrV2Message {
    /// Time that this node was last seen as connected to the network
    pub time: u32,
    /// Service bits
    pub services: ServiceFlags,
    /// Network ID + Network Address
    pub addr: AddrV2,
    /// Network port, 0 if not applicable
    pub port: u16
}

impl AddrV2Message {
    /// Extract socket address from an [AddrV2Message] message.
    /// This will return [io::Error] [io::ErrorKind::AddrNotAvailable]
    /// if the address type can't be converted into a [SocketAddr].
    pub fn socket_addr(&self) -> Result<SocketAddr, io::Error> {
        match self.addr {
            AddrV2::Ipv4(addr) => Ok(SocketAddr::V4(SocketAddrV4::new(addr, self.port))),
            AddrV2::Ipv6(addr) => Ok(SocketAddr::V6(SocketAddrV6::new(addr, self.port, 0, 0))),
            _ => Err(io::Error::from(io::ErrorKind::AddrNotAvailable)),
        }
    }
}

impl Encodable for AddrV2Message {
    fn consensus_encode<W: io::Write>(&self, mut e: W) -> Result<usize, io::Error> {
        let mut len = 0;
        len += self.time.consensus_encode(&mut e)?;
        len += VarInt(self.services.as_u64()).consensus_encode(&mut e)?;
        len += self.addr.consensus_encode(&mut e)?;

        // consensus_encode always encodes in LE, and we want to encode in BE.
        //TODO `len += io::Write::write(&mut e, &self.port.to_be_bytes())?;` when MSRV >= 1.32
        len += self.port.swap_bytes().consensus_encode(e)?;
        Ok(len)
    }
}

impl Decodable for AddrV2Message {
    fn consensus_decode<D: io::Read>(mut d: D) -> Result<Self, encode::Error> {
        Ok(AddrV2Message {
            time: Decodable::consensus_decode(&mut d)?,
            services: ServiceFlags::from(VarInt::consensus_decode(&mut d)?.0),
            addr: Decodable::consensus_decode(&mut d)?,
            port: u16::swap_bytes(Decodable::consensus_decode(d)?),
        })
    }
}

impl ToSocketAddrs for AddrV2Message {
    type Iter = iter::Once<SocketAddr>;
    fn to_socket_addrs(&self) -> Result<Self::Iter, io::Error> {
        Ok(iter::once(self.socket_addr()?))
    }
}

#[cfg(test)]
mod test {
    use core::str::FromStr;
    use super::{AddrV2Message, AddrV2, Address};
    use network::constants::ServiceFlags;
    use std::net::{SocketAddr, IpAddr, Ipv4Addr, Ipv6Addr};
    use hashes::hex::FromHex;

    use consensus::encode::{deserialize, serialize};

    #[test]
    fn serialize_address_test() {
        assert_eq!(serialize(&Address {
            services: ServiceFlags::NETWORK,
            address: [0, 0, 0, 0, 0, 0xffff, 0x0a00, 0x0001],
            port: 1331
        }),
        vec![1u8, 0, 0, 0, 0, 0, 0, 0, 0, 0, 0, 0, 0, 0, 0,
             0, 0, 0, 0xff, 0xff, 0x0a, 0, 0, 1, 0x05, 0x33]);
    }

    #[test]
    fn debug_format_test() {
        let mut flags = ServiceFlags::NETWORK;
        assert_eq!(
            format!("The address is: {:?}", Address {
                services: flags.add(ServiceFlags::WITNESS),
                address: [0, 0, 0, 0, 0, 0xffff, 0x0a00, 0x0001],
                port: 1331
            }),
            "The address is: Address {services: ServiceFlags(NETWORK|WITNESS), address: 10.0.0.1, port: 1331}"
        );

        assert_eq!(
            format!("The address is: {:?}", Address {
                services: ServiceFlags::NETWORK_LIMITED,
                address: [0xFD87, 0xD87E, 0xEB43, 0, 0, 0xffff, 0x0a00, 0x0001],
                port: 1331
            }),
            "The address is: Address {services: ServiceFlags(NETWORK_LIMITED), address: fd87:d87e:eb43::ffff:a00:1, port: 1331}"
        );
    }

    #[test]
    fn deserialize_address_test() {
        let mut addr: Result<Address, _> = deserialize(&[1u8, 0, 0, 0, 0, 0, 0, 0, 0, 0, 0, 0,
                                                       0, 0, 0, 0, 0, 0, 0xff, 0xff, 0x0a, 0,
                                                       0, 1, 0x05, 0x33]);
        assert!(addr.is_ok());
        let full = addr.unwrap();
        assert!(match full.socket_addr().unwrap() {
                    SocketAddr::V4(_) => true,
                    _ => false
                }
            );
        assert_eq!(full.services, ServiceFlags::NETWORK);
        assert_eq!(full.address, [0, 0, 0, 0, 0, 0xffff, 0x0a00, 0x0001]);
        assert_eq!(full.port, 1331);

        addr = deserialize(&[1u8, 0, 0, 0, 0, 0, 0, 0, 0,
                             0, 0, 0, 0, 0, 0, 0, 0, 0, 0xff, 0xff, 0x0a, 0, 0, 1]);
        assert!(addr.is_err());
    }

    #[test]
    fn test_socket_addr () {
        let s4 = SocketAddr::new(IpAddr::V4(Ipv4Addr::new(111,222,123,4)), 5555);
        let a4 = Address::new(&s4, ServiceFlags::NETWORK | ServiceFlags::WITNESS);
        assert_eq!(a4.socket_addr().unwrap(), s4);
        let s6 = SocketAddr::new(IpAddr::V6(Ipv6Addr::new(0x1111, 0x2222, 0x3333, 0x4444,
        0x5555, 0x6666, 0x7777, 0x8888)), 9999);
        let a6 = Address::new(&s6, ServiceFlags::NETWORK | ServiceFlags::WITNESS);
        assert_eq!(a6.socket_addr().unwrap(), s6);
    }

    #[test]
    fn onion_test () {
        let onionaddr = SocketAddr::new(
            IpAddr::V6(
            Ipv6Addr::from_str("FD87:D87E:EB43:edb1:8e4:3588:e546:35ca").unwrap()), 1111);
        let addr = Address::new(&onionaddr, ServiceFlags::NONE);
        assert!(addr.socket_addr().is_err());
    }

    #[test]
    fn serialize_addrv2_test() {
        // Taken from https://github.com/bitcoin/bitcoin/blob/12a1c3ad1a43634d2a98717e49e3f02c4acea2fe/src/test/net_tests.cpp#L348

        let ip = AddrV2::Ipv4(Ipv4Addr::new(1, 2, 3, 4));
        assert_eq!(serialize(&ip), Vec::from_hex("010401020304").unwrap());

        let ip = AddrV2::Ipv6(Ipv6Addr::from_str("1a1b:2a2b:3a3b:4a4b:5a5b:6a6b:7a7b:8a8b").unwrap());
        assert_eq!(serialize(&ip), Vec::from_hex("02101a1b2a2b3a3b4a4b5a5b6a6b7a7b8a8b").unwrap());

        let ip = AddrV2::TorV2(FromHex::from_hex("f1f2f3f4f5f6f7f8f9fa").unwrap());
        assert_eq!(serialize(&ip), Vec::from_hex("030af1f2f3f4f5f6f7f8f9fa").unwrap());

        let ip = AddrV2::TorV3(FromHex::from_hex("53cd5648488c4707914182655b7664034e09e66f7e8cbf1084e654eb56c5bd88").unwrap());
        assert_eq!(serialize(&ip), Vec::from_hex("042053cd5648488c4707914182655b7664034e09e66f7e8cbf1084e654eb56c5bd88").unwrap());

        let ip = AddrV2::I2p(FromHex::from_hex("a2894dabaec08c0051a481a6dac88b64f98232ae42d4b6fd2fa81952dfe36a87").unwrap());
        assert_eq!(serialize(&ip), Vec::from_hex("0520a2894dabaec08c0051a481a6dac88b64f98232ae42d4b6fd2fa81952dfe36a87").unwrap());

        let ip = AddrV2::Cjdns(Ipv6Addr::from_str("fc00:1:2:3:4:5:6:7").unwrap());
        assert_eq!(serialize(&ip), Vec::from_hex("0610fc000001000200030004000500060007").unwrap());

        let ip = AddrV2::Unknown(170, Vec::from_hex("01020304").unwrap());
        assert_eq!(serialize(&ip), Vec::from_hex("aa0401020304").unwrap());
    }

    #[test]
    fn deserialize_addrv2_test() {
        // Taken from https://github.com/bitcoin/bitcoin/blob/12a1c3ad1a43634d2a98717e49e3f02c4acea2fe/src/test/net_tests.cpp#L386

        // Valid IPv4.
        let ip: AddrV2 = deserialize(&Vec::from_hex("010401020304").unwrap()).unwrap();
        assert_eq!(ip, AddrV2::Ipv4(Ipv4Addr::new(1, 2, 3, 4)));

        // Invalid IPv4, valid length but address itself is shorter.
        deserialize::<AddrV2>(&Vec::from_hex("01040102").unwrap()).unwrap_err();

        // Invalid IPv4, with bogus length.
        assert!(deserialize::<AddrV2>(&Vec::from_hex("010501020304").unwrap()).is_err());

        // Invalid IPv4, with extreme length.
        assert!(deserialize::<AddrV2>(&Vec::from_hex("01fd010201020304").unwrap()).is_err());

        // Valid IPv6.
        let ip: AddrV2 = deserialize(&Vec::from_hex("02100102030405060708090a0b0c0d0e0f10").unwrap()).unwrap();
        assert_eq!(ip, AddrV2::Ipv6(Ipv6Addr::from_str("102:304:506:708:90a:b0c:d0e:f10").unwrap()));

        // Invalid IPv6, with bogus length.
        assert!(deserialize::<AddrV2>(&Vec::from_hex("020400").unwrap()).is_err());

        // Invalid IPv6, contains embedded IPv4.
        assert!(deserialize::<AddrV2>(&Vec::from_hex("021000000000000000000000ffff01020304").unwrap()).is_err());

        // Invalid IPv6, contains embedded TORv2.
        assert!(deserialize::<AddrV2>(&Vec::from_hex("0210fd87d87eeb430102030405060708090a").unwrap()).is_err());

        // Valid TORv2.
        let ip: AddrV2 = deserialize(&Vec::from_hex("030af1f2f3f4f5f6f7f8f9fa").unwrap()).unwrap();
        assert_eq!(ip, AddrV2::TorV2(FromHex::from_hex("f1f2f3f4f5f6f7f8f9fa").unwrap()));

        // Invalid TORv2, with bogus length.
        assert!(deserialize::<AddrV2>(&Vec::from_hex("030700").unwrap()).is_err());

        // Valid TORv3.
        let ip: AddrV2 = deserialize(&Vec::from_hex("042079bcc625184b05194975c28b66b66b0469f7f6556fb1ac3189a79b40dda32f1f").unwrap()).unwrap();
        assert_eq!(ip, AddrV2::TorV3(FromHex::from_hex("79bcc625184b05194975c28b66b66b0469f7f6556fb1ac3189a79b40dda32f1f").unwrap()));

        // Invalid TORv3, with bogus length.
        assert!(deserialize::<AddrV2>(&Vec::from_hex("040000").unwrap()).is_err());

        // Valid I2P.
        let ip: AddrV2 = deserialize(&Vec::from_hex("0520a2894dabaec08c0051a481a6dac88b64f98232ae42d4b6fd2fa81952dfe36a87").unwrap()).unwrap();
        assert_eq!(ip, AddrV2::I2p(FromHex::from_hex("a2894dabaec08c0051a481a6dac88b64f98232ae42d4b6fd2fa81952dfe36a87").unwrap()));

        // Invalid I2P, with bogus length.
        assert!(deserialize::<AddrV2>(&Vec::from_hex("050300").unwrap()).is_err());

        // Valid CJDNS.
        let ip: AddrV2 = deserialize(&Vec::from_hex("0610fc000001000200030004000500060007").unwrap()).unwrap();
        assert_eq!(ip, AddrV2::Cjdns(Ipv6Addr::from_str("fc00:1:2:3:4:5:6:7").unwrap()));

        // Invalid CJDNS, incorrect marker
        assert!(deserialize::<AddrV2>(&Vec::from_hex("0610fd000001000200030004000500060007").unwrap()).is_err());

        // Invalid CJDNS, with bogus length.
        assert!(deserialize::<AddrV2>(&Vec::from_hex("060100").unwrap()).is_err());

        // Unknown, with extreme length.
        assert!(deserialize::<AddrV2>(&Vec::from_hex("aafe0000000201020304050607").unwrap()).is_err());

        // Unknown, with reasonable length.
        let ip: AddrV2 = deserialize(&Vec::from_hex("aa0401020304").unwrap()).unwrap();
        assert_eq!(ip, AddrV2::Unknown(170, Vec::from_hex("01020304").unwrap()));

        // Unknown, with zero length.
        let ip: AddrV2 = deserialize(&Vec::from_hex("aa00").unwrap()).unwrap();
        assert_eq!(ip, AddrV2::Unknown(170, vec![]));
    }

    #[test]
    fn addrv2message_test() {
        let raw = Vec::from_hex("0261bc6649019902abab053379627683fd48040104090909090533").unwrap();
        let addresses: Vec<AddrV2Message> = deserialize(&raw).unwrap();

        assert_eq!(addresses, vec![
            AddrV2Message{services: ServiceFlags::NETWORK, time: 0x4966bc61, port: 1331, addr: AddrV2::Unknown(153, Vec::from_hex("abab").unwrap())},
            AddrV2Message{services: ServiceFlags::NETWORK_LIMITED | ServiceFlags::WITNESS | ServiceFlags::COMPACT_FILTERS, time: 0x83766279, port: 1331, addr: AddrV2::Ipv4(Ipv4Addr::new(9, 9, 9, 9))},
        ]);

        assert_eq!(serialize(&addresses), raw);
    }
}<|MERGE_RESOLUTION|>--- conflicted
+++ resolved
@@ -143,20 +143,11 @@
 impl Encodable for AddrV2 {
     fn consensus_encode<W: io::Write>(&self, e: W) -> Result<usize, io::Error> {
         fn encode_addr<W: io::Write>(mut e: W, network: u8, bytes: &[u8]) -> Result<usize, io::Error> {
-<<<<<<< HEAD
-                let len =
-                    network.consensus_encode(&mut e)? +
-                    VarInt(bytes.len() as u64).consensus_encode(&mut e)? +
-                    bytes.len();
-                e.emit_slice(bytes)?;
-                Ok(len)
-=======
             let len = network.consensus_encode(&mut e)?
                 + VarInt(bytes.len() as u64).consensus_encode(&mut e)?
                 + bytes.len();
             e.emit_slice(bytes)?;
             Ok(len)
->>>>>>> 86c6ab75
         }
         Ok(match *self {
             AddrV2::Ipv4(ref addr) => encode_addr(e, 1, &addr.octets())?,
@@ -196,14 +187,7 @@
                 if addr[0..6] == [0x0000, 0x0000, 0x0000, 0x0000, 0x0000, 0xFFFF] {
                     return Err(encode::Error::ParseFailed("IPV4 wrapped address sent with IPv6 network id"));
                 }
-<<<<<<< HEAD
-                AddrV2::Ipv6(Ipv6Addr::new(
-                    addr[0],addr[1],addr[2],addr[3],
-                    addr[4],addr[5],addr[6],addr[7]
-                ))
-=======
                 AddrV2::Ipv6(Ipv6Addr::new(addr[0], addr[1], addr[2], addr[3], addr[4], addr[5], addr[6], addr[7]))
->>>>>>> 86c6ab75
             },
             3 => {
                 if len != 10 {
