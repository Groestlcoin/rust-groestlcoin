--- conflicted
+++ resolved
@@ -14,13 +14,8 @@
 
 //! Network Support
 //!
-<<<<<<< HEAD
 //! This module defines support for (de)serialization and network transport 
 //! of Groestlcoin data and network messages.
-=======
-//! This module defines support for (de)serialization and network transport
-//! of Bitcoin data and network messages.
->>>>>>> 50980114
 //!
 
 use io;
