# Contributing to rust-groestlcoin

:+1::tada: First off, thanks for taking the time to contribute! :tada::+1:

The following is a set of guidelines for contributing to Rust Groestlcoin
implementation and other Rust Bitcoin-related projects, which are hosted in the
[Rust Groestlcoin Community](https://github.com/Groestlcoin) on GitHub. These are
mostly guidelines, not rules. Use your best judgment, and feel free to propose
changes to this document in a pull request.

#### Table Of Contents

- [General](#general)
- [Communication channels](#communication-channels)
- [Asking questions](#asking-questions)
- [Contribution workflow](#contribution-workflow)
  * [Preparing PRs](#preparing-prs)
  * [Peer review](#peer-review)
  * [Repository maintainers](#repository-maintainers)
- [Coding conventions](#coding-conventions)
  * [Formatting](#formatting)
  * [MSRV](#msrv)
  * [Naming conventions](#naming-conventions)
  * [Unsafe code](#unsafe-code)
- [Security](#security)
- [Testing](#testing)
- [Going further](#going-further)


## General

The Rust Groestlcoin project operates an open contributor model where anyone is
welcome to contribute towards development in the form of peer review,
documentation, testing and patches.

Anyone is invited to contribute without regard to technical experience,
"expertise", OSS experience, age, or other concern. However, the development of
standards & reference implementations demands a high-level of rigor, adversarial
thinking, thorough testing and risk-minimization. Any bug may cost users real
money. That being said, we deeply welcome people contributing for the first time
to an open source project or pick up Rust while contributing. Don't be shy,
you'll learn.


## Communication channels

Communication about Rust Groestlcoin happens primarily in
[#Groestlcoin](https://web.libera.chat/?channel=#groestlcoin) IRC chat on
[Libera](https://libera.chat/).

Discussion about code base improvements happens in GitHub issues and on pull
requests.


## Asking questions

> **Note:** Please don't file an issue to ask a question. You'll get faster
> results by using the resources below.

We have a dedicated developer channel on IRC, #groestlcoin@libera.chat where
you may get helpful advice if you have questions.


## Contribution workflow

The codebase is maintained using the "contributor workflow" where everyone
without exception contributes patch proposals using "pull requests". This
facilitates social contribution, easy testing and peer review.

To contribute a patch, the workflow is a as follows:

1. Fork Repository
2. Create topic branch
3. Commit patches

Please keep commits should atomic and diffs easy to read. For this reason
do not mix any formatting fixes or code moves with actual code changes.
Further, each commit, individually, should compile and pass tests, in order to
ensure git bisect and other automated tools function properly.

Please cover every new feature with unit tests.

When refactoring, structure your PR to make it easy to review and don't hesitate
to split it into multiple small, focused PRs.

Commits should cover both the issue fixed and the solution's rationale.
Please keep these [guidelines](https://chris.beams.io/posts/git-commit/) in mind.

To facilitate communication with other contributors, the project is making use
of GitHub's "assignee" field. First check that no one is assigned and then
comment suggesting that you're working on it. If someone is already assigned,
don't hesitate to ask if the assigned party or previous commenters are still
working on it if it has been awhile.


## Preparing PRs

The main library development happens in the `master` branch. This branch must
always compile without errors (using GitHub CI). All external contributions are
made within PRs into this branch.

Prerequisites that a PR must satisfy for merging into the `master` branch:
* each commit within a PR must compile and pass unit tests with no errors, with
  every feature combination (including compiling the fuzztests) on some
  reasonably recent compiler (this is partially automated with CI, so the rule
  is that we will not accept commits which do not pass GitHub CI);
* the tip of any PR branch must also compile and pass tests with no errors on
  MSRV (check [README.md] on current MSRV requirements) and pass fuzz tests on
  nightly rust;
* contain all necessary tests for the introduced functional (either as a part of
  commits, or, more preferably, as separate commits, so that it's easy to
  reorder them during review and check that the new tests fail without the new
  code);
* contain all inline docs for newly introduced API and pass doc tests;
* be based on the recent `master` tip from the original repository at
  <https://github.com/Groestlcoin/rust-groestlcoin>.

NB: reviewers may run more complex test/CI scripts, thus, satisfying all the
requirements above is just a preliminary, but not necessary sufficient step for
getting the PR accepted as a valid candidate PR for the `master` branch.

PR authors may also find it useful to run the following script locally in order
to check that each of the commits within the PR satisfies the requirements
above, before submitting the PR to review:
```shell script
<<<<<<< HEAD
BITCOIN_MSRV=1.41.0 ./contrib/test.sh
```
Please replace the value in `BITCOIN_MSRV=1.41.0` with the current MSRV from
=======
RUSTUP_TOOLCHAIN=1.41.1 ./contrib/test.sh
```
Please replace the value in `RUSTUP_TOOLCHAIN=1.41.1` with the current MSRV from
>>>>>>> 7a346970
[README.md].

NB: Please keep in mind that the script above replaces `Cargo.lock` file, which
is necessary to support current MSRV, incompatible with `stable` and newer cargo
versions.

### Peer review

Anyone may participate in peer review which is expressed by comments in the pull
request. Typically, reviewers will review the code for obvious errors, as well as
test out the patch set and opine on the technical merits of the patch. Please,
first review PR on the conceptual level before focusing on code style or
grammar fixes.

### Repository maintainers

Pull request merge requirements:
- all CI test should pass,
- at least two "accepts"/ACKs from the repository maintainers
- no reasonable "rejects"/NACKs from anybody who reviewed the code.

Current list of the project maintainers:

- [Hashengineering](https://github.com/hashengineering)
- [Gruve-p](https://github.com/gruve-p)


## Coding conventions

Library reflects Groestlcoin Core approach whenever possible.

### Formatting

The repository currently does not use `rustfmt`.

New changes may format the code with `rustfmt`, but they should not re-format
any existing code for maintaining diff size small, keeping `git blame` intact and
reduce review time. Repository maintainers may not review PRs introducing large
blocks of re-formatted code.

You may check the [discussion on the formatting](https://github.com/rust-bitcoin/rust-bitcoin/issues/172)
and [how it is planned to coordinate it with crate refactoring](https://github.com/rust-bitcoin/rust-bitcoin/pull/525)

For the new code it is recommended to follow style of the existing codebase and
avoid any end-line space characters.

<<<<<<< HEAD
### MSRV

The Minimal Supported Rust Version (MSRV) is 1.41; it is enforced by our CI.
Later we plan to increase MSRV to support Rust 2018 and you are welcome to check
the [tracking issue](https://github.com/rust-bitcoin/rust-bitcoin/issues/510).

=======
>>>>>>> 7a346970
### Naming conventions

Naming of data structures/enums and their fields/variants must follow names used
in Bitcoin Core, with the following exceptions:
- the case should follow Rust standards (i.e. PascalCase for types and
  snake_case for fields and variants);
- omit `C`-prefixes.

### Unsafe code

Use of `unsafe` code is prohibited unless there is a unanimous decision among
library maintainers on the exclusion from this rule. In such cases there is a
requirement to test unsafe code with sanitizers including Miri.


## Security

Security is the primary focus for this library; disclosure of security
vulnerabilities helps prevent user loss of funds. If you believe a vulnerability
may affect other implementations, please disclose this information according to
the [security guidelines](./SECURITY.md), work on which is currently in progress.
Before it is completed, feel free to send disclosure to Andrew Poelstra,
apoelstra@wpsoftware.net, encrypted with his public key from
<https://www.wpsoftware.net/andrew/andrew.gpg>.


## Testing

Related to the security aspect, rust groestlcoin developers take testing very
seriously. Due to the modular nature of the project, writing new test cases is
easy and good test coverage of the codebase is an important goal. Refactoring
the project to enable fine-grained unit testing is also an ongoing effort.

Fuzzing is heavily encouraged: feel free to add related material under `fuzz/`

Mutation testing is planned; any contributions helping with that are highly
welcome!


## Going further

You may be interested in the guide by Jon Atack on
[How to review Bitcoin Core PRs](https://github.com/jonatack/bitcoin-development/blob/master/how-to-review-bitcoin-core-prs.md)
and [How to make Bitcoin Core PRs](https://github.com/jonatack/bitcoin-development/blob/master/how-to-make-bitcoin-core-prs.md).
While there are differences between the projects in terms of context and
maturity, many of the suggestions offered apply to this project.

Overall, have fun :)<|MERGE_RESOLUTION|>--- conflicted
+++ resolved
@@ -3,7 +3,7 @@
 :+1::tada: First off, thanks for taking the time to contribute! :tada::+1:
 
 The following is a set of guidelines for contributing to Rust Groestlcoin
-implementation and other Rust Bitcoin-related projects, which are hosted in the
+implementation and other Rust Groestlcoin-related projects, which are hosted in the
 [Rust Groestlcoin Community](https://github.com/Groestlcoin) on GitHub. These are
 mostly guidelines, not rules. Use your best judgment, and feel free to propose
 changes to this document in a pull request.
@@ -123,15 +123,9 @@
 to check that each of the commits within the PR satisfies the requirements
 above, before submitting the PR to review:
 ```shell script
-<<<<<<< HEAD
-BITCOIN_MSRV=1.41.0 ./contrib/test.sh
-```
-Please replace the value in `BITCOIN_MSRV=1.41.0` with the current MSRV from
-=======
 RUSTUP_TOOLCHAIN=1.41.1 ./contrib/test.sh
 ```
 Please replace the value in `RUSTUP_TOOLCHAIN=1.41.1` with the current MSRV from
->>>>>>> 7a346970
 [README.md].
 
 NB: Please keep in mind that the script above replaces `Cargo.lock` file, which
@@ -172,25 +166,13 @@
 reduce review time. Repository maintainers may not review PRs introducing large
 blocks of re-formatted code.
 
-You may check the [discussion on the formatting](https://github.com/rust-bitcoin/rust-bitcoin/issues/172)
-and [how it is planned to coordinate it with crate refactoring](https://github.com/rust-bitcoin/rust-bitcoin/pull/525)
-
 For the new code it is recommended to follow style of the existing codebase and
 avoid any end-line space characters.
 
-<<<<<<< HEAD
-### MSRV
-
-The Minimal Supported Rust Version (MSRV) is 1.41; it is enforced by our CI.
-Later we plan to increase MSRV to support Rust 2018 and you are welcome to check
-the [tracking issue](https://github.com/rust-bitcoin/rust-bitcoin/issues/510).
-
-=======
->>>>>>> 7a346970
 ### Naming conventions
 
 Naming of data structures/enums and their fields/variants must follow names used
-in Bitcoin Core, with the following exceptions:
+in Groestlcoin Core, with the following exceptions:
 - the case should follow Rust standards (i.e. PascalCase for types and
   snake_case for fields and variants);
 - omit `C`-prefixes.
@@ -223,15 +205,4 @@
 Fuzzing is heavily encouraged: feel free to add related material under `fuzz/`
 
 Mutation testing is planned; any contributions helping with that are highly
-welcome!
-
-
-## Going further
-
-You may be interested in the guide by Jon Atack on
-[How to review Bitcoin Core PRs](https://github.com/jonatack/bitcoin-development/blob/master/how-to-review-bitcoin-core-prs.md)
-and [How to make Bitcoin Core PRs](https://github.com/jonatack/bitcoin-development/blob/master/how-to-make-bitcoin-core-prs.md).
-While there are differences between the projects in terms of context and
-maturity, many of the suggestions offered apply to this project.
-
-Overall, have fun :)+welcome!