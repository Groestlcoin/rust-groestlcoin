# Contributing to rust-groestlcoin

:+1::tada: First off, thanks for taking the time to contribute! :tada::+1:

The following is a set of guidelines for contributing to Rust Groestlcoin
implementation and other Rust Bitcoin-related projects, which are hosted in the
[Rust Groestlcoin Community](https://github.com/Groestlcoin) on GitHub. These are
mostly guidelines, not rules. Use your best judgment, and feel free to propose
changes to this document in a pull request.

#### Table Of Contents

- [General](#general)
- [Communication channels](#communication-channels)
- [Asking questions](#asking-questions)
- [Contribution workflow](#contribution-workflow)
  * [Preparing PRs](#preparing-prs)
  * [Peer review](#peer-review)
  * [Repository maintainers](#repository-maintainers)
- [Coding conventions](#coding-conventions)
  * [Formatting](#formatting)
  * [MSRV](#msrv)
  * [Naming conventions](#naming-conventions)
  * [Unsafe code](#unsafe-code)
- [Security](#security)
- [Testing](#testing)
- [Going further](#going-further)


## General

The Rust Groestlcoin project operates an open contributor model where anyone is
welcome to contribute towards development in the form of peer review,
documentation, testing and patches.

Anyone is invited to contribute without regard to technical experience,
"expertise", OSS experience, age, or other concern. However, the development of
standards & reference implementations demands a high-level of rigor, adversarial
thinking, thorough testing and risk-minimization. Any bug may cost users real
money. That being said, we deeply welcome people contributing for the first time
to an open source project or pick up Rust while contributing. Don't be shy,
you'll learn.


## Communication channels

Communication about Rust Groestlcoin happens primarily in
[#Groestlcoin](https://web.libera.chat/?channel=#groestlcoin) IRC chat on
[Libera](https://libera.chat/).

Discussion about code base improvements happens in GitHub issues and on pull
requests.


## Asking questions

> **Note:** Please don't file an issue to ask a question. You'll get faster
> results by using the resources below.

We have a dedicated developer channel on IRC, #groestlcoin@libera.chat where
you may get helpful advice if you have questions.


## Contribution workflow

The codebase is maintained using the "contributor workflow" where everyone
without exception contributes patch proposals using "pull requests". This
facilitates social contribution, easy testing and peer review.

To contribute a patch, the workflow is a as follows:

1. Fork Repository
2. Create topic branch
3. Commit patches

Please keep commits should atomic and diffs easy to read. For this reason
do not mix any formatting fixes or code moves with actual code changes.
Further, each commit, individually, should compile and pass tests, in order to
ensure git bisect and other automated tools function properly.

Please cover every new feature with unit tests.

When refactoring, structure your PR to make it easy to review and don't hesitate
to split it into multiple small, focused PRs.

Commits should cover both the issue fixed and the solution's rationale.
Please keep these [guidelines](https://chris.beams.io/posts/git-commit/) in mind.

To facilitate communication with other contributors, the project is making use
of GitHub's "assignee" field. First check that no one is assigned and then
comment suggesting that you're working on it. If someone is already assigned,
don't hesitate to ask if the assigned party or previous commenters are still
working on it if it has been awhile.


## Preparing PRs

The main library development happens in the `master` branch. This branch must
always compile without errors (using GitHub CI). All external contributions are
made within PRs into this branch.

Prerequisites that a PR must satisfy for merging into the `master` branch:
* each commit within a PR must compile and pass unit tests with no errors, with
  every feature combination (including compiling the fuzztests) on some
  reasonably recent compiler (this is partially automated with CI, so the rule
  is that we will not accept commits which do not pass GitHub CI);
* the tip of any PR branch must also compile and pass tests with no errors on
  MSRV (check [README.md] on current MSRV requirements) and pass fuzz tests on
  nightly rust;
* contain all necessary tests for the introduced functional (either as a part of
  commits, or, more preferably, as separate commits, so that it's easy to
  reorder them during review and check that the new tests fail without the new
  code);
* contain all inline docs for newly introduced API and pass doc tests;
* be based on the recent `master` tip from the original repository at
  <https://github.com/Groestlcoin/rust-groestlcoin>.

NB: reviewers may run more complex test/CI scripts, thus, satisfying all the
requirements above is just a preliminary, but not necessary sufficient step for
getting the PR accepted as a valid candidate PR for the `master` branch.

PR authors may also find it useful to run the following script locally in order
to check that each of the commits within the PR satisfies the requirements
above, before submitting the PR to review:
```shell script
<<<<<<< HEAD
BITCOIN_MSRV=1.41.0 ./contrib/ci.sh
=======
BITCOIN_MSRV=1.29.0 ./contrib/test.sh
>>>>>>> 86c6ab75
```
Please replace the value in `BITCOIN_MSRV=1.41.0` with the current MSRV from
[README.md].

NB: Please keep in mind that the script above replaces `Cargo.lock` file, which
is necessary to support current MSRV, incompatible with `stable` and newer cargo
versions.

### Peer review

Anyone may participate in peer review which is expressed by comments in the pull
request. Typically, reviewers will review the code for obvious errors, as well as
test out the patch set and opine on the technical merits of the patch. Please,
first review PR on the conceptual level before focusing on code style or
grammar fixes.

### Repository maintainers

Pull request merge requirements:
- all CI test should pass,
- at least two "accepts"/ACKs from the repository maintainers
- no reasonable "rejects"/NACKs from anybody who reviewed the code.

Current list of the project maintainers:

- [Hashengineering](https://github.com/hashengineering)
- [Gruve-p](https://github.com/gruve-p)


## Coding conventions

Library reflects Groestlcoin Core approach whenever possible.

### Formatting

The repository currently does not use `rustfmt`.

New changes may format the code with `rustfmt`, but they should not re-format
any existing code for maintaining diff size small, keeping `git blame` intact and
reduce review time. Repository maintainers may not review PRs introducing large
blocks of re-formatted code.

You may check the [discussion on the formatting](https://github.com/rust-bitcoin/rust-bitcoin/issues/172)
and [how it is planned to coordinate it with crate refactoring](https://github.com/rust-bitcoin/rust-bitcoin/pull/525)

For the new code it is recommended to follow style of the existing codebase and
avoid any end-line space characters.

### MSRV

The Minimal Supported Rust Version (MSRV) is 1.41; it is enforced by our CI.
Later we plan to increase MSRV to support Rust 2018 and you are welcome to check
the [tracking issue](https://github.com/rust-bitcoin/rust-bitcoin/issues/510).

### Naming conventions

Naming of data structures/enums and their fields/variants must follow names used
in Bitcoin Core, with the following exceptions:
- the case should follow Rust standards (i.e. PascalCase for types and
  snake_case for fields and variants);
- omit `C`-prefixes.

### Unsafe code

Use of `unsafe` code is prohibited unless there is a unanimous decision among
library maintainers on the exclusion from this rule. In such cases there is a
requirement to test unsafe code with sanitizers including Miri.


## Security

Security is the primary focus for this library; disclosure of security
vulnerabilities helps prevent user loss of funds. If you believe a vulnerability
may affect other implementations, please disclose this information according to
the [security guidelines](./SECURITY.md), work on which is currently in progress.
Before it is completed, feel free to send disclosure to Andrew Poelstra,
apoelstra@wpsoftware.net, encrypted with his public key from
<https://www.wpsoftware.net/andrew/andrew.gpg>.


## Testing

Related to the security aspect, rust groestlcoin developers take testing very
seriously. Due to the modular nature of the project, writing new test cases is
easy and good test coverage of the codebase is an important goal. Refactoring
the project to enable fine-grained unit testing is also an ongoing effort.

Fuzzing is heavily encouraged: feel free to add related material under `fuzz/`

Mutation testing is planned; any contributions helping with that are highly
welcome!


## Going further

You may be interested in the guide by Jon Atack on
[How to review Bitcoin Core PRs](https://github.com/jonatack/bitcoin-development/blob/master/how-to-review-bitcoin-core-prs.md)
and [How to make Bitcoin Core PRs](https://github.com/jonatack/bitcoin-development/blob/master/how-to-make-bitcoin-core-prs.md).
While there are differences between the projects in terms of context and
maturity, many of the suggestions offered apply to this project.

Overall, have fun :)<|MERGE_RESOLUTION|>--- conflicted
+++ resolved
@@ -123,11 +123,7 @@
 to check that each of the commits within the PR satisfies the requirements
 above, before submitting the PR to review:
 ```shell script
-<<<<<<< HEAD
-BITCOIN_MSRV=1.41.0 ./contrib/ci.sh
-=======
-BITCOIN_MSRV=1.29.0 ./contrib/test.sh
->>>>>>> 86c6ab75
+BITCOIN_MSRV=1.41.0 ./contrib/test.sh
 ```
 Please replace the value in `BITCOIN_MSRV=1.41.0` with the current MSRV from
 [README.md].
