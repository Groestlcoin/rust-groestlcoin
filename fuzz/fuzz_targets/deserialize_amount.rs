--- conflicted
+++ resolved
@@ -4,38 +4,22 @@
     let data_str = String::from_utf8_lossy(data);
 
     // signed
-<<<<<<< HEAD
-    let samt = match groestlcoin::util::amount::SignedAmount::from_str(&data_str) {
+    let samt = match groestlcoin::amount::SignedAmount::from_str(&data_str) {
         Ok(amt) => amt,
         Err(_) => return,
     };
-    let samt_roundtrip = match groestlcoin::util::amount::SignedAmount::from_str(&samt.to_string()) {
-=======
-    let samt = match bitcoin::amount::SignedAmount::from_str(&data_str) {
-        Ok(amt) => amt,
-        Err(_) => return,
-    };
-    let samt_roundtrip = match bitcoin::amount::SignedAmount::from_str(&samt.to_string()) {
->>>>>>> 1d0b0e6e
+    let samt_roundtrip = match groestlcoin::amount::SignedAmount::from_str(&samt.to_string()) {
         Ok(amt) => amt,
         Err(_) => return,
     };
     assert_eq!(samt, samt_roundtrip);
 
     // unsigned
-<<<<<<< HEAD
-    let amt = match groestlcoin::util::amount::Amount::from_str(&data_str) {
+    let amt = match groestlcoin::amount::Amount::from_str(&data_str) {
         Ok(amt) => amt,
         Err(_) => return,
     };
-    let amt_roundtrip = match groestlcoin::util::amount::Amount::from_str(&amt.to_string()) {
-=======
-    let amt = match bitcoin::amount::Amount::from_str(&data_str) {
-        Ok(amt) => amt,
-        Err(_) => return,
-    };
-    let amt_roundtrip = match bitcoin::amount::Amount::from_str(&amt.to_string()) {
->>>>>>> 1d0b0e6e
+    let amt_roundtrip = match groestlcoin::amount::Amount::from_str(&amt.to_string()) {
         Ok(amt) => amt,
         Err(_) => return,
     };
