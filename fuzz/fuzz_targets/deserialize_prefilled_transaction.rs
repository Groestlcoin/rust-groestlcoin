--- conflicted
+++ resolved
@@ -2,11 +2,7 @@
 
 fn do_test(data: &[u8]) {
     // We already fuzz Transactions in `./deserialize_transaction.rs`.
-<<<<<<< HEAD
-    let tx_result: Result<groestlcoin::util::bip152::PrefilledTransaction, _> = groestlcoin::consensus::encode::deserialize(data);
-=======
-    let tx_result: Result<bitcoin::bip152::PrefilledTransaction, _> = bitcoin::consensus::encode::deserialize(data);
->>>>>>> 938b61bf
+    let tx_result: Result<groestlcoin::bip152::PrefilledTransaction, _> = groestlcoin::consensus::encode::deserialize(data);
 
     match tx_result {
         Err(_) => {},
