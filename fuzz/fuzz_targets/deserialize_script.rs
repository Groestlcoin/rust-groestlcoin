extern crate groestlcoin;

use groestlcoin::util::address::Address;
use groestlcoin::network::constants::Network;
use groestlcoin::blockdata::script;
use groestlcoin::consensus::encode;

fn do_test(data: &[u8]) {
    let s: Result<script::Script, _> = encode::deserialize(data);
    if let Ok(script) = s {
        let _: Result<Vec<script::Instruction>, script::Error> = script.instructions().collect();

        let mut b = script::Builder::new();
        for ins in script.instructions_minimal() {
            if ins.is_err() {
                return;
            }
            match ins.ok().unwrap() {
                script::Instruction::Op(op) => { b = b.push_opcode(op); }
                script::Instruction::PushBytes(bytes) => {
                    // Any one-byte pushes, except -0, which can be interpreted as numbers, should be
                    // reserialized as numbers. (For -1 through 16, this will use special ops; for
                    // others it'll just reserialize them as pushes.)
                    if bytes.len() == 1 && bytes[0] != 0x80 && bytes[0] != 0x00 {
                        if let Ok(num) = script::read_scriptint(bytes) {
                            b = b.push_int(num);
                        } else {
                            b = b.push_slice(bytes);
                        }
                    } else {
                        b = b.push_slice(bytes);
                    }
                }
            }
        }
        assert_eq!(b.into_script(), script);
        assert_eq!(data, &encode::serialize(&script)[..]);

        // Check if valid address and if that address roundtrips.
<<<<<<< HEAD
        if let Some(addr) = Address::from_script(&script, Network::Groestlcoin) {
=======
        if let Ok(addr) = Address::from_script(&script, Network::Bitcoin) {
>>>>>>> 09dd83ad
            assert_eq!(addr.script_pubkey(), script);
        }
    }
}

#[cfg(feature = "afl")]
#[macro_use] extern crate afl;
#[cfg(feature = "afl")]
fn main() {
    fuzz!(|data| {
        do_test(&data);
    });
}

#[cfg(feature = "honggfuzz")]
#[macro_use] extern crate honggfuzz;
#[cfg(feature = "honggfuzz")]
fn main() {
    loop {
        fuzz!(|data| {
            do_test(data);
        });
    }
}

#[cfg(test)]
mod tests {
    fn extend_vec_from_hex(hex: &str, out: &mut Vec<u8>) {
        let mut b = 0;
        for (idx, c) in hex.as_bytes().iter().enumerate() {
            b <<= 4;
            match *c {
                b'A'..=b'F' => b |= c - b'A' + 10,
                b'a'..=b'f' => b |= c - b'a' + 10,
                b'0'..=b'9' => b |= c - b'0',
                _ => panic!("Bad hex"),
            }
            if (idx & 1) == 1 {
                out.push(b);
                b = 0;
            }
        }
    }

    #[test]
    fn duplicate_crash() {
        let mut a = Vec::new();
        extend_vec_from_hex("00", &mut a);
        super::do_test(&a);
    }
}<|MERGE_RESOLUTION|>--- conflicted
+++ resolved
@@ -37,11 +37,7 @@
         assert_eq!(data, &encode::serialize(&script)[..]);
 
         // Check if valid address and if that address roundtrips.
-<<<<<<< HEAD
-        if let Some(addr) = Address::from_script(&script, Network::Groestlcoin) {
-=======
-        if let Ok(addr) = Address::from_script(&script, Network::Bitcoin) {
->>>>>>> 09dd83ad
+        if let Ok(addr) = Address::from_script(&script, Network::Groestlcoin) {
             assert_eq!(addr.script_pubkey(), script);
         }
     }
