[package]
name = "groestlcoin-fuzz"
edition = "2018"
version = "0.0.1"
authors = ["Generated by fuzz/generate-files.sh"]
publish = false

[package.metadata]
cargo-fuzz = true

[dependencies]
<<<<<<< HEAD
honggfuzz = { version = "0.5", default-features = false }
groestlcoin = { version = "0.30.0", features = [ "serde" ] }
=======
honggfuzz = { version = "0.5.55", default-features = false }
bitcoin = { version = "0.30.0", features = [ "serde" ] }
>>>>>>> 23d80bf1

serde = { version = "1.0.103", features = [ "derive" ] }
serde_json = "1.0"
serde_cbor = "0.9"

[[bin]]
name = "bitcoin_outpoint_string"
path = "fuzz_targets/groestlcoin/outpoint_string.rs"

[[bin]]
name = "bitcoin_deserialize_amount"
path = "fuzz_targets/groestlcoin/deserialize_amount.rs"

[[bin]]
name = "bitcoin_deserialize_transaction"
path = "fuzz_targets/groestlcoin/deserialize_transaction.rs"

[[bin]]
name = "bitcoin_deser_net_msg"
path = "fuzz_targets/groestlcoin/deser_net_msg.rs"

[[bin]]
name = "bitcoin_deserialize_address"
path = "fuzz_targets/groestlcoin/deserialize_address.rs"

[[bin]]
name = "bitcoin_script_bytes_to_asm_fmt"
path = "fuzz_targets/groestlcoin/script_bytes_to_asm_fmt.rs"

[[bin]]
name = "bitcoin_deserialize_prefilled_transaction"
path = "fuzz_targets/groestlcoin/deserialize_prefilled_transaction.rs"

[[bin]]
name = "bitcoin_deserialize_witness"
path = "fuzz_targets/groestlcoin/deserialize_witness.rs"

[[bin]]
name = "bitcoin_deserialize_psbt"
path = "fuzz_targets/groestlcoin/deserialize_psbt.rs"

[[bin]]
name = "bitcoin_deserialize_block"
path = "fuzz_targets/groestlcoin/deserialize_block.rs"

[[bin]]
name = "bitcoin_deserialize_script"
path = "fuzz_targets/groestlcoin/deserialize_script.rs"

[[bin]]
name = "hashes_json"
path = "fuzz_targets/hashes/json.rs"

[[bin]]
name = "hashes_cbor"
path = "fuzz_targets/hashes/cbor.rs"

[[bin]]
name = "hashes_sha256"
path = "fuzz_targets/hashes/sha256.rs"

[[bin]]
name = "hashes_ripemd160"
path = "fuzz_targets/hashes/ripemd160.rs"

[[bin]]
name = "hashes_sha512_256"
path = "fuzz_targets/hashes/sha512_256.rs"

[[bin]]
name = "hashes_sha512"
path = "fuzz_targets/hashes/sha512.rs"

[[bin]]
name = "hashes_sha1"
path = "fuzz_targets/hashes/sha1.rs"<|MERGE_RESOLUTION|>--- conflicted
+++ resolved
@@ -9,13 +9,8 @@
 cargo-fuzz = true
 
 [dependencies]
-<<<<<<< HEAD
-honggfuzz = { version = "0.5", default-features = false }
+honggfuzz = { version = "0.5.55", default-features = false }
 groestlcoin = { version = "0.30.0", features = [ "serde" ] }
-=======
-honggfuzz = { version = "0.5.55", default-features = false }
-bitcoin = { version = "0.30.0", features = [ "serde" ] }
->>>>>>> 23d80bf1
 
 serde = { version = "1.0.103", features = [ "derive" ] }
 serde_json = "1.0"
