--- conflicted
+++ resolved
@@ -35,13 +35,8 @@
 
 [dependencies]
 bech32 = { version = "0.8.1", default-features = false }
-<<<<<<< HEAD
 groestlcoin_hashes = { git = "https://github.com/Groestlcoin/groestlcoin_hashes", tag = "0.10.0-grs", version = "0.10.0", default-features = false }
-secp256k1 = { version = "0.21.2", default-features = false }
-=======
-bitcoin_hashes = { version = "0.10.0", default-features = false }
 secp256k1 = { version = "0.22.0", default-features = false }
->>>>>>> 86c6ab75
 core2 = { version = "0.3.0", optional = true, default-features = false }
 
 base64-compat = { version = "1.0.0", optional = true }
