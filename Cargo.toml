--- conflicted
+++ resolved
@@ -1,13 +1,7 @@
 [package]
-<<<<<<< HEAD
 name = "groestlcoin"
-version = "0.28.0"
+version = "0.29.0"
 authors = ["Groestlcoin Developers <groestlcoin@gmail.com>"]
-=======
-name = "bitcoin"
-version = "0.29.0"
-authors = ["Andrew Poelstra <apoelstra@wpsoftware.net>"]
->>>>>>> 8a30169d
 license = "CC0-1.0"
 homepage = "https://github.com/Groestlcoin/rust-groestlcoin/"
 repository = "https://github.com/Groestlcoin/rust-groestlcoin/"
@@ -45,11 +39,7 @@
 core2 = { version = "0.3.0", optional = true, default-features = false }
 
 base64 = { version = "0.13.0", optional = true }
-<<<<<<< HEAD
 groestlcoinconsensus = { git = "https://github.com/Groestlcoin/rust-groestlcoinconsensus", tag = "2.19.1-3", version = "2.19.1-3", optional = true }
-=======
-bitcoinconsensus = { version = "0.20.2-0.5.0", optional = true }
->>>>>>> 8a30169d
 # Do NOT use this as a feature! Use the `serde` feature instead.
 actual-serde = { package = "serde", version = "1", default-features = false, features = [ "derive", "alloc" ], optional = true }
 hashbrown = { version = "0.8", optional = true }
