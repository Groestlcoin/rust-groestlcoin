[package]
name = "groestlcoin"
version = "0.28.0"
authors = ["Groestlcoin Developers <groestlcoin@gmail.com>"]
license = "CC0-1.0"
homepage = "https://github.com/Groestlcoin/rust-groestlcoin/"
repository = "https://github.com/Groestlcoin/rust-groestlcoin/"
documentation = "https://docs.rs/groestlcoin/"
description = "General groestlcoin library for using and interoperating with Groestlcoin."
keywords = [ "crypto", "groestlcoin" ]
readme = "README.md"
exclude = ["./test_data"]
edition = "2018"

# Please don't forget to add relevant features to docs.rs below
[features]
default = [ "std", "secp-recovery" ]
unstable = []
rand = ["secp256k1/rand-std"]
<<<<<<< HEAD
use-serde = ["serde", "groestlcoin_hashes/serde", "secp256k1/serde"]
=======
serde = ["actual-serde", "bitcoin_hashes/serde", "secp256k1/serde"]
>>>>>>> 09b4198b
secp-lowmemory = ["secp256k1/lowmemory"]
secp-recovery = ["secp256k1/recovery"]

# At least one of std, no-std must be enabled.
#
# The no-std feature doesn't disable std - you need to turn off the std feature for that by disabling default.
# Instead no-std enables additional features required for this crate to be usable without std.
# As a result, both can be enabled without conflict.
std = ["secp256k1/std", "groestlcoin_hashes/std", "bech32/std"]
no-std = ["hashbrown", "core2/alloc", "groestlcoin_hashes/alloc", "secp256k1/alloc"]

[package.metadata.docs.rs]
<<<<<<< HEAD
features = [ "std", "secp-recovery", "base64", "rand", "use-serde", "groestlcoinconsensus" ]
=======
features = [ "std", "secp-recovery", "base64", "rand", "serde", "bitcoinconsensus" ]
>>>>>>> 09b4198b
rustdoc-args = ["--cfg", "docsrs"]

[dependencies]
bech32 = { version = "0.8.1", default-features = false }
groestlcoin_hashes = { version = "0.10.0", default-features = false }
secp256k1 = { version = "0.22.0", default-features = false }
core2 = { version = "0.3.0", optional = true, default-features = false }

<<<<<<< HEAD
base64-compat = { version = "1.0.0", optional = true }
groestlcoinconsensus = { git = "https://github.com/Groestlcoin/rust-groestlcoinconsensus", tag = "2.19.1-3", version = "2.19.1-3", optional = true }
serde = { version = "1", default-features = false, features = [ "derive", "alloc" ], optional = true }
=======
base64 = { version = "0.13.0", optional = true }
bitcoinconsensus = { version = "0.19.0-3", optional = true }
# Do NOT use this as a feature! Use the `serde` feature instead.
actual-serde = { package = "serde", version = "1", default-features = false, features = [ "derive", "alloc" ], optional = true }
>>>>>>> 09b4198b
hashbrown = { version = "0.8", optional = true }

[dev-dependencies]
serde_json = "<1.0.45"
serde_test = "1"
secp256k1 = { version = "0.22.0", features = [ "recovery", "rand-std" ] }
bincode = "1.3.1"

[[example]]
name = "bip32"

[[example]]
name = "handshake"
required-features = ["std"]<|MERGE_RESOLUTION|>--- conflicted
+++ resolved
@@ -17,11 +17,7 @@
 default = [ "std", "secp-recovery" ]
 unstable = []
 rand = ["secp256k1/rand-std"]
-<<<<<<< HEAD
-use-serde = ["serde", "groestlcoin_hashes/serde", "secp256k1/serde"]
-=======
-serde = ["actual-serde", "bitcoin_hashes/serde", "secp256k1/serde"]
->>>>>>> 09b4198b
+serde = ["actual-serde", "groestlcoin_hashes/serde", "secp256k1/serde"]
 secp-lowmemory = ["secp256k1/lowmemory"]
 secp-recovery = ["secp256k1/recovery"]
 
@@ -34,11 +30,7 @@
 no-std = ["hashbrown", "core2/alloc", "groestlcoin_hashes/alloc", "secp256k1/alloc"]
 
 [package.metadata.docs.rs]
-<<<<<<< HEAD
-features = [ "std", "secp-recovery", "base64", "rand", "use-serde", "groestlcoinconsensus" ]
-=======
-features = [ "std", "secp-recovery", "base64", "rand", "serde", "bitcoinconsensus" ]
->>>>>>> 09b4198b
+features = [ "std", "secp-recovery", "base64", "rand", "serde", "groestlcoinconsensus" ]
 rustdoc-args = ["--cfg", "docsrs"]
 
 [dependencies]
@@ -47,16 +39,10 @@
 secp256k1 = { version = "0.22.0", default-features = false }
 core2 = { version = "0.3.0", optional = true, default-features = false }
 
-<<<<<<< HEAD
-base64-compat = { version = "1.0.0", optional = true }
+base64 = { version = "0.13.0", optional = true }
 groestlcoinconsensus = { git = "https://github.com/Groestlcoin/rust-groestlcoinconsensus", tag = "2.19.1-3", version = "2.19.1-3", optional = true }
-serde = { version = "1", default-features = false, features = [ "derive", "alloc" ], optional = true }
-=======
-base64 = { version = "0.13.0", optional = true }
-bitcoinconsensus = { version = "0.19.0-3", optional = true }
 # Do NOT use this as a feature! Use the `serde` feature instead.
 actual-serde = { package = "serde", version = "1", default-features = false, features = [ "derive", "alloc" ], optional = true }
->>>>>>> 09b4198b
 hashbrown = { version = "0.8", optional = true }
 
 [dev-dependencies]
