[workspace]
<<<<<<< HEAD
members = ["groestlcoin", "hashes", "internals", "fuzz"]
=======
members = ["bitcoin", "hashes", "internals", "fuzz", "io"]
>>>>>>> 8aa55018

[patch.crates-io.groestlcoin]
path = "groestlcoin"

[patch.crates-io.groestlcoin_hashes]
path = "hashes"

<<<<<<< HEAD
[patch.crates-io.groestlcoin-internals]
path = "internals"
=======
[patch.crates-io.bitcoin-internals]
path = "internals"

[patch.crates-io.bitcoin-io]
path = "io"
>>>>>>> 8aa55018
<|MERGE_RESOLUTION|>--- conflicted
+++ resolved
@@ -1,9 +1,5 @@
 [workspace]
-<<<<<<< HEAD
-members = ["groestlcoin", "hashes", "internals", "fuzz"]
-=======
-members = ["bitcoin", "hashes", "internals", "fuzz", "io"]
->>>>>>> 8aa55018
+members = ["groestlcoin", "hashes", "internals", "fuzz", "io"]
 
 [patch.crates-io.groestlcoin]
 path = "groestlcoin"
@@ -11,13 +7,8 @@
 [patch.crates-io.groestlcoin_hashes]
 path = "hashes"
 
-<<<<<<< HEAD
 [patch.crates-io.groestlcoin-internals]
-path = "internals"
-=======
-[patch.crates-io.bitcoin-internals]
 path = "internals"
 
 [patch.crates-io.bitcoin-io]
-path = "io"
->>>>>>> 8aa55018
+path = "io"