--- conflicted
+++ resolved
@@ -1,9 +1,5 @@
 [workspace]
-<<<<<<< HEAD
 members = ["groestlcoin", "hashes", "internals"]
-=======
-members = ["bitcoin", "hashes", "internals"]
 
 [patch.crates-io.bitcoin_hashes]
-path = "hashes"
->>>>>>> 7fee6239
+path = "hashes"