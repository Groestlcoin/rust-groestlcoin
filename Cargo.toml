[workspace]
<<<<<<< HEAD
members = ["groestlcoin", "hashes", "internals", "fuzz", "io", "units"]
resolver = "2"

[patch.crates-io.groestlcoin]
path = "groestlcoin"
=======
members = ["bitcoin", "hashes", "internals", "fuzz", "io", "units", "base58"]
resolver = "2"

[patch.crates-io.base58check]
path = "base58"

[patch.crates-io.bitcoin]
path = "bitcoin"
>>>>>>> b3273cfc

[patch.crates-io.groestlcoin_hashes]
path = "hashes"

[patch.crates-io.groestlcoin-internals]
path = "internals"

[patch.crates-io.bitcoin-io]
path = "io"

[patch.crates-io.groestlcoin-units]
path = "units"<|MERGE_RESOLUTION|>--- conflicted
+++ resolved
@@ -1,20 +1,12 @@
 [workspace]
-<<<<<<< HEAD
-members = ["groestlcoin", "hashes", "internals", "fuzz", "io", "units"]
+members = ["groestlcoin", "hashes", "internals", "fuzz", "io", "units", "base58"]
 resolver = "2"
+
+[patch.crates-io.base58grscheck]
+path = "base58"
 
 [patch.crates-io.groestlcoin]
 path = "groestlcoin"
-=======
-members = ["bitcoin", "hashes", "internals", "fuzz", "io", "units", "base58"]
-resolver = "2"
-
-[patch.crates-io.base58check]
-path = "base58"
-
-[patch.crates-io.bitcoin]
-path = "bitcoin"
->>>>>>> b3273cfc
 
 [patch.crates-io.groestlcoin_hashes]
 path = "hashes"
