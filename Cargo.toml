[package]
name = "groestlcoin"
version = "0.28.0"
authors = ["Groestlcoin Developers <groestlcoin@gmail.com>"]
license = "CC0-1.0"
homepage = "https://github.com/Groestlcoin/rust-groestlcoin/"
repository = "https://github.com/Groestlcoin/rust-groestlcoin/"
documentation = "https://docs.rs/groestlcoin/"
description = "General groestlcoin library for using and interoperating with Groestlcoin."
keywords = [ "crypto", "groestlcoin" ]
readme = "README.md"
exclude = ["./test_data"]
edition = "2018"

# Please don't forget to add relevant features to docs.rs below
[features]
default = [ "std", "secp-recovery" ]
unstable = []
rand = ["secp256k1/rand-std"]
serde = ["actual-serde", "groestlcoin_hashes/serde", "secp256k1/serde"]
secp-lowmemory = ["secp256k1/lowmemory"]
secp-recovery = ["secp256k1/recovery"]

# At least one of std, no-std must be enabled.
#
# The no-std feature doesn't disable std - you need to turn off the std feature for that by disabling default.
# Instead no-std enables additional features required for this crate to be usable without std.
# As a result, both can be enabled without conflict.
std = ["secp256k1/std", "groestlcoin_hashes/std", "bech32/std"]
no-std = ["hashbrown", "core2/alloc", "groestlcoin_hashes/alloc", "secp256k1/alloc"]

[package.metadata.docs.rs]
features = [ "std", "secp-recovery", "base64", "rand", "serde", "groestlcoinconsensus" ]
rustdoc-args = ["--cfg", "docsrs"]

[dependencies]
bech32 = { version = "0.8.1", default-features = false }
<<<<<<< HEAD
groestlcoin_hashes = { version = "0.10.0", default-features = false }
secp256k1 = { version = "0.22.0", default-features = false }
=======
bitcoin_hashes = { version = "0.10.0", default-features = false }
secp256k1 = { version = "0.23.0", default-features = false }
>>>>>>> 49654953
core2 = { version = "0.3.0", optional = true, default-features = false }

base64 = { version = "0.13.0", optional = true }
groestlcoinconsensus = { git = "https://github.com/Groestlcoin/rust-groestlcoinconsensus", tag = "2.19.1-3", version = "2.19.1-3", optional = true }
# Do NOT use this as a feature! Use the `serde` feature instead.
actual-serde = { package = "serde", version = "1", default-features = false, features = [ "derive", "alloc" ], optional = true }
hashbrown = { version = "0.8", optional = true }

[dev-dependencies]
serde_json = "<1.0.45"
serde_test = "1"
secp256k1 = { version = "0.23.0", features = [ "recovery", "rand-std" ] }
bincode = "1.3.1"

[[example]]
name = "bip32"

[[example]]
name = "handshake"
required-features = ["std"]<|MERGE_RESOLUTION|>--- conflicted
+++ resolved
@@ -35,13 +35,8 @@
 
 [dependencies]
 bech32 = { version = "0.8.1", default-features = false }
-<<<<<<< HEAD
 groestlcoin_hashes = { version = "0.10.0", default-features = false }
-secp256k1 = { version = "0.22.0", default-features = false }
-=======
-bitcoin_hashes = { version = "0.10.0", default-features = false }
 secp256k1 = { version = "0.23.0", default-features = false }
->>>>>>> 49654953
 core2 = { version = "0.3.0", optional = true, default-features = false }
 
 base64 = { version = "0.13.0", optional = true }
