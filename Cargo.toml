--- conflicted
+++ resolved
@@ -33,15 +33,9 @@
 rustdoc-args = ["--cfg", "docsrs"]
 
 [dependencies]
-<<<<<<< HEAD
-bech32 = { version = "0.8.1", default-features = false }
+bech32 = { version = "0.9.0", default-features = false }
 groestlcoin_hashes = { version = "0.11.0", default-features = false }
 secp256k1 = { git = "https://github.com/Groestlcoin/rust-secp256k1-grs", tag = "0.24.0", version = "0.24.0", default-features = false, features = ["groestlcoin_hashes"] }
-=======
-bech32 = { version = "0.9.0", default-features = false }
-bitcoin_hashes = { version = "0.11.0", default-features = false }
-secp256k1 = { version = "0.24.0", default-features = false, features = ["bitcoin_hashes"] }
->>>>>>> f54fe69c
 core2 = { version = "0.3.0", optional = true, default-features = false }
 
 base64 = { version = "0.13.0", optional = true }
