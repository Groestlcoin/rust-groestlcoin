--- conflicted
+++ resolved
@@ -34,13 +34,8 @@
 
 [dependencies]
 bech32 = { version = "0.8.1", default-features = false }
-<<<<<<< HEAD
 groestlcoin_hashes = { version = "0.11.0", default-features = false }
-secp256k1 = { version = "0.23.0", default-features = false }
-=======
-bitcoin_hashes = { version = "0.11.0", default-features = false }
-secp256k1 = { version = "0.24.0", default-features = false, features = ["bitcoin_hashes"] }
->>>>>>> c7b8d4ca
+secp256k1 = { version = "0.24.0", default-features = false, features = ["groestlcoin_hashes"] }
 core2 = { version = "0.3.0", optional = true, default-features = false }
 
 base64 = { version = "0.13.0", optional = true }
