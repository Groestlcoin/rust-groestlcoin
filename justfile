default:
  @just --list

# Cargo build everything.
build:
  cargo build --workspace --all-targets --all-features

# Cargo check everything.
check:
  cargo check --workspace --all-targets --all-features

# Lint everything.
lint:
  cargo +nightly clippy --workspace --all-targets --all-features -- --deny warnings

# Check the formatting
format:
  cargo +nightly fmt --all --check

# Quick and dirty CI useful for pre-push checks.
sane: lint
  cargo test --quiet --workspace --all-targets --no-default-features > /dev/null || exit 1
  cargo test --quiet --workspace --all-targets > /dev/null || exit 1
  cargo test --quiet --workspace --all-targets --all-features > /dev/null || exit 1

<<<<<<< HEAD
  # Docs tests (these don't run when testing from workspace root)
  cargo test --quiet --manifest-path groestlcoin/Cargo.toml --doc > /dev/null  || exit 1
  cargo test --quiet --manifest-path hashes/Cargo.toml --doc > /dev/null  || exit 1
  cargo test --quiet --manifest-path io/Cargo.toml --doc > /dev/null  || exit 1
  cargo test --quiet --manifest-path units/Cargo.toml --doc > /dev/null  || exit 1
=======
  # doctests don't get run from workspace root with `cargo test`.
  cargo test --quiet --workspace --doc || exit 1
>>>>>>> 530899ae

  # Make an attempt to catch feature gate problems in doctests
  cargo test --manifest-path groestlcoin/Cargo.toml --doc --no-default-features > /dev/null || exit 1

# Update the recent and minimal lock files.
update-lock-files:
  contrib/update-lock-files.sh<|MERGE_RESOLUTION|>--- conflicted
+++ resolved
@@ -23,16 +23,8 @@
   cargo test --quiet --workspace --all-targets > /dev/null || exit 1
   cargo test --quiet --workspace --all-targets --all-features > /dev/null || exit 1
 
-<<<<<<< HEAD
-  # Docs tests (these don't run when testing from workspace root)
-  cargo test --quiet --manifest-path groestlcoin/Cargo.toml --doc > /dev/null  || exit 1
-  cargo test --quiet --manifest-path hashes/Cargo.toml --doc > /dev/null  || exit 1
-  cargo test --quiet --manifest-path io/Cargo.toml --doc > /dev/null  || exit 1
-  cargo test --quiet --manifest-path units/Cargo.toml --doc > /dev/null  || exit 1
-=======
   # doctests don't get run from workspace root with `cargo test`.
   cargo test --quiet --workspace --doc || exit 1
->>>>>>> 530899ae
 
   # Make an attempt to catch feature gate problems in doctests
   cargo test --manifest-path groestlcoin/Cargo.toml --doc --no-default-features > /dev/null || exit 1
